--- conflicted
+++ resolved
@@ -13,12 +13,6 @@
 [package.metadata.docs.rs]
 all-features = true
 rustdoc-args = ["--cfg", "docsrs"]
-<<<<<<< HEAD
-
-[dependencies]
-blake2b_simd.workspace = true
-zcash_primitives.workspace = true
-=======
 
 [package.metadata.release]
 release = false
@@ -27,7 +21,6 @@
 blake2b_simd.workspace = true
 zcash_primitives = { workspace = true, features = ["non-standard-fees"] }
 zcash_protocol.workspace = true
->>>>>>> a1c9aa12
 
 [dev-dependencies]
 ff.workspace = true
@@ -35,14 +28,9 @@
 rand_core.workspace = true
 sapling.workspace = true
 orchard.workspace = true
-<<<<<<< HEAD
-zcash_address.workspace = true
-zcash_proofs.workspace = true
-=======
 transparent.workspace = true
 zcash_address.workspace = true
 zcash_proofs = { workspace = true, features = ["local-prover", "bundled-prover"] }
->>>>>>> a1c9aa12
 
 [features]
 transparent-inputs = []

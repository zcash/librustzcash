--- conflicted
+++ resolved
@@ -10,8 +10,6 @@
 
 ## [Unreleased]
 
-<<<<<<< HEAD
-=======
 ## [0.23.0] - 2025-05-30
 
 ### Changed
@@ -63,7 +61,6 @@
 - MSRV is now 1.70.0.
 - Migrated to `zcash_primitives 0.16`.
 
->>>>>>> a1c9aa12
 ## [0.15.0] - 2024-03-25
 
 ### Changed

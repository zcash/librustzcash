--- conflicted
+++ resolved
@@ -1,11 +1,7 @@
 [package]
 name = "zcash_proofs"
 description = "Zcash zk-SNARK circuits and proving APIs"
-<<<<<<< HEAD
-version = "0.15.0"
-=======
 version = "0.23.0"
->>>>>>> a1c9aa12
 authors = [
     "Jack Grigg <jack@z.cash>",
 ]
@@ -22,19 +18,11 @@
 rustdoc-args = ["--cfg", "docsrs"]
 
 [dependencies]
-<<<<<<< HEAD
-zcash_primitives.workspace = true
-
-# Dependencies exposed in a public API:
-# (Breaking upgrades to these require a breaking upgrade to this crate.)
-bellman = { version = "0.14", default-features = false, features = ["groth16"] }
-=======
 zcash_primitives = { workspace = true, features = ["circuits"] }
 
 # Dependencies exposed in a public API:
 # (Breaking upgrades to these require a breaking upgrade to this crate.)
 bellman.workspace = true
->>>>>>> a1c9aa12
 bls12_381.workspace = true
 group.workspace = true
 jubjub.workspace = true
@@ -50,11 +38,7 @@
 document-features.workspace = true
 home = { version = "0.5", optional = true }
 known-folders = { version = "1", optional = true }
-<<<<<<< HEAD
-redjubjub = "0.7"
-=======
 redjubjub.workspace = true
->>>>>>> a1c9aa12
 wagyu-zcash-parameters = { version = "0.2", optional = true }
 xdg = { version = "2.5", optional = true }
 
@@ -67,7 +51,6 @@
 ## Bundles the Sapling proving parameters inside the binary, which will increase its size
 ## by around 50 MiB.
 bundled-prover = ["dep:wagyu-zcash-parameters"]
-<<<<<<< HEAD
 
 ## Enables APIs for determining the default location on the local filesystem for storing
 ## the Sprout and Sapling proving parameters.
@@ -87,27 +70,6 @@
 ## A feature used to isolate tests that are expensive to run. Test-only.
 expensive-tests = []
 
-=======
-
-## Enables APIs for determining the default location on the local filesystem for storing
-## the Sprout and Sapling proving parameters.
-directories = ["dep:home", "dep:known-folders", "dep:xdg"]
-
-## Enables APIs for downloading the Sprout and Sapling proving parameters to the default
-## location on the local filesystem.
-download-params = ["dep:minreq", "directories"]
-
-## Enables APIs for loading the Sapling proving parameters from the default location on
-## the local filesystem.
-local-prover = ["directories"]
-
-## Enables multithreading support for creating proofs.
-multicore = ["bellman/multicore", "zcash_primitives/multicore"]
-
-## A feature used to isolate tests that are expensive to run. Test-only.
-expensive-tests = []
-
->>>>>>> a1c9aa12
 [lib]
 bench = false
 

--- conflicted
+++ resolved
@@ -12,14 +12,6 @@
 
     steps:
       - uses: actions/checkout@v3
-<<<<<<< HEAD
-      - uses: actions-rs/toolchain@v1
-        with:
-          toolchain: 1.61.0
-          override: true
-
-=======
->>>>>>> d2f105ef
       - name: Fetch path to Zcash parameters
         working-directory: ./zcash_proofs
         shell: bash
@@ -52,13 +44,6 @@
 
     steps:
       - uses: actions/checkout@v3
-<<<<<<< HEAD
-      - uses: actions-rs/toolchain@v1
-        with:
-          toolchain: 1.61.0
-          override: true
-=======
->>>>>>> d2f105ef
       - name: Add target
         run: rustup target add ${{ matrix.target }}
       - run: cargo fetch
@@ -74,43 +59,20 @@
     runs-on: ubuntu-latest
     steps:
       - uses: actions/checkout@v3
-<<<<<<< HEAD
-      - uses: actions-rs/toolchain@v1
-        with:
-          toolchain: 1.61.0
-          override: true
-=======
->>>>>>> d2f105ef
       # Build benchmarks to prevent bitrot
       - name: Build benchmarks
         run: cargo build --all --benches
 
   clippy:
-<<<<<<< HEAD
-    name: Clippy (1.61.0)
-=======
     name: Clippy (MSRV)
->>>>>>> d2f105ef
     timeout-minutes: 30
     runs-on: ubuntu-latest
     steps:
       - uses: actions/checkout@v3
-<<<<<<< HEAD
-      - uses: actions-rs/toolchain@v1
-        with:
-          toolchain: 1.61.0
-          components: clippy
-          override: true
-      - name: Run clippy
-        uses: actions-rs/clippy-check@v1
-        with:
-          name: Clippy (1.61.0)
-=======
       - name: Run clippy
         uses: actions-rs/clippy-check@v1
         with:
           name: Clippy (MSRV)
->>>>>>> d2f105ef
           token: ${{ secrets.GITHUB_TOKEN }}
           args: --all-features --all-targets -- -D warnings
 
@@ -166,22 +128,8 @@
     runs-on: ubuntu-latest
     steps:
       - uses: actions/checkout@v3
-<<<<<<< HEAD
-      - uses: actions-rs/toolchain@v1
-        with:
-          toolchain: 1.61.0
-          override: true
-      - name: cargo fetch
-        uses: actions-rs/cargo@v1
-        with:
-          command: fetch
-
-      # Ensure intra-documentation links all resolve correctly
-      # Requires #![deny(intra_doc_link_resolution_failure)] in crates.
-=======
       - run: cargo fetch
       # Requires #![deny(rustdoc::broken_intra_doc_links)] in crates.
->>>>>>> d2f105ef
       - name: Check intra-doc links
         run: cargo doc --all --document-private-items
 
@@ -191,23 +139,5 @@
     runs-on: ubuntu-latest
     steps:
       - uses: actions/checkout@v3
-<<<<<<< HEAD
-      - uses: actions-rs/toolchain@v1
-        with:
-          toolchain: 1.61.0
-          override: true
-
-      # cargo fmt does not build the code, and running it in a fresh clone of
-      # the codebase will fail because the protobuf code has not been generated.
-      - name: cargo build
-        uses: actions-rs/cargo@v1
-        with:
-          command: build
-          args: --all
-
-      # Ensure all code has been formatted with rustfmt
-      - run: rustup component add rustfmt
-=======
->>>>>>> d2f105ef
       - name: Check formatting
         run: cargo fmt --all -- --check
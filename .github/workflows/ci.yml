name: CI

on:
  pull_request:
  push:
    branches: main
<<<<<<< HEAD

jobs:
  test:
    name: >
      Test${{
      matrix.state != 'NOT_A_PUZZLE' && format(' {0}', matrix.state) || ''
      }} on ${{ matrix.target }}
=======
  merge_group:

jobs:
  required-test:
    name: Test ${{ matrix.state }} on ${{ matrix.target }}
>>>>>>> a1c9aa12
    runs-on: ${{ matrix.os }}
    continue-on-error: ${{ matrix.state != 'NOT_A_PUZZLE' }}
    strategy:
      matrix:
        target:
          - Linux
<<<<<<< HEAD
          - macOS
          - Windows
        state:
          - NOT_A_PUZZLE
          - Orchard
          - NU6

        include:
          - target: Linux
            os: ubuntu-latest
          - target: macOS
            os: macOS-latest
          - target: Windows
            os: windows-latest

          - state: Orchard
            extra_flags: orchard
          - state: NU6
            rustflags: '--cfg zcash_unstable="nu6"'

        exclude:
          - target: macOS
            state: NU6
=======
        state:
          - transparent
          - Sapling-only
          - Orchard
          - all-pools
          - NU6.1
          - NU7

        include:
          - target: Linux
            os: ubuntu-latest-8cores

          - state: transparent
            extra_flags: transparent-inputs
          - state: Orchard
            extra_flags: orchard
          - state: all-pools
            extra_flags: orchard transparent-inputs
          - state: NU6.1
            extra_flags: orchard transparent-inputs
            rustflags: '--cfg zcash_unstable="nu6.1"'
          - state: NU7
            extra_flags: orchard transparent-inputs
            rustflags: '--cfg zcash_unstable="nu7"'
>>>>>>> a1c9aa12

    env:
      RUSTFLAGS: ${{ matrix.rustflags }}
      RUSTDOCFLAGS: ${{ matrix.rustflags }}

    steps:
      - uses: actions/checkout@v4
<<<<<<< HEAD
      - id: prepare
        uses: ./.github/actions/prepare
        with:
          extra-features: ${{ matrix.state != 'NOT_A_PUZZLE' && matrix.extra_flags || '' }}
=======
        with:
          persist-credentials: false
      - id: prepare
        uses: ./.github/actions/prepare
        with:
          all-pools: false
          extra-features: ${{ matrix.extra_flags || '' }}
      - uses: actions/cache@v4
        with:
          path: |
            ~/.cargo/bin/
            ~/.cargo/registry/index/
            ~/.cargo/registry/cache/
            ~/.cargo/git/db/
            target/
          key: ${{ runner.os }}-cargo-msrv-${{ hashFiles('**/Cargo.lock') }}
      - name: Run tests
        run: >
          cargo test
          --workspace
          ${{ steps.prepare.outputs.feature-flags }}
      - name: Verify working directory is clean
        run: git diff --exit-code

  test:
    name: Test ${{ matrix.state }} on ${{ matrix.target }}
    runs-on: ${{ matrix.os }}
    continue-on-error: true
    strategy:
      matrix:
        target:
          - macOS
          - Windows
        state:
          - transparent
          - Sapling-only
          - Orchard
          - all-pools
          - NU6.1
          - NU7

        include:
          - target: macOS
            os: macOS-latest
          - target: Windows
            os: windows-latest-8cores

          - state: transparent
            extra_flags: transparent-inputs
          - state: Orchard
            extra_flags: orchard
          - state: all-pools
            extra_flags: orchard transparent-inputs
          - state: NU6.1
            extra_flags: orchard transparent-inputs
            rustflags: '--cfg zcash_unstable="nu6.1"'
          - state: NU7
            extra_flags: orchard transparent-inputs
            rustflags: '--cfg zcash_unstable="nu7"'

        exclude:
          - target: macOS
            state: NU6.1
          - target: macOS
            state: NU7

    env:
      RUSTFLAGS: ${{ matrix.rustflags }}
      RUSTDOCFLAGS: ${{ matrix.rustflags }}

    steps:
      - uses: actions/checkout@v4
        with:
          persist-credentials: false
      - id: prepare
        uses: ./.github/actions/prepare
        with:
          all-pools: false
          extra-features: ${{ matrix.extra_flags || '' }}
>>>>>>> a1c9aa12
      - uses: actions/cache@v4
        with:
          path: |
            ~/.cargo/bin/
            ~/.cargo/registry/index/
            ~/.cargo/registry/cache/
            ~/.cargo/git/db/
            target/
          key: ${{ runner.os }}-cargo-msrv-${{ hashFiles('**/Cargo.lock') }}
      - name: Run tests
        run: >
          cargo test
<<<<<<< HEAD
          --release
          --workspace
          ${{ steps.prepare.outputs.feature-flags }}
      - name: Run slow tests
        run: >
          cargo test
          --release
=======
          --workspace
          ${{ steps.prepare.outputs.feature-flags }}
      - name: Verify working directory is clean
        run: git diff --exit-code

  test-slow:
    name: Slow Test ${{ matrix.state }} on ${{ matrix.target }}
    runs-on: ${{ matrix.os }}
    continue-on-error: true
    strategy:
      matrix:
        target:
          - Linux
        state:
          - transparent
          - Sapling-only
          - Orchard
          - all-pools
          - NU6.1
          - NU7

        include:
          - target: Linux
            os: ubuntu-latest-8cores

          - state: transparent
            extra_flags: transparent-inputs
          - state: Orchard
            extra_flags: orchard
          - state: all-pools
            extra_flags: orchard transparent-inputs
          - state: NU6.1
            extra_flags: orchard transparent-inputs
            rustflags: '--cfg zcash_unstable="nu6.1"'
          - state: NU7
            extra_flags: orchard transparent-inputs
            rustflags: '--cfg zcash_unstable="nu7"'

    env:
      RUSTFLAGS: ${{ matrix.rustflags }}
      RUSTDOCFLAGS: ${{ matrix.rustflags }}

    steps:
      - uses: actions/checkout@v4
        with:
          persist-credentials: false
      - id: prepare
        uses: ./.github/actions/prepare
        with:
          all-pools: false
          extra-features: ${{ matrix.extra_flags || '' }}
      - uses: actions/cache@v4
        with:
          path: |
            ~/.cargo/bin/
            ~/.cargo/registry/index/
            ~/.cargo/registry/cache/
            ~/.cargo/git/db/
            target/
          key: ${{ runner.os }}-cargo-msrv-${{ hashFiles('**/Cargo.lock') }}
      - name: Run slow tests
        run: >
          cargo test
>>>>>>> a1c9aa12
          --workspace
          ${{ steps.prepare.outputs.feature-flags }}
          --features expensive-tests
          -- --ignored
      - name: Verify working directory is clean
        run: git diff --exit-code

  # States that we want to ensure can be built, but that we don't actively run tests for.
  check-msrv:
<<<<<<< HEAD
    name: >
      Check${{
      matrix.state != 'NOT_A_PUZZLE' && format(' {0}', matrix.state) || ''
      }} build on ${{ matrix.target }}
    runs-on: ${{ matrix.os }}
    continue-on-error: ${{ matrix.state != 'NOT_A_PUZZLE' }}
=======
    name: Check ${{ matrix.state }} build on ${{ matrix.target }}
    runs-on: ${{ matrix.os }}
>>>>>>> a1c9aa12
    strategy:
      matrix:
        target:
          - Linux
          - macOS
          - Windows
        state:
          - ZFuture

        include:
          - target: Linux
            os: ubuntu-latest
          - target: macOS
            os: macOS-latest
          - target: Windows
            os: windows-latest

          - state: ZFuture
            rustflags: '--cfg zcash_unstable="zfuture"'

    env:
      RUSTFLAGS: ${{ matrix.rustflags }}
      RUSTDOCFLAGS: ${{ matrix.rustflags }}

    steps:
      - uses: actions/checkout@v4
<<<<<<< HEAD
      - id: prepare
        uses: ./.github/actions/prepare
        with:
          extra-features: ${{ matrix.state != 'NOT_A_PUZZLE' && matrix.extra_flags || '' }}
=======
        with:
          persist-credentials: false
      - id: prepare
        uses: ./.github/actions/prepare
        with:
          extra-features: ${{ matrix.extra_flags || '' }}
>>>>>>> a1c9aa12
      - uses: actions/cache@v4
        with:
          path: |
            ~/.cargo/bin/
            ~/.cargo/registry/index/
            ~/.cargo/registry/cache/
            ~/.cargo/git/db/
            target/
          key: ${{ runner.os }}-cargo-msrv-${{ hashFiles('**/Cargo.lock') }}
      - name: Run check
        run: >
          cargo check
          --release
          --workspace
          --tests
          ${{ steps.prepare.outputs.feature-flags }}
      - name: Verify working directory is clean
        run: git diff --exit-code

  build-latest:
    name: Latest build on ${{ matrix.os }}
    runs-on: ${{ matrix.os }}
    strategy:
      matrix:
        os: [ubuntu-latest, windows-latest, macOS-latest]
    steps:
      - uses: actions/checkout@v4
<<<<<<< HEAD
=======
        with:
          persist-credentials: false
>>>>>>> a1c9aa12
      - id: prepare
        uses: ./.github/actions/prepare
      - uses: actions/cache@v4
        with:
          path: |
            ~/.cargo/bin/
            ~/.cargo/registry/index/
            ~/.cargo/registry/cache/
            ~/.cargo/git/db/
            target/
          key: ${{ runner.os }}-cargo-latest
      - uses: dtolnay/rust-toolchain@stable
        id: toolchain
<<<<<<< HEAD
      - run: rustup override set ${{steps.toolchain.outputs.name}}
=======
      - run: rustup override set "${TOOLCHAIN}"
        shell: sh
        env:
          TOOLCHAIN: ${{steps.toolchain.outputs.name}}
>>>>>>> a1c9aa12
      - name: Remove lockfile to build with latest dependencies
        run: rm Cargo.lock
      - name: Build crates
        run: >
          cargo build
          --workspace
          --all-targets
          ${{ steps.prepare.outputs.feature-flags }}
          --verbose
      - name: Verify working directory is clean (excluding lockfile)
        run: git diff --exit-code ':!Cargo.lock'

  build-nodefault:
    name: Build target ${{ matrix.target }}
    runs-on: ubuntu-latest
    strategy:
      matrix:
        target:
          - wasm32-wasi
    steps:
      - uses: actions/checkout@v4
        with:
          persist-credentials: false
          path: crates
      # We use a synthetic crate to ensure no dev-dependencies are enabled, which can
      # be incompatible with some of these targets.
      - name: Copy Rust toolchain into the root for use in synthetic crate setup
        run: cp crates/rust-toolchain.toml .
      - name: Create synthetic crate for testing
        run: cargo init --lib ci-build
      - name: Move Rust toolchain file into synthetic crate
        run: mv rust-toolchain.toml ci-build/
      - name: Copy patch directives into synthetic crate
        run: |
          echo "[patch.crates-io]" >> ./ci-build/Cargo.toml
          cat ./crates/Cargo.toml | sed "0,/.\+\(patch.crates.\+\)/d" >> ./ci-build/Cargo.toml
      - name: Add zcash_proofs as a dependency of the synthetic crate
        working-directory: ./ci-build
        run: cargo add --no-default-features --path ../crates/zcash_proofs
      - name: Add zcash_client_backend as a dependency of the synthetic crate
        working-directory: ./ci-build
        run: cargo add --path ../crates/zcash_client_backend
      - name: Copy pinned dependencies into synthetic crate
        run: cp crates/Cargo.lock ci-build/
      - name: Add target
        working-directory: ./ci-build
        run: rustup target add ${{ matrix.target }}
      - name: Build for target
        working-directory: ./ci-build
        run: cargo build --verbose --target ${{ matrix.target }}

  build-nostd:
    name: Build target ${{ matrix.target }}
    runs-on: ubuntu-latest
    strategy:
      matrix:
        target:
          - thumbv7em-none-eabihf
    steps:
      - uses: actions/checkout@v4
        with:
<<<<<<< HEAD
          path: crates
      # We use a synthetic crate to ensure no dev-dependencies are enabled, which can
      # be incompatible with some of these targets.
      - name: Create synthetic crate for testing
        run: cargo init --lib --edition 2021 ci-build
      - name: Copy Rust version into synthetic crate
        run: cp crates/rust-toolchain.toml ci-build/
=======
          persist-credentials: false
          path: crates
      # We use a synthetic crate to ensure no dev-dependencies are enabled, which can
      # be incompatible with some of these targets.
      - name: Copy Rust toolchain into the root for use in synthetic crate setup
        run: cp crates/rust-toolchain.toml .
      - name: Create synthetic crate for testing
        run: cargo init --lib ci-build
      - name: Move Rust toolchain file into synthetic crate
        run: mv rust-toolchain.toml ci-build/
>>>>>>> a1c9aa12
      - name: Copy patch directives into synthetic crate
        run: |
          echo "[patch.crates-io]" >> ./ci-build/Cargo.toml
          cat ./crates/Cargo.toml | sed "0,/.\+\(patch.crates.\+\)/d" >> ./ci-build/Cargo.toml
<<<<<<< HEAD
      - name: Add zcash_proofs as a dependency of the synthetic crate
        working-directory: ./ci-build
        run: cargo add --no-default-features --path ../crates/zcash_proofs
      - name: Add zcash_client_backend as a dependency of the synthetic crate
        working-directory: ./ci-build
        run: cargo add --features lightwalletd-tonic --path ../crates/zcash_client_backend
      - name: Copy pinned dependencies into synthetic crate
        run: cp crates/Cargo.lock ci-build/
=======
      - name: Add no_std pragma to lib.rs
        run: |
          echo "#![no_std]" > ./ci-build/src/lib.rs
      - name: Add zcash_keys as a dependency of the synthetic crate
        working-directory: ./ci-build
        run: cargo add --no-default-features --path ../crates/zcash_keys
      - name: Add pczt as a dependency of the synthetic crate
        working-directory: ./ci-build
        run: cargo add --no-default-features --path ../crates/pczt
      - name: Add zcash_primitives as a dependency of the synthetic crate
        working-directory: ./ci-build
        run: cargo add --no-default-features --path ../crates/zcash_primitives
      - name: Add lazy_static with the spin_no_std feature
        working-directory: ./ci-build
        run: cargo add lazy_static --features "spin_no_std"
>>>>>>> a1c9aa12
      - name: Add target
        working-directory: ./ci-build
        run: rustup target add ${{ matrix.target }}
      - name: Build for target
        working-directory: ./ci-build
        run: cargo build --verbose --target ${{ matrix.target }}

  bitrot:
    name: Bitrot check
    runs-on: ubuntu-latest
    steps:
      - uses: actions/checkout@v4
<<<<<<< HEAD
=======
        with:
          persist-credentials: false
>>>>>>> a1c9aa12
      # Build benchmarks to prevent bitrot
      - name: Build benchmarks
        run: cargo build --all --benches

  clippy:
    name: Clippy (MSRV)
    runs-on: ubuntu-latest
    steps:
      - uses: actions/checkout@v4
<<<<<<< HEAD
=======
        with:
          persist-credentials: false
>>>>>>> a1c9aa12
      - id: prepare
        uses: ./.github/actions/prepare
      - name: Run clippy
        uses: actions-rs/clippy-check@v1
        with:
          name: Clippy (MSRV)
          token: ${{ secrets.GITHUB_TOKEN }}
          args: >
            ${{ steps.prepare.outputs.feature-flags }}
            --all-targets
            --
            -D warnings

  clippy-beta:
    name: Clippy (beta)
    runs-on: ubuntu-latest
    continue-on-error: true
    steps:
      - uses: actions/checkout@v4
<<<<<<< HEAD
=======
        with:
          persist-credentials: false
>>>>>>> a1c9aa12
      - id: prepare
        uses: ./.github/actions/prepare
      - uses: dtolnay/rust-toolchain@beta
        id: toolchain
        with:
          components: clippy
      - run: rustup override set "${TOOLCHAIN}"
        shell: sh
        env:
          TOOLCHAIN: ${{steps.toolchain.outputs.name}}
      - name: Run Clippy (beta)
        uses: actions-rs/clippy-check@v1
        with:
          name: Clippy (beta)
          token: ${{ secrets.GITHUB_TOKEN }}
          args: >
            ${{ steps.prepare.outputs.feature-flags }}
            --all-targets
            --
            -W clippy::all

  codecov:
    name: Code coverage
    runs-on: ubuntu-latest
    container:
      image: xd009642/tarpaulin:develop-nightly
      options: --security-opt seccomp=unconfined

    steps:
      - uses: actions/checkout@v4
<<<<<<< HEAD
      - id: prepare
        uses: ./.github/actions/prepare
      - uses: actions/cache@v4
        with:
=======
        with:
          persist-credentials: false
      - id: prepare
        uses: ./.github/actions/prepare
      - uses: actions/cache@v4
        with:
>>>>>>> a1c9aa12
          path: |
            ~/.cargo/bin/
            ~/.cargo/registry/index/
            ~/.cargo/registry/cache/
            ~/.cargo/git/db/
            target/
          key: codecov-cargo-${{ hashFiles('**/Cargo.lock') }}
<<<<<<< HEAD
      - name: Install Rust toolchain
        run: rustup toolchain install 1.71.0-x86_64-unknown-linux-gnu
=======
>>>>>>> a1c9aa12
      - name: Generate coverage report
        run: >
          cargo tarpaulin
          --engine llvm
          ${{ steps.prepare.outputs.feature-flags }}
          --release
          --timeout 600
          --out xml
      - name: Upload coverage to Codecov
<<<<<<< HEAD
        uses: codecov/codecov-action@v4.3.0
=======
        uses: codecov/codecov-action@v5.3.1
>>>>>>> a1c9aa12
        with:
          token: ${{ secrets.CODECOV_TOKEN }}

  doc-links:
    name: Intra-doc links
    runs-on: ubuntu-latest
    steps:
      - uses: actions/checkout@v4
<<<<<<< HEAD
=======
        with:
          persist-credentials: false
>>>>>>> a1c9aa12
      - id: prepare
        uses: ./.github/actions/prepare
      - run: cargo fetch
      # Requires #![deny(rustdoc::broken_intra_doc_links)] in crates.
      - name: Check intra-doc links
        run: >
          cargo doc
          --all
          ${{ steps.prepare.outputs.feature-flags }}
          --document-private-items

  fmt:
    name: Rustfmt
    runs-on: ubuntu-latest
    steps:
      - uses: actions/checkout@v4
<<<<<<< HEAD
=======
        with:
          persist-credentials: false
>>>>>>> a1c9aa12
      - name: Check formatting
        run: cargo fmt --all -- --check

  protobuf:
    name: protobuf consistency
    runs-on: ubuntu-latest
    steps:
      - uses: actions/checkout@v4
<<<<<<< HEAD
=======
        with:
          persist-credentials: false
>>>>>>> a1c9aa12
      - id: prepare
        uses: ./.github/actions/prepare
      - name: Install protoc
        uses: supplypike/setup-bin@v4
        with:
          uri: 'https://github.com/protocolbuffers/protobuf/releases/download/v25.1/protoc-25.1-linux-x86_64.zip'
          name: 'protoc'
          version: '25.1'
          subPath: 'bin'
      - name: Trigger protobuf regeneration
        run: >
          cargo check
          --workspace
          ${{ steps.prepare.outputs.feature-flags }}
      - name: Verify working directory is clean
        run: git diff --exit-code

  uuid:
    name: UUID validity
    runs-on: ubuntu-latest
    steps:
      - uses: actions/checkout@v4
<<<<<<< HEAD
=======
        with:
          persist-credentials: false
>>>>>>> a1c9aa12
      - name: Extract UUIDs
        id: extract
        run: |
          {
            echo 'UUIDS<<EOF'
<<<<<<< HEAD
            git grep -h "Uuid::from_u128" zcash_client_sqlite/ |
=======
            git grep -h "const MIGRATION_ID: Uuid = Uuid::from_u128" zcash_client_sqlite/ |
>>>>>>> a1c9aa12
              sed -e "s,.*Uuid::from_u128(0x,," -e "s,_,-,g" -e "s,);,,"
            echo EOF
          } >> "$GITHUB_OUTPUT"
      - name: Check UUID validity
        env:
          UUIDS: ${{ steps.extract.outputs.UUIDS }}
        run: uuidparse -n -o type $UUIDS | xargs -L 1 test "invalid" !=
      - name: Check UUID type
        env:
          UUIDS: ${{ steps.extract.outputs.UUIDS }}
        run: uuidparse -n -o type $UUIDS | xargs -L 1 test "random" =
      - name: Check UUID uniqueness
        env:
          UUIDS: ${{ steps.extract.outputs.UUIDS }}
        run: >
          test $(
            uuidparse -n -o uuid $U4 | wc -l
          ) -eq $(
            uuidparse -n -o uuid $U4 | sort | uniq | wc -l
<<<<<<< HEAD
          )
=======
          )

  required-checks:
    name: Required status checks have passed
    needs:
      - required-test
      - check-msrv
      - build-latest
      - build-nodefault
      - bitrot
      - clippy
      - doc-links
      - fmt
      - protobuf
      - uuid
    if: ${{ always() }}
    runs-on: ubuntu-latest
    steps:
      - name: Determine whether all required-pass steps succeeded
        run: |
          echo "${NEEDS}" | jq -e '[ .[] | .result == "success" ] | all'
        env:
          NEEDS: ${{ toJSON(needs) }}
>>>>>>> a1c9aa12
<|MERGE_RESOLUTION|>--- conflicted
+++ resolved
@@ -4,52 +4,16 @@
   pull_request:
   push:
     branches: main
-<<<<<<< HEAD
-
-jobs:
-  test:
-    name: >
-      Test${{
-      matrix.state != 'NOT_A_PUZZLE' && format(' {0}', matrix.state) || ''
-      }} on ${{ matrix.target }}
-=======
   merge_group:
 
 jobs:
   required-test:
     name: Test ${{ matrix.state }} on ${{ matrix.target }}
->>>>>>> a1c9aa12
     runs-on: ${{ matrix.os }}
-    continue-on-error: ${{ matrix.state != 'NOT_A_PUZZLE' }}
     strategy:
       matrix:
         target:
           - Linux
-<<<<<<< HEAD
-          - macOS
-          - Windows
-        state:
-          - NOT_A_PUZZLE
-          - Orchard
-          - NU6
-
-        include:
-          - target: Linux
-            os: ubuntu-latest
-          - target: macOS
-            os: macOS-latest
-          - target: Windows
-            os: windows-latest
-
-          - state: Orchard
-            extra_flags: orchard
-          - state: NU6
-            rustflags: '--cfg zcash_unstable="nu6"'
-
-        exclude:
-          - target: macOS
-            state: NU6
-=======
         state:
           - transparent
           - Sapling-only
@@ -74,7 +38,6 @@
           - state: NU7
             extra_flags: orchard transparent-inputs
             rustflags: '--cfg zcash_unstable="nu7"'
->>>>>>> a1c9aa12
 
     env:
       RUSTFLAGS: ${{ matrix.rustflags }}
@@ -82,12 +45,6 @@
 
     steps:
       - uses: actions/checkout@v4
-<<<<<<< HEAD
-      - id: prepare
-        uses: ./.github/actions/prepare
-        with:
-          extra-features: ${{ matrix.state != 'NOT_A_PUZZLE' && matrix.extra_flags || '' }}
-=======
         with:
           persist-credentials: false
       - id: prepare
@@ -167,7 +124,6 @@
         with:
           all-pools: false
           extra-features: ${{ matrix.extra_flags || '' }}
->>>>>>> a1c9aa12
       - uses: actions/cache@v4
         with:
           path: |
@@ -180,15 +136,6 @@
       - name: Run tests
         run: >
           cargo test
-<<<<<<< HEAD
-          --release
-          --workspace
-          ${{ steps.prepare.outputs.feature-flags }}
-      - name: Run slow tests
-        run: >
-          cargo test
-          --release
-=======
           --workspace
           ${{ steps.prepare.outputs.feature-flags }}
       - name: Verify working directory is clean
@@ -252,7 +199,6 @@
       - name: Run slow tests
         run: >
           cargo test
->>>>>>> a1c9aa12
           --workspace
           ${{ steps.prepare.outputs.feature-flags }}
           --features expensive-tests
@@ -262,17 +208,8 @@
 
   # States that we want to ensure can be built, but that we don't actively run tests for.
   check-msrv:
-<<<<<<< HEAD
-    name: >
-      Check${{
-      matrix.state != 'NOT_A_PUZZLE' && format(' {0}', matrix.state) || ''
-      }} build on ${{ matrix.target }}
-    runs-on: ${{ matrix.os }}
-    continue-on-error: ${{ matrix.state != 'NOT_A_PUZZLE' }}
-=======
     name: Check ${{ matrix.state }} build on ${{ matrix.target }}
     runs-on: ${{ matrix.os }}
->>>>>>> a1c9aa12
     strategy:
       matrix:
         target:
@@ -299,19 +236,12 @@
 
     steps:
       - uses: actions/checkout@v4
-<<<<<<< HEAD
-      - id: prepare
-        uses: ./.github/actions/prepare
-        with:
-          extra-features: ${{ matrix.state != 'NOT_A_PUZZLE' && matrix.extra_flags || '' }}
-=======
         with:
           persist-credentials: false
       - id: prepare
         uses: ./.github/actions/prepare
         with:
           extra-features: ${{ matrix.extra_flags || '' }}
->>>>>>> a1c9aa12
       - uses: actions/cache@v4
         with:
           path: |
@@ -339,11 +269,8 @@
         os: [ubuntu-latest, windows-latest, macOS-latest]
     steps:
       - uses: actions/checkout@v4
-<<<<<<< HEAD
-=======
-        with:
-          persist-credentials: false
->>>>>>> a1c9aa12
+        with:
+          persist-credentials: false
       - id: prepare
         uses: ./.github/actions/prepare
       - uses: actions/cache@v4
@@ -357,14 +284,10 @@
           key: ${{ runner.os }}-cargo-latest
       - uses: dtolnay/rust-toolchain@stable
         id: toolchain
-<<<<<<< HEAD
-      - run: rustup override set ${{steps.toolchain.outputs.name}}
-=======
       - run: rustup override set "${TOOLCHAIN}"
         shell: sh
         env:
           TOOLCHAIN: ${{steps.toolchain.outputs.name}}
->>>>>>> a1c9aa12
       - name: Remove lockfile to build with latest dependencies
         run: rm Cargo.lock
       - name: Build crates
@@ -426,15 +349,6 @@
     steps:
       - uses: actions/checkout@v4
         with:
-<<<<<<< HEAD
-          path: crates
-      # We use a synthetic crate to ensure no dev-dependencies are enabled, which can
-      # be incompatible with some of these targets.
-      - name: Create synthetic crate for testing
-        run: cargo init --lib --edition 2021 ci-build
-      - name: Copy Rust version into synthetic crate
-        run: cp crates/rust-toolchain.toml ci-build/
-=======
           persist-credentials: false
           path: crates
       # We use a synthetic crate to ensure no dev-dependencies are enabled, which can
@@ -445,21 +359,10 @@
         run: cargo init --lib ci-build
       - name: Move Rust toolchain file into synthetic crate
         run: mv rust-toolchain.toml ci-build/
->>>>>>> a1c9aa12
       - name: Copy patch directives into synthetic crate
         run: |
           echo "[patch.crates-io]" >> ./ci-build/Cargo.toml
           cat ./crates/Cargo.toml | sed "0,/.\+\(patch.crates.\+\)/d" >> ./ci-build/Cargo.toml
-<<<<<<< HEAD
-      - name: Add zcash_proofs as a dependency of the synthetic crate
-        working-directory: ./ci-build
-        run: cargo add --no-default-features --path ../crates/zcash_proofs
-      - name: Add zcash_client_backend as a dependency of the synthetic crate
-        working-directory: ./ci-build
-        run: cargo add --features lightwalletd-tonic --path ../crates/zcash_client_backend
-      - name: Copy pinned dependencies into synthetic crate
-        run: cp crates/Cargo.lock ci-build/
-=======
       - name: Add no_std pragma to lib.rs
         run: |
           echo "#![no_std]" > ./ci-build/src/lib.rs
@@ -475,7 +378,6 @@
       - name: Add lazy_static with the spin_no_std feature
         working-directory: ./ci-build
         run: cargo add lazy_static --features "spin_no_std"
->>>>>>> a1c9aa12
       - name: Add target
         working-directory: ./ci-build
         run: rustup target add ${{ matrix.target }}
@@ -488,11 +390,8 @@
     runs-on: ubuntu-latest
     steps:
       - uses: actions/checkout@v4
-<<<<<<< HEAD
-=======
-        with:
-          persist-credentials: false
->>>>>>> a1c9aa12
+        with:
+          persist-credentials: false
       # Build benchmarks to prevent bitrot
       - name: Build benchmarks
         run: cargo build --all --benches
@@ -502,11 +401,8 @@
     runs-on: ubuntu-latest
     steps:
       - uses: actions/checkout@v4
-<<<<<<< HEAD
-=======
-        with:
-          persist-credentials: false
->>>>>>> a1c9aa12
+        with:
+          persist-credentials: false
       - id: prepare
         uses: ./.github/actions/prepare
       - name: Run clippy
@@ -526,11 +422,8 @@
     continue-on-error: true
     steps:
       - uses: actions/checkout@v4
-<<<<<<< HEAD
-=======
-        with:
-          persist-credentials: false
->>>>>>> a1c9aa12
+        with:
+          persist-credentials: false
       - id: prepare
         uses: ./.github/actions/prepare
       - uses: dtolnay/rust-toolchain@beta
@@ -561,19 +454,12 @@
 
     steps:
       - uses: actions/checkout@v4
-<<<<<<< HEAD
+        with:
+          persist-credentials: false
       - id: prepare
         uses: ./.github/actions/prepare
       - uses: actions/cache@v4
         with:
-=======
-        with:
-          persist-credentials: false
-      - id: prepare
-        uses: ./.github/actions/prepare
-      - uses: actions/cache@v4
-        with:
->>>>>>> a1c9aa12
           path: |
             ~/.cargo/bin/
             ~/.cargo/registry/index/
@@ -581,11 +467,6 @@
             ~/.cargo/git/db/
             target/
           key: codecov-cargo-${{ hashFiles('**/Cargo.lock') }}
-<<<<<<< HEAD
-      - name: Install Rust toolchain
-        run: rustup toolchain install 1.71.0-x86_64-unknown-linux-gnu
-=======
->>>>>>> a1c9aa12
       - name: Generate coverage report
         run: >
           cargo tarpaulin
@@ -595,11 +476,7 @@
           --timeout 600
           --out xml
       - name: Upload coverage to Codecov
-<<<<<<< HEAD
-        uses: codecov/codecov-action@v4.3.0
-=======
         uses: codecov/codecov-action@v5.3.1
->>>>>>> a1c9aa12
         with:
           token: ${{ secrets.CODECOV_TOKEN }}
 
@@ -608,11 +485,8 @@
     runs-on: ubuntu-latest
     steps:
       - uses: actions/checkout@v4
-<<<<<<< HEAD
-=======
-        with:
-          persist-credentials: false
->>>>>>> a1c9aa12
+        with:
+          persist-credentials: false
       - id: prepare
         uses: ./.github/actions/prepare
       - run: cargo fetch
@@ -629,11 +503,8 @@
     runs-on: ubuntu-latest
     steps:
       - uses: actions/checkout@v4
-<<<<<<< HEAD
-=======
-        with:
-          persist-credentials: false
->>>>>>> a1c9aa12
+        with:
+          persist-credentials: false
       - name: Check formatting
         run: cargo fmt --all -- --check
 
@@ -642,11 +513,8 @@
     runs-on: ubuntu-latest
     steps:
       - uses: actions/checkout@v4
-<<<<<<< HEAD
-=======
-        with:
-          persist-credentials: false
->>>>>>> a1c9aa12
+        with:
+          persist-credentials: false
       - id: prepare
         uses: ./.github/actions/prepare
       - name: Install protoc
@@ -669,21 +537,14 @@
     runs-on: ubuntu-latest
     steps:
       - uses: actions/checkout@v4
-<<<<<<< HEAD
-=======
-        with:
-          persist-credentials: false
->>>>>>> a1c9aa12
+        with:
+          persist-credentials: false
       - name: Extract UUIDs
         id: extract
         run: |
           {
             echo 'UUIDS<<EOF'
-<<<<<<< HEAD
-            git grep -h "Uuid::from_u128" zcash_client_sqlite/ |
-=======
             git grep -h "const MIGRATION_ID: Uuid = Uuid::from_u128" zcash_client_sqlite/ |
->>>>>>> a1c9aa12
               sed -e "s,.*Uuid::from_u128(0x,," -e "s,_,-,g" -e "s,);,,"
             echo EOF
           } >> "$GITHUB_OUTPUT"
@@ -703,9 +564,6 @@
             uuidparse -n -o uuid $U4 | wc -l
           ) -eq $(
             uuidparse -n -o uuid $U4 | sort | uniq | wc -l
-<<<<<<< HEAD
-          )
-=======
           )
 
   required-checks:
@@ -728,5 +586,4 @@
         run: |
           echo "${NEEDS}" | jq -e '[ .[] | .result == "success" ] | all'
         env:
-          NEEDS: ${{ toJSON(needs) }}
->>>>>>> a1c9aa12
+          NEEDS: ${{ toJSON(needs) }}
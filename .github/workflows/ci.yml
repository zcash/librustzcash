name: CI

on:
  pull_request:
  push:
    branches: main
  merge_group:

jobs:
  required-test:
    name: Test ${{ matrix.state }} on ${{ matrix.target }}
    runs-on: ${{ matrix.os }}
    strategy:
      matrix:
        target:
          - Linux
        state:
          - no-Orchard
          - Orchard
          - NU7

        include:
          - target: Linux
            os: ubuntu-latest-8cores

          - state: Orchard
            extra_flags: orchard
          - state: NU7
            extra_flags: orchard
            rustflags: '--cfg zcash_unstable="nu7"'

    env:
      RUSTFLAGS: ${{ matrix.rustflags }}
      RUSTDOCFLAGS: ${{ matrix.rustflags }}

    steps:
      - uses: actions/checkout@v4
        with:
          persist-credentials: false
      - id: prepare
        uses: ./.github/actions/prepare
        with:
          extra-features: ${{ matrix.extra_flags || '' }}
      - uses: actions/cache@v4
        with:
          path: |
            ~/.cargo/bin/
            ~/.cargo/registry/index/
            ~/.cargo/registry/cache/
            ~/.cargo/git/db/
            target/
          key: ${{ runner.os }}-cargo-msrv-${{ hashFiles('**/Cargo.lock') }}
      - name: Run tests
        run: >
          cargo test
          --workspace
          ${{ steps.prepare.outputs.feature-flags }}
      - name: Verify working directory is clean
        run: git diff --exit-code

  test:
    name: Test ${{ matrix.state }} on ${{ matrix.target }}
    runs-on: ${{ matrix.os }}
    continue-on-error: true
    strategy:
      matrix:
        target:
          - macOS
          - Windows
        state:
          - no-Orchard
          - Orchard
          - NU7

        include:
          - target: macOS
            os: macOS-latest
          - target: Windows
            os: windows-latest-8cores

          - state: Orchard
            extra_flags: orchard
          - state: NU7
            extra_flags: orchard
            rustflags: '--cfg zcash_unstable="nu7"'

        exclude:
          - target: macOS
            state: NU7

    env:
      RUSTFLAGS: ${{ matrix.rustflags }}
      RUSTDOCFLAGS: ${{ matrix.rustflags }}

    steps:
      - uses: actions/checkout@v4
        with:
          persist-credentials: false
      - id: prepare
        uses: ./.github/actions/prepare
        with:
          extra-features: ${{ matrix.extra_flags || '' }}
      - uses: actions/cache@v4
        with:
          path: |
            ~/.cargo/bin/
            ~/.cargo/registry/index/
            ~/.cargo/registry/cache/
            ~/.cargo/git/db/
            target/
          key: ${{ runner.os }}-cargo-msrv-${{ hashFiles('**/Cargo.lock') }}
      - name: Run tests
        run: >
          cargo test
          --workspace
          ${{ steps.prepare.outputs.feature-flags }}
      - name: Verify working directory is clean
        run: git diff --exit-code

  test-slow:
    name: Slow Test ${{ matrix.state }} on ${{ matrix.target }}
    runs-on: ${{ matrix.os }}
    continue-on-error: true
    strategy:
      matrix:
        target:
          - Linux
        state:
          - Orchard
          - NU7

        include:
          - target: Linux
            os: ubuntu-latest-8cores

          - state: Orchard
            extra_flags: orchard
          - state: NU7
            extra_flags: orchard
            rustflags: '--cfg zcash_unstable="nu7"'

    env:
      RUSTFLAGS: ${{ matrix.rustflags }}
      RUSTDOCFLAGS: ${{ matrix.rustflags }}

    steps:
      - uses: actions/checkout@v4
        with:
          persist-credentials: false
      - id: prepare
        uses: ./.github/actions/prepare
        with:
          extra-features: ${{ matrix.extra_flags || '' }}
      - uses: actions/cache@v4
        with:
          path: |
            ~/.cargo/bin/
            ~/.cargo/registry/index/
            ~/.cargo/registry/cache/
            ~/.cargo/git/db/
            target/
          key: ${{ runner.os }}-cargo-msrv-${{ hashFiles('**/Cargo.lock') }}
      - name: Run slow tests
        run: >
          cargo test
          --workspace
          ${{ steps.prepare.outputs.feature-flags }}
          --features expensive-tests
          -- --ignored
      - name: Verify working directory is clean
        run: git diff --exit-code

  # States that we want to ensure can be built, but that we don't actively run tests for.
  check-msrv:
    name: Check ${{ matrix.state }} build on ${{ matrix.target }}
    runs-on: ${{ matrix.os }}
    strategy:
      matrix:
        target:
          - Linux
          - macOS
          - Windows
        state:
          - ZFuture

        include:
          - target: Linux
            os: ubuntu-latest
          - target: macOS
            os: macOS-latest
          - target: Windows
            os: windows-latest

          - state: ZFuture
            rustflags: '--cfg zcash_unstable="zfuture"'

    env:
      RUSTFLAGS: ${{ matrix.rustflags }}
      RUSTDOCFLAGS: ${{ matrix.rustflags }}

    steps:
      - uses: actions/checkout@v4
        with:
          persist-credentials: false
      - id: prepare
        uses: ./.github/actions/prepare
        with:
          extra-features: ${{ matrix.extra_flags || '' }}
      - uses: actions/cache@v4
        with:
          path: |
            ~/.cargo/bin/
            ~/.cargo/registry/index/
            ~/.cargo/registry/cache/
            ~/.cargo/git/db/
            target/
          key: ${{ runner.os }}-cargo-msrv-${{ hashFiles('**/Cargo.lock') }}
      - name: Run check
        run: >
          cargo check
          --release
          --workspace
          --tests
          ${{ steps.prepare.outputs.feature-flags }}
      - name: Verify working directory is clean
        run: git diff --exit-code

  build-latest:
    name: Latest build on ${{ matrix.os }}
    runs-on: ${{ matrix.os }}
    strategy:
      matrix:
        os: [ubuntu-latest, windows-latest, macOS-latest]
    steps:
      - uses: actions/checkout@v4
        with:
          persist-credentials: false
      - id: prepare
        uses: ./.github/actions/prepare
      - uses: actions/cache@v4
        with:
          path: |
            ~/.cargo/bin/
            ~/.cargo/registry/index/
            ~/.cargo/registry/cache/
            ~/.cargo/git/db/
            target/
          key: ${{ runner.os }}-cargo-latest
      - uses: dtolnay/rust-toolchain@stable
        id: toolchain
      - run: rustup override set "${TOOLCHAIN}"
        shell: sh
        env:
          TOOLCHAIN: ${{steps.toolchain.outputs.name}}
      - name: Remove lockfile to build with latest dependencies
        run: rm Cargo.lock
      - name: Build crates
        run: >
          cargo build
          --workspace
          --all-targets
          ${{ steps.prepare.outputs.feature-flags }}
          --verbose
      - name: Verify working directory is clean (excluding lockfile)
        run: git diff --exit-code ':!Cargo.lock'

  build-nodefault:
    name: Build target ${{ matrix.target }}
    runs-on: ubuntu-latest
    strategy:
      matrix:
        target:
          - wasm32-wasi
    steps:
      - uses: actions/checkout@v4
        with:
          persist-credentials: false
          path: crates
      # We use a synthetic crate to ensure no dev-dependencies are enabled, which can
      # be incompatible with some of these targets.
      - name: Copy Rust toolchain into the root for use in synthetic crate setup
        run: cp crates/rust-toolchain.toml .
      - name: Create synthetic crate for testing
<<<<<<< HEAD
        run: cargo init --lib ci-build --edition 2021
      - name: Copy Rust version into synthetic crate
        run: cp crates/rust-toolchain.toml ci-build/
=======
        run: cargo init --lib ci-build
      - name: Move Rust toolchain file into synthetic crate
        run: mv rust-toolchain.toml ci-build/
>>>>>>> 70cc29c3
      - name: Copy patch directives into synthetic crate
        run: |
          echo "[patch.crates-io]" >> ./ci-build/Cargo.toml
          cat ./crates/Cargo.toml | sed "0,/.\+\(patch.crates.\+\)/d" >> ./ci-build/Cargo.toml
      - name: Add zcash_proofs as a dependency of the synthetic crate
        working-directory: ./ci-build
        run: cargo add --no-default-features --path ../crates/zcash_proofs
      - name: Add zcash_client_backend as a dependency of the synthetic crate
        working-directory: ./ci-build
        run: cargo add --path ../crates/zcash_client_backend
      - name: Copy pinned dependencies into synthetic crate
        run: cp crates/Cargo.lock ci-build/
      - name: Add target
        working-directory: ./ci-build
        run: rustup target add ${{ matrix.target }}
      - name: Build for target
        working-directory: ./ci-build
        run: cargo build --verbose --target ${{ matrix.target }}

  build-nostd:
    name: Build target ${{ matrix.target }}
    runs-on: ubuntu-latest
    strategy:
      matrix:
        target:
          - thumbv7em-none-eabihf
    steps:
      - uses: actions/checkout@v4
        with:
          persist-credentials: false
          path: crates
      # We use a synthetic crate to ensure no dev-dependencies are enabled, which can
      # be incompatible with some of these targets.
      - name: Copy Rust toolchain into the root for use in synthetic crate setup
        run: cp crates/rust-toolchain.toml .
      - name: Create synthetic crate for testing
<<<<<<< HEAD
        run: cargo init --lib ci-build --edition 2021
      - name: Copy Rust version into synthetic crate
        run: cp crates/rust-toolchain.toml ci-build/
=======
        run: cargo init --lib ci-build
      - name: Move Rust toolchain file into synthetic crate
        run: mv rust-toolchain.toml ci-build/
>>>>>>> 70cc29c3
      - name: Copy patch directives into synthetic crate
        run: |
          echo "[patch.crates-io]" >> ./ci-build/Cargo.toml
          cat ./crates/Cargo.toml | sed "0,/.\+\(patch.crates.\+\)/d" >> ./ci-build/Cargo.toml
      - name: Add no_std pragma to lib.rs
        run: |
          echo "#![no_std]" > ./ci-build/src/lib.rs
      - name: Add zcash_keys as a dependency of the synthetic crate
        working-directory: ./ci-build
        run: cargo add --no-default-features --path ../crates/zcash_keys
      - name: Add pczt as a dependency of the synthetic crate
        working-directory: ./ci-build
        run: cargo add --no-default-features --path ../crates/pczt
      - name: Add zcash_primitives as a dependency of the synthetic crate
        working-directory: ./ci-build
        run: cargo add --no-default-features --path ../crates/zcash_primitives
      - name: Add lazy_static with the spin_no_std feature
        working-directory: ./ci-build
        run: cargo add lazy_static --features "spin_no_std"
      - name: Add target
        working-directory: ./ci-build
        run: rustup target add ${{ matrix.target }}
      - name: Build for target
        working-directory: ./ci-build
        run: cargo build --verbose --target ${{ matrix.target }}

  bitrot:
    name: Bitrot check
    runs-on: ubuntu-latest
    steps:
      - uses: actions/checkout@v4
        with:
          persist-credentials: false
      # Build benchmarks to prevent bitrot
      - name: Build benchmarks
        run: cargo build --all --benches

  clippy:
    name: Clippy (MSRV)
    runs-on: ubuntu-latest
    steps:
      - uses: actions/checkout@v4
        with:
          persist-credentials: false
      - id: prepare
        uses: ./.github/actions/prepare
      - name: Run clippy
        uses: actions-rs/clippy-check@v1
        with:
          name: Clippy (MSRV)
          token: ${{ secrets.GITHUB_TOKEN }}
          args: >
            ${{ steps.prepare.outputs.feature-flags }}
            --all-targets
            --
            -D warnings

  clippy-beta:
    name: Clippy (beta)
    runs-on: ubuntu-latest
    continue-on-error: true
    steps:
      - uses: actions/checkout@v4
        with:
          persist-credentials: false
      - id: prepare
        uses: ./.github/actions/prepare
      - uses: dtolnay/rust-toolchain@beta
        id: toolchain
      - run: rustup override set "${TOOLCHAIN}"
        env:
          TOOLCHAIN: ${{steps.toolchain.outputs.name}}
      - name: Run Clippy (beta)
        uses: actions-rs/clippy-check@v1
        with:
          name: Clippy (beta)
          token: ${{ secrets.GITHUB_TOKEN }}
          args: >
            ${{ steps.prepare.outputs.feature-flags }}
            --all-targets
            --
            -W clippy::all

  codecov:
    name: Code coverage
    runs-on: ubuntu-latest
    container:
      image: xd009642/tarpaulin:develop-nightly
      options: --security-opt seccomp=unconfined

    steps:
      - uses: actions/checkout@v4
        with:
          persist-credentials: false
      - id: prepare
        uses: ./.github/actions/prepare
      - uses: actions/cache@v4
        with:
          path: |
            ~/.cargo/bin/
            ~/.cargo/registry/index/
            ~/.cargo/registry/cache/
            ~/.cargo/git/db/
            target/
          key: codecov-cargo-${{ hashFiles('**/Cargo.lock') }}
      - name: Generate coverage report
        run: >
          cargo tarpaulin
          --engine llvm
          ${{ steps.prepare.outputs.feature-flags }}
          --release
          --timeout 600
          --out xml
      - name: Upload coverage to Codecov
        uses: codecov/codecov-action@v5.3.1
        with:
          token: ${{ secrets.CODECOV_TOKEN }}

  doc-links:
    name: Intra-doc links
    runs-on: ubuntu-latest
    steps:
      - uses: actions/checkout@v4
        with:
          persist-credentials: false
      - id: prepare
        uses: ./.github/actions/prepare
      - run: cargo fetch
      # Requires #![deny(rustdoc::broken_intra_doc_links)] in crates.
      - name: Check intra-doc links
        run: >
          cargo doc
          --all
          ${{ steps.prepare.outputs.feature-flags }}
          --document-private-items

  fmt:
    name: Rustfmt
    runs-on: ubuntu-latest
    steps:
      - uses: actions/checkout@v4
        with:
          persist-credentials: false
      - name: Check formatting
        run: cargo fmt --all -- --check

  protobuf:
    name: protobuf consistency
    runs-on: ubuntu-latest
    steps:
      - uses: actions/checkout@v4
        with:
          persist-credentials: false
      - id: prepare
        uses: ./.github/actions/prepare
      - name: Install protoc
        uses: supplypike/setup-bin@v4
        with:
          uri: 'https://github.com/protocolbuffers/protobuf/releases/download/v25.1/protoc-25.1-linux-x86_64.zip'
          name: 'protoc'
          version: '25.1'
          subPath: 'bin'
      - name: Trigger protobuf regeneration
        run: >
          cargo check
          --workspace
          ${{ steps.prepare.outputs.feature-flags }}
      - name: Verify working directory is clean
        run: git diff --exit-code

  uuid:
    name: UUID validity
    runs-on: ubuntu-latest
    steps:
      - uses: actions/checkout@v4
        with:
          persist-credentials: false
      - name: Extract UUIDs
        id: extract
        run: |
          {
            echo 'UUIDS<<EOF'
            git grep -h "const MIGRATION_ID: Uuid = Uuid::from_u128" zcash_client_sqlite/ |
              sed -e "s,.*Uuid::from_u128(0x,," -e "s,_,-,g" -e "s,);,,"
            echo EOF
          } >> "$GITHUB_OUTPUT"
      - name: Check UUID validity
        env:
          UUIDS: ${{ steps.extract.outputs.UUIDS }}
        run: uuidparse -n -o type $UUIDS | xargs -L 1 test "invalid" !=
      - name: Check UUID type
        env:
          UUIDS: ${{ steps.extract.outputs.UUIDS }}
        run: uuidparse -n -o type $UUIDS | xargs -L 1 test "random" =
      - name: Check UUID uniqueness
        env:
          UUIDS: ${{ steps.extract.outputs.UUIDS }}
        run: >
          test $(
            uuidparse -n -o uuid $U4 | wc -l
          ) -eq $(
            uuidparse -n -o uuid $U4 | sort | uniq | wc -l
          )

  required-checks:
    name: Required status checks have passed
    needs:
      - required-test
      - check-msrv
      - build-latest
      - build-nodefault
      - bitrot
      - clippy
      - doc-links
      - fmt
      - protobuf
      - uuid
    if: ${{ always() }}
    runs-on: ubuntu-latest
    steps:
      - name: Determine whether all required-pass steps succeeded
        run: |
          echo "${NEEDS}" | jq -e '[ .[] | .result == "success" ] | all'
        env:
          NEEDS: ${{ toJSON(needs) }}<|MERGE_RESOLUTION|>--- conflicted
+++ resolved
@@ -281,15 +281,9 @@
       - name: Copy Rust toolchain into the root for use in synthetic crate setup
         run: cp crates/rust-toolchain.toml .
       - name: Create synthetic crate for testing
-<<<<<<< HEAD
-        run: cargo init --lib ci-build --edition 2021
-      - name: Copy Rust version into synthetic crate
-        run: cp crates/rust-toolchain.toml ci-build/
-=======
         run: cargo init --lib ci-build
       - name: Move Rust toolchain file into synthetic crate
         run: mv rust-toolchain.toml ci-build/
->>>>>>> 70cc29c3
       - name: Copy patch directives into synthetic crate
         run: |
           echo "[patch.crates-io]" >> ./ci-build/Cargo.toml
@@ -326,15 +320,9 @@
       - name: Copy Rust toolchain into the root for use in synthetic crate setup
         run: cp crates/rust-toolchain.toml .
       - name: Create synthetic crate for testing
-<<<<<<< HEAD
-        run: cargo init --lib ci-build --edition 2021
-      - name: Copy Rust version into synthetic crate
-        run: cp crates/rust-toolchain.toml ci-build/
-=======
         run: cargo init --lib ci-build
       - name: Move Rust toolchain file into synthetic crate
         run: mv rust-toolchain.toml ci-build/
->>>>>>> 70cc29c3
       - name: Copy patch directives into synthetic crate
         run: |
           echo "[patch.crates-io]" >> ./ci-build/Cargo.toml

[toolchain]
<<<<<<< HEAD
channel = "1.71.0"
=======
channel = "1.81.0"
>>>>>>> a1c9aa12
components = [ "clippy", "rustfmt" ]<|MERGE_RESOLUTION|>--- conflicted
+++ resolved
@@ -1,7 +1,3 @@
 [toolchain]
-<<<<<<< HEAD
-channel = "1.71.0"
-=======
 channel = "1.81.0"
->>>>>>> a1c9aa12
 components = [ "clippy", "rustfmt" ]
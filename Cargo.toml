[workspace]
members = [
    "components/equihash",
    "components/f4jumble",
    "components/zcash_address",
    "components/zcash_encoding",
    "components/zcash_protocol",
    "components/zip321",
<<<<<<< HEAD
    # zcash_client_backend and zcash_client_sqlite are not compatible with OrchardZSA
=======
    "pczt",
    "zcash",
>>>>>>> a1c9aa12
    "zcash_client_backend",
#    "zcash_client_sqlite",
    "zcash_extensions",
    "zcash_history",
    "zcash_keys",
    "zcash_primitives",
    "zcash_proofs",
    "zcash_transparent",
]

[workspace.package]
edition = "2021"
<<<<<<< HEAD
rust-version = "1.65"
=======
rust-version = "1.81"
>>>>>>> a1c9aa12
repository = "https://github.com/zcash/librustzcash"
license = "MIT OR Apache-2.0"
categories = ["cryptography::cryptocurrencies"]

# Common dependencies across all of our crates. Dependencies used only by a single crate
# (and that don't have cross-crate versioning needs) are specified by the crate itself.
#
# See the individual crate `Cargo.toml` files for information about which dependencies are
# part of a public API, and which can be updated without a SemVer bump.
[workspace.dependencies]
# Intra-workspace dependencies
<<<<<<< HEAD
equihash = { version = "0.2", path = "components/equihash" }
zcash_address = { version = "0.3", path = "components/zcash_address" }
zcash_client_backend = { version = "0.12", path = "zcash_client_backend" }
zcash_encoding = { version = "0.2", path = "components/zcash_encoding" }
zcash_keys = { version = "0.2", path = "zcash_keys" }
zcash_protocol = { version = "0.1", path = "components/zcash_protocol" }
zip321 = { version = "0.0", path = "components/zip321" }

zcash_note_encryption = "0.4"
zcash_primitives = { version = "0.15", path = "zcash_primitives", default-features = false }
zcash_proofs = { version = "0.15", path = "zcash_proofs", default-features = false }

# Shielded protocols
ff = "0.13"
group = "0.13"
incrementalmerkletree = "0.5.1"
shardtree = "0.3"
zcash_spec = "0.1"

# Payment protocols
# - Sapling
bitvec = "1"
blake2s_simd = "1"
bls12_381 = "0.8"
jubjub = "0.10"
sapling = { package = "sapling-crypto", version = "0.1.3" }

# - Orchard
nonempty = "0.7"
orchard = { version =  "0.8.0", default-features = false }
pasta_curves = "0.5"

# - Transparent
hdwallet = "0.4"
ripemd = "0.1"
secp256k1 = "0.26"

# CSPRNG
rand = "0.8"
rand_core = "0.6"

# Digests
blake2b_simd = "1"
sha2 = "0.10"
=======
equihash = { version = "0.2", path = "components/equihash", default-features = false }
zcash_address = { version = "0.8", path = "components/zcash_address", default-features = false }
zcash_client_backend = { version = "0.19", path = "zcash_client_backend" }
zcash_encoding = { version = "0.3", path = "components/zcash_encoding", default-features = false }
zcash_keys = { version = "0.9", path = "zcash_keys" }
zcash_protocol = { version = "0.5.3", path = "components/zcash_protocol", default-features = false }
zip321 = { version = "0.4", path = "components/zip321" }

zcash_note_encryption = "0.4.1"
zcash_primitives = { version = "0.23", path = "zcash_primitives", default-features = false }
zcash_proofs = { version = "0.23", path = "zcash_proofs", default-features = false }

pczt = { version = "0.3", path = "pczt" }

# Shielded protocols
bellman = { version = "0.14", default-features = false, features = ["groth16"] }
ff = { version = "0.13", default-features = false }
group = "0.13"
incrementalmerkletree = { version = "0.8.2", default-features = false }
shardtree = "0.6.1"
zcash_spec = "0.2"

# Payment protocols
# - Sapling
bitvec = { version = "1", default-features = false, features = ["alloc"] }
blake2s_simd = { version = "1", default-features = false }
bls12_381 = "0.8"
jubjub = "0.10"
redjubjub = { version = "0.8", default-features = false }
sapling = { package = "sapling-crypto", version = "0.5", default-features = false }

# - Orchard
orchard = { version = "0.11", default-features = false }
pasta_curves = "0.5"

# - Transparent
bip32 = { version = "=0.6.0-pre.1", default-features = false }
block-buffer = { version = "=0.11.0-rc.3" } # later RCs require edition2024
crypto-common = { version = "=0.2.0-rc.1" } # later RCs require edition2024
ripemd = { version = "0.1", default-features = false }
secp256k1 = { version = "0.29", default-features = false, features = ["alloc"] }
transparent = { package = "zcash_transparent", version = "0.3", path = "zcash_transparent", default-features = false }

# Boilerplate & missing stdlib
getset = "0.1"
nonempty = { version = "0.11", default-features = false }

# CSPRNG
rand = { version = "0.8", default-features = false }
rand_core = { version = "0.6", default-features = false }
rand_distr = { version = "0.4", default-features = false }

# Currency conversions
rust_decimal = { version = "1.35", default-features = false, features = ["serde"] }

# Digests
blake2b_simd = { version = "1", default-features = false }
sha2 = { version = "0.10", default-features = false }
>>>>>>> a1c9aa12

# Documentation
document-features = "0.2"

# Encodings
<<<<<<< HEAD
base64 = "0.21"
bech32 = "0.9"
bs58 = { version = "0.5", features = ["check"] }
byteorder = "1"
hex = "0.4"
percent-encoding = "2.1.0"

# Logging and metrics
memuse = "0.2.1"
tracing = "0.1"
=======
base64 = "0.22"
bech32 = { version = "0.11", default-features = false, features = ["alloc"] }
bitflags = "2"
bs58 = { version = "0.5", default-features = false, features = ["alloc", "check"] }
byteorder = "1"
hex = { version = "0.4", default-features = false, features = ["alloc"] }
percent-encoding = "2.1.0"
postcard = { version = "1", features = ["alloc"] }
serde = { version = "1", default-features = false, features = ["derive"] }
serde_json = "1"

# HTTP
hyper = "1"
http-body-util = "0.1"
hyper-util = { version = "0.1.1", features = ["tokio"] }
tokio-rustls = { version = "0.26", default-features = false }
webpki-roots = "0.26"

# Logging and metrics
memuse = { version = "0.2.2", default-features = false }
tracing = { version = "0.1", default-features = false }

# No-std support
core2 = { version = "0.3", default-features = false, features = ["alloc"] }
>>>>>>> a1c9aa12

# Parallel processing
crossbeam-channel = "0.5"
maybe-rayon = { version = "0.1.0", default-features = false }
rayon = "1.5"

# Protobuf and gRPC
<<<<<<< HEAD
prost = "0.12"
tonic = { version = "0.10", default-features = false }
tonic-build = { version = "0.10", default-features = false }

# Secret management
secrecy = "0.8"
subtle = "2.2.3"

# Static constants
lazy_static = "1"

# Tests and benchmarks
assert_matches = "1.5"
criterion = "0.4"
proptest = "1"
rand_chacha = "0.3"
rand_xorshift = "0.3"

# ZIP 32
aes = "0.8"
fpe = "0.6"
zip32 = "0.1.1"
=======
prost = "0.13"
tonic = { version = "0.13", default-features = false }
tonic-build = { version = "0.13", default-features = false }

# Secret management
secrecy = "0.8"
subtle = { version = "2.2.3", default-features = false }

# SQLite databases
# - Warning: One of the downstream consumers requires that SQLite be available through
#   CocoaPods, due to being bound to React Native. We need to ensure that the SQLite
#   version required for `rusqlite` is a version that is available through CocoaPods.
rusqlite = { version = "0.32", features = ["bundled"] }
schemerz = "0.2"
schemerz-rusqlite = "0.320"
time = "0.3.22"
uuid = "1.1"

# Static constants and assertions
lazy_static = "1"
static_assertions = "1"

# Tests and benchmarks
ambassador = "0.4"
assert_matches = "1.5"
criterion = "0.5"
proptest = ">=1,<1.7" # proptest 1.7 updates to rand 0.9
rand_chacha = "0.3"
rand_xorshift = "0.3"
incrementalmerkletree-testing = "0.3"

# Tor
# - `arti-client` depends on `rusqlite`, and a version mismatch there causes a compilation
#   failure due to incompatible `libsqlite3-sys` versions.
arti-client = { version = "0.28", default-features = false, features = ["compression", "rustls", "tokio"] }
dynosaur = "0.2"
fs-mistrust = "0.9"
tokio = "1"
tor-rtcompat = "0.28"
tower = "0.5"
trait-variant = "0.1"

# ZIP 32
aes = "0.8"
fpe = { version = "0.6", default-features = false, features = ["alloc"] }
zip32 = { version = "0.2", default-features = false }

# Workaround for https://anonticket.torproject.org/user/projects/arti/issues/pending/4028/
time-core = "=0.1.2"

[workspace.metadata.release]
consolidate-commits = false
pre-release-commit-message = "{{crate_name}} {{version}}"
tag-message = "Release {{crate_name}} version {{version}}"
tag-name = "{{prefix}}{{version}}"
pre-release-replacements = [
  {file="CHANGELOG.md", search="## \\[Unreleased\\]", replace="## [Unreleased]\n\n## [{{version}}] - {{date}}"},
]
pre-release-hook = ["cargo", "vet"]
# Remove the following options once we're happy to use `cargo-release` without review.
tag = false
publish = false
push = false
>>>>>>> a1c9aa12

[profile.release]
lto = true
panic = 'abort'
codegen-units = 1

<<<<<<< HEAD
[patch.crates-io]
zcash_note_encryption = { version = "0.4", git = "https://github.com/QED-it/zcash_note_encryption", branch = "zsa1" }
sapling = { package = "sapling-crypto", version = "0.1.3", git = "https://github.com/QED-it/sapling-crypto", branch = "zsa1" }
orchard = { version = "0.8.0", git = "https://github.com/QED-it/orchard", rev = "831ca109705a409bc3d3b82e76245e45dd0f0812" }
=======
[profile.test]
# Since we have many computationally expensive tests, this changes the test profile to
# compile with optimizations by default, but keep full debug info.
#
# This differs from the release profile in the following ways:
# - it does not set `lto = true`, which increases compile times without substantially
#   speeding up tests;
# - it does not set `codegen-units = 1`, which increases compile times and is only
#   useful to improve determinism of release builds;
# - it does not set `panic = 'abort'`, which is in any case ignored for tests.
#
# To get results as close as possible to a release build, use `cargo test --release`.
# To speed up compilation and avoid optimizations potentially resulting in lower-quality
# debug info, use `cargo test --profile=dev`.
opt-level = 3
debug = true

[workspace.lints.rust]
unexpected_cfgs = { level = "warn", check-cfg = [
  'cfg(zcash_unstable, values("zfuture", "nu6.1", "nu7"))',
  'cfg(live_network_tests)',
] }
>>>>>>> a1c9aa12
<|MERGE_RESOLUTION|>--- conflicted
+++ resolved
@@ -6,14 +6,10 @@
     "components/zcash_encoding",
     "components/zcash_protocol",
     "components/zip321",
-<<<<<<< HEAD
-    # zcash_client_backend and zcash_client_sqlite are not compatible with OrchardZSA
-=======
     "pczt",
     "zcash",
->>>>>>> a1c9aa12
     "zcash_client_backend",
-#    "zcash_client_sqlite",
+    "zcash_client_sqlite",
     "zcash_extensions",
     "zcash_history",
     "zcash_keys",
@@ -24,11 +20,7 @@
 
 [workspace.package]
 edition = "2021"
-<<<<<<< HEAD
-rust-version = "1.65"
-=======
 rust-version = "1.81"
->>>>>>> a1c9aa12
 repository = "https://github.com/zcash/librustzcash"
 license = "MIT OR Apache-2.0"
 categories = ["cryptography::cryptocurrencies"]
@@ -40,52 +32,6 @@
 # part of a public API, and which can be updated without a SemVer bump.
 [workspace.dependencies]
 # Intra-workspace dependencies
-<<<<<<< HEAD
-equihash = { version = "0.2", path = "components/equihash" }
-zcash_address = { version = "0.3", path = "components/zcash_address" }
-zcash_client_backend = { version = "0.12", path = "zcash_client_backend" }
-zcash_encoding = { version = "0.2", path = "components/zcash_encoding" }
-zcash_keys = { version = "0.2", path = "zcash_keys" }
-zcash_protocol = { version = "0.1", path = "components/zcash_protocol" }
-zip321 = { version = "0.0", path = "components/zip321" }
-
-zcash_note_encryption = "0.4"
-zcash_primitives = { version = "0.15", path = "zcash_primitives", default-features = false }
-zcash_proofs = { version = "0.15", path = "zcash_proofs", default-features = false }
-
-# Shielded protocols
-ff = "0.13"
-group = "0.13"
-incrementalmerkletree = "0.5.1"
-shardtree = "0.3"
-zcash_spec = "0.1"
-
-# Payment protocols
-# - Sapling
-bitvec = "1"
-blake2s_simd = "1"
-bls12_381 = "0.8"
-jubjub = "0.10"
-sapling = { package = "sapling-crypto", version = "0.1.3" }
-
-# - Orchard
-nonempty = "0.7"
-orchard = { version =  "0.8.0", default-features = false }
-pasta_curves = "0.5"
-
-# - Transparent
-hdwallet = "0.4"
-ripemd = "0.1"
-secp256k1 = "0.26"
-
-# CSPRNG
-rand = "0.8"
-rand_core = "0.6"
-
-# Digests
-blake2b_simd = "1"
-sha2 = "0.10"
-=======
 equihash = { version = "0.2", path = "components/equihash", default-features = false }
 zcash_address = { version = "0.8", path = "components/zcash_address", default-features = false }
 zcash_client_backend = { version = "0.19", path = "zcash_client_backend" }
@@ -144,24 +90,11 @@
 # Digests
 blake2b_simd = { version = "1", default-features = false }
 sha2 = { version = "0.10", default-features = false }
->>>>>>> a1c9aa12
 
 # Documentation
 document-features = "0.2"
 
 # Encodings
-<<<<<<< HEAD
-base64 = "0.21"
-bech32 = "0.9"
-bs58 = { version = "0.5", features = ["check"] }
-byteorder = "1"
-hex = "0.4"
-percent-encoding = "2.1.0"
-
-# Logging and metrics
-memuse = "0.2.1"
-tracing = "0.1"
-=======
 base64 = "0.22"
 bech32 = { version = "0.11", default-features = false, features = ["alloc"] }
 bitflags = "2"
@@ -186,7 +119,6 @@
 
 # No-std support
 core2 = { version = "0.3", default-features = false, features = ["alloc"] }
->>>>>>> a1c9aa12
 
 # Parallel processing
 crossbeam-channel = "0.5"
@@ -194,30 +126,6 @@
 rayon = "1.5"
 
 # Protobuf and gRPC
-<<<<<<< HEAD
-prost = "0.12"
-tonic = { version = "0.10", default-features = false }
-tonic-build = { version = "0.10", default-features = false }
-
-# Secret management
-secrecy = "0.8"
-subtle = "2.2.3"
-
-# Static constants
-lazy_static = "1"
-
-# Tests and benchmarks
-assert_matches = "1.5"
-criterion = "0.4"
-proptest = "1"
-rand_chacha = "0.3"
-rand_xorshift = "0.3"
-
-# ZIP 32
-aes = "0.8"
-fpe = "0.6"
-zip32 = "0.1.1"
-=======
 prost = "0.13"
 tonic = { version = "0.13", default-features = false }
 tonic-build = { version = "0.13", default-features = false }
@@ -281,19 +189,12 @@
 tag = false
 publish = false
 push = false
->>>>>>> a1c9aa12
 
 [profile.release]
 lto = true
 panic = 'abort'
 codegen-units = 1
 
-<<<<<<< HEAD
-[patch.crates-io]
-zcash_note_encryption = { version = "0.4", git = "https://github.com/QED-it/zcash_note_encryption", branch = "zsa1" }
-sapling = { package = "sapling-crypto", version = "0.1.3", git = "https://github.com/QED-it/sapling-crypto", branch = "zsa1" }
-orchard = { version = "0.8.0", git = "https://github.com/QED-it/orchard", rev = "831ca109705a409bc3d3b82e76245e45dd0f0812" }
-=======
 [profile.test]
 # Since we have many computationally expensive tests, this changes the test profile to
 # compile with optimizations by default, but keep full debug info.
@@ -315,5 +216,4 @@
 unexpected_cfgs = { level = "warn", check-cfg = [
   'cfg(zcash_unstable, values("zfuture", "nu6.1", "nu7"))',
   'cfg(live_network_tests)',
-] }
->>>>>>> a1c9aa12
+] }
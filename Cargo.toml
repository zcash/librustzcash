[workspace]
members = [
    "components/equihash",
    "components/f4jumble",
    "components/zcash_address",
    "components/zcash_encoding",
    "components/zcash_note_encryption",
    "zcash_client_backend",
    "zcash_client_sqlite",
    "zcash_extensions",
    "zcash_history",
    "zcash_primitives",
    "zcash_proofs",
]

[profile.release]
lto = true
panic = 'abort'
<<<<<<< HEAD
codegen-units = 1

[patch.crates-io]
zcash_encoding = { path = "components/zcash_encoding" }
zcash_note_encryption = { path = "components/zcash_note_encryption" }
schemer = { git = "https://github.com/aschampion/schemer.git", rev = "6726b60f43f72c6e24a18d31be0ec7d42829e5e1" }
schemer-rusqlite = { git = "https://github.com/aschampion/schemer.git", rev = "6726b60f43f72c6e24a18d31be0ec7d42829e5e1" }
orchard = { version = "0.3", git = "https://github.com/QED-it/orchard", rev = "35da288c7867c5b0fb0ae84e444915689e49084c" }
=======
codegen-units = 1
>>>>>>> d2f105ef
<|MERGE_RESOLUTION|>--- conflicted
+++ resolved
@@ -16,15 +16,9 @@
 [profile.release]
 lto = true
 panic = 'abort'
-<<<<<<< HEAD
 codegen-units = 1
 
 [patch.crates-io]
 zcash_encoding = { path = "components/zcash_encoding" }
 zcash_note_encryption = { path = "components/zcash_note_encryption" }
-schemer = { git = "https://github.com/aschampion/schemer.git", rev = "6726b60f43f72c6e24a18d31be0ec7d42829e5e1" }
-schemer-rusqlite = { git = "https://github.com/aschampion/schemer.git", rev = "6726b60f43f72c6e24a18d31be0ec7d42829e5e1" }
-orchard = { version = "0.3", git = "https://github.com/QED-it/orchard", rev = "35da288c7867c5b0fb0ae84e444915689e49084c" }
-=======
-codegen-units = 1
->>>>>>> d2f105ef
+orchard = { version = "0.5", git = "https://github.com/QED-it/orchard", branch = "upgrade_librustzcash_for_orchard_v05" }
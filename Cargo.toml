--- conflicted
+++ resolved
@@ -175,12 +175,9 @@
 
 # ZIP 32
 aes = "0.8"
-zip32 = { version = "0.1.2", default_features = false }
+bip0039 = { version = "0.12" }
 fpe = { version = "0.6", default-features = false, features = ["alloc"] }
-<<<<<<< HEAD
-=======
 zip32 = { version = "0.2", default-features = false }
-bip0039 = { version = "0.12" }
 
 # Workaround for https://anonticket.torproject.org/user/projects/arti/issues/pending/4028/
 time-core = "=0.1.2"
@@ -198,7 +195,6 @@
 tag = false
 publish = false
 push = false
->>>>>>> 6637660e
 
 [profile.release]
 lto = true

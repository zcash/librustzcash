[workspace]
members = [
    "components/equihash",
    "components/f4jumble",
    "components/zcash_address",
    "components/zcash_encoding",
    "components/zcash_protocol",
    "components/zip321",
    "pczt",
    "zcash",
    "zcash_client_backend",
    "zcash_client_sqlite",
    "zcash_extensions",
    "zcash_history",
    "zcash_keys",
    "zcash_primitives",
    "zcash_proofs",
    "zcash_transparent",
]

[workspace.package]
edition = "2021"
rust-version = "1.81"
repository = "https://github.com/zcash/librustzcash"
license = "MIT OR Apache-2.0"
categories = ["cryptography::cryptocurrencies"]

# Common dependencies across all of our crates. Dependencies used only by a single crate
# (and that don't have cross-crate versioning needs) are specified by the crate itself.
#
# See the individual crate `Cargo.toml` files for information about which dependencies are
# part of a public API, and which can be updated without a SemVer bump.
[workspace.dependencies]
# Intra-workspace dependencies
equihash = { version = "0.2", path = "components/equihash", default-features = false }
zcash_address = { version = "0.8", path = "components/zcash_address", default-features = false }
zcash_client_backend = { version = "0.19", path = "zcash_client_backend" }
zcash_encoding = { version = "0.3", path = "components/zcash_encoding", default-features = false }
<<<<<<< HEAD
zcash_keys = { version = "0.9", path = "zcash_keys" }
zcash_protocol = { version = "0.5.1", path = "components/zcash_protocol", default-features = false }
zip321 = { version = "0.4", path = "components/zip321" }
=======
zcash_keys = { version = "0.8", path = "zcash_keys" }
zcash_protocol = { version = "0.5.3", path = "components/zcash_protocol", default-features = false }
zip321 = { version = "0.3", path = "components/zip321" }
>>>>>>> 6a5ec671

zcash_note_encryption = "0.4.1"
zcash_primitives = { version = "0.23", path = "zcash_primitives", default-features = false }
zcash_proofs = { version = "0.23", path = "zcash_proofs", default-features = false }

pczt = { version = "0.3", path = "pczt" }

# Shielded protocols
bellman = { version = "0.14", default-features = false, features = ["groth16"] }
ff = { version = "0.13", default-features = false }
group = "0.13"
incrementalmerkletree = { version = "0.8.2", default-features = false }
shardtree = "0.6.1"
zcash_spec = "0.2"

# Payment protocols
# - Sapling
bitvec = { version = "1", default-features = false, features = ["alloc"] }
blake2s_simd = { version = "1", default-features = false }
bls12_381 = "0.8"
jubjub = "0.10"
redjubjub = { version = "0.8", default-features = false }
sapling = { package = "sapling-crypto", version = "0.5", default-features = false }

# - Orchard
orchard = { version = "0.11", default-features = false }
pasta_curves = "0.5"

# - Transparent
bip32 = { version = "=0.6.0-pre.1", default-features = false }
block-buffer = { version = "=0.11.0-rc.3" } # later RCs require edition2024
crypto-common = { version = "=0.2.0-rc.1" } # later RCs require edition2024
ripemd = { version = "0.1", default-features = false }
secp256k1 = { version = "0.29", default-features = false, features = ["alloc"] }
transparent = { package = "zcash_transparent", version = "0.3", path = "zcash_transparent", default-features = false }

# Boilerplate & missing stdlib
getset = "0.1"
nonempty = { version = "0.11", default-features = false }

# CSPRNG
rand = { version = "0.8", default-features = false }
rand_core = { version = "0.6", default-features = false }
rand_distr = { version = "0.4", default-features = false }

# Currency conversions
rust_decimal = { version = "1.35", default-features = false, features = ["serde"] }

# Digests
blake2b_simd = { version = "1", default-features = false }
sha2 = { version = "0.10", default-features = false }

# Documentation
document-features = "0.2"

# Encodings
base64 = "0.22"
bech32 = { version = "0.11", default-features = false, features = ["alloc"] }
bitflags = "2"
bs58 = { version = "0.5", default-features = false, features = ["alloc", "check"] }
byteorder = "1"
hex = { version = "0.4", default-features = false, features = ["alloc"] }
percent-encoding = "2.1.0"
postcard = { version = "1", features = ["alloc"] }
serde = { version = "1", default-features = false, features = ["derive"] }
serde_json = "1"

# HTTP
hyper = "1"
http-body-util = "0.1"
hyper-util = { version = "0.1.1", features = ["tokio"] }
tokio-rustls = { version = "0.26", default-features = false }
webpki-roots = "0.26"

# Logging and metrics
memuse = { version = "0.2.2", default-features = false }
tracing = { version = "0.1", default-features = false }

# No-std support
core2 = { version = "0.3", default-features = false, features = ["alloc"] }

# Parallel processing
crossbeam-channel = "0.5"
maybe-rayon = { version = "0.1.0", default-features = false }
rayon = "1.5"

# Protobuf and gRPC
prost = "0.13"
tonic = { version = "0.13", default-features = false }
tonic-build = { version = "0.13", default-features = false }

# Secret management
secrecy = "0.8"
subtle = { version = "2.2.3", default-features = false }

# SQLite databases
# - Warning: One of the downstream consumers requires that SQLite be available through
#   CocoaPods, due to being bound to React Native. We need to ensure that the SQLite
#   version required for `rusqlite` is a version that is available through CocoaPods.
rusqlite = { version = "0.32", features = ["bundled"] }
schemerz = "0.2"
schemerz-rusqlite = "0.320"
time = "0.3.22"
uuid = "1.1"

# Static constants and assertions
lazy_static = "1"
static_assertions = "1"

# Tests and benchmarks
ambassador = "0.4"
assert_matches = "1.5"
criterion = "0.5"
proptest = ">=1,<1.7" # proptest 1.7 updates to rand 0.9
rand_chacha = "0.3"
rand_xorshift = "0.3"
incrementalmerkletree-testing = "0.3"

# Tor
# - `arti-client` depends on `rusqlite`, and a version mismatch there causes a compilation
#   failure due to incompatible `libsqlite3-sys` versions.
arti-client = { version = "0.28", default-features = false, features = ["compression", "rustls", "tokio"] }
dynosaur = "0.2"
fs-mistrust = "0.9"
tokio = "1"
tor-rtcompat = "0.28"
tower = "0.5"
trait-variant = "0.1"

# ZIP 32
aes = "0.8"
fpe = { version = "0.6", default-features = false, features = ["alloc"] }
zip32 = { version = "0.2", default-features = false }

# Workaround for https://anonticket.torproject.org/user/projects/arti/issues/pending/4028/
time-core = "=0.1.2"

[workspace.metadata.release]
consolidate-commits = false
pre-release-commit-message = "{{crate_name}} {{version}}"
tag-message = "Release {{crate_name}} version {{version}}"
tag-name = "{{prefix}}{{version}}"
pre-release-replacements = [
  {file="CHANGELOG.md", search="## \\[Unreleased\\]", replace="## [Unreleased]\n\n## [{{version}}] - {{date}}"},
]
pre-release-hook = ["cargo", "vet"]
# Remove the following options once we're happy to use `cargo-release` without review.
tag = false
publish = false
push = false

[profile.release]
lto = true
panic = 'abort'
codegen-units = 1

[profile.test]
# Since we have many computationally expensive tests, this changes the test profile to
# compile with optimizations by default, but keep full debug info.
#
# This differs from the release profile in the following ways:
# - it does not set `lto = true`, which increases compile times without substantially
#   speeding up tests;
# - it does not set `codegen-units = 1`, which increases compile times and is only
#   useful to improve determinism of release builds;
# - it does not set `panic = 'abort'`, which is in any case ignored for tests.
#
# To get results as close as possible to a release build, use `cargo test --release`.
# To speed up compilation and avoid optimizations potentially resulting in lower-quality
# debug info, use `cargo test --profile=dev`.
opt-level = 3
debug = true

[workspace.lints.rust]
unexpected_cfgs = { level = "warn", check-cfg = [
  'cfg(zcash_unstable, values("zfuture", "nu6.1", "nu7"))',
  'cfg(live_network_tests)',
] }<|MERGE_RESOLUTION|>--- conflicted
+++ resolved
@@ -36,15 +36,9 @@
 zcash_address = { version = "0.8", path = "components/zcash_address", default-features = false }
 zcash_client_backend = { version = "0.19", path = "zcash_client_backend" }
 zcash_encoding = { version = "0.3", path = "components/zcash_encoding", default-features = false }
-<<<<<<< HEAD
 zcash_keys = { version = "0.9", path = "zcash_keys" }
-zcash_protocol = { version = "0.5.1", path = "components/zcash_protocol", default-features = false }
+zcash_protocol = { version = "0.5.3", path = "components/zcash_protocol", default-features = false }
 zip321 = { version = "0.4", path = "components/zip321" }
-=======
-zcash_keys = { version = "0.8", path = "zcash_keys" }
-zcash_protocol = { version = "0.5.3", path = "components/zcash_protocol", default-features = false }
-zip321 = { version = "0.3", path = "components/zip321" }
->>>>>>> 6a5ec671
 
 zcash_note_encryption = "0.4.1"
 zcash_primitives = { version = "0.23", path = "zcash_primitives", default-features = false }

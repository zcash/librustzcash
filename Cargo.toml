[workspace]
members = [
    "components/equihash",
    "components/f4jumble",
    "components/zcash_address",
    "components/zcash_encoding",
    "components/zcash_protocol",
    "components/zip321",
    "pczt",
    "zcash",
    "zcash_client_backend",
    "zcash_client_memory",
    "zcash_client_sqlite",
    "zcash_extensions",
    "zcash_history",
    "zcash_keys",
    "zcash_primitives",
    "zcash_proofs",
    "zcash_transparent",
]

resolver = "2"

[workspace.package]
edition = "2024"
rust-version = "1.85.1"
repository = "https://github.com/zcash/librustzcash"
license = "MIT OR Apache-2.0"
categories = ["cryptography::cryptocurrencies"]

# Common dependencies across all of our crates. Dependencies used only by a single crate
# (and that don't have cross-crate versioning needs) are specified by the crate itself.
#
# See the individual crate `Cargo.toml` files for information about which dependencies are
# part of a public API, and which can be updated without a SemVer bump.
[workspace.dependencies]
# Intra-workspace dependencies
equihash = { version = "0.2", path = "components/equihash", default-features = false }
zcash_address = { version = "0.10", path = "components/zcash_address", default-features = false }
zcash_client_backend = { version = "0.21", path = "zcash_client_backend" }
zcash_encoding = { version = "0.3", path = "components/zcash_encoding", default-features = false }
<<<<<<< HEAD
zcash_keys = { version = "0.12", path = "zcash_keys" }
zcash_protocol = { version = "0.7", path = "components/zcash_protocol", default-features = false }
=======
zcash_keys = { version = "0.11", path = "zcash_keys" }
zcash_protocol = { version = "0.7.2", path = "components/zcash_protocol", default-features = false }
>>>>>>> bd7532da
zip321 = { version = "0.6", path = "components/zip321" }

zcash_note_encryption = "0.4.1"
zcash_primitives = { version = "0.26", path = "zcash_primitives", default-features = false }
zcash_proofs = { version = "0.26", path = "zcash_proofs", default-features = false }

pczt = { version = "0.5", path = "pczt" }

# Shielded protocols
bellman = { version = "0.14", default-features = false, features = ["groth16"] }
ff = { version = "0.13", default-features = false }
group = "0.13"
incrementalmerkletree = { version = "0.8.2", default-features = false }
shardtree = "0.6.1"
zcash_spec = "0.2"

# Payment protocols
# - Sapling
bitvec = { version = "1", default-features = false, features = ["alloc"] }
blake2s_simd = { version = "1", default-features = false }
bls12_381 = "0.8"
jubjub = "0.10"
redjubjub = { version = "0.8", default-features = false }
sapling = { package = "sapling-crypto", version = "0.6", default-features = false }

# - Orchard
orchard = { version = "0.12", default-features = false }
pasta_curves = "0.5"

# - Transparent
bip32 = { version = "=0.6.0-pre.1", default-features = false, features = ["alloc"] }
block-buffer = { version = "=0.11.0-rc.3" } # later RCs require edition2024
crypto-common = { version = "=0.2.0-rc.1" } # later RCs require edition2024
ripemd = { version = "0.1", default-features = false }
secp256k1 = { version = "0.29", default-features = false, features = ["alloc"] }
transparent = { package = "zcash_transparent", version = "0.6", path = "zcash_transparent", default-features = false }
zcash_script = { version = "0.4.2", default-features = false }
zeroize = { version = "1.7", default-features = false }

# Boilerplate & missing stdlib
getset = "0.1"
nonempty = { version = "0.11", default-features = false }

# CSPRNG
rand = { version = "0.8", default-features = false }
rand_core = { version = "0.6", default-features = false }
rand_distr = { version = "0.4", default-features = false }

# Currency conversions
rust_decimal = { version = "1.35", default-features = false, features = ["serde"] }

# Digests
blake2b_simd = { version = "1", default-features = false }
sha2 = { version = "0.10", default-features = false }

# Documentation
document-features = "0.2"

# Encodings
base64 = "0.22"
bech32 = { version = "0.11", default-features = false, features = ["alloc"] }
bitflags = "2"
bs58 = { version = "0.5", default-features = false, features = ["alloc", "check"] }
byteorder = "1"
hex = { version = "0.4", default-features = false, features = ["alloc"] }
percent-encoding = "2.1.0"
postcard = { version = "1", default-features = false, features = ["alloc"] }
serde = { version = "1", default-features = false, features = ["derive"] }
serde_json = "1"
regex = { version = "1.11", default-features = false }

# HTTP
hyper = "1"
http-body-util = "0.1"
hyper-util = { version = "0.1.1", features = ["tokio"] }
tokio-rustls = { version = "0.26", default-features = false }
webpki-roots = "1"

# Logging and metrics
memuse = { version = "0.2.2", default-features = false }
tracing = { version = "0.1", default-features = false }

# No-std support
core2 = { version = "0.3", default-features = false, features = ["alloc"] }

# Parallel processing
crossbeam-channel = "0.5"
maybe-rayon = { version = "0.1.0", default-features = false }
rayon = "1.5"

# Protobuf and gRPC
prost = "0.14"
prost-build = "0.14"
tonic = { version = "0.14", default-features = false }
tonic-prost = { version = "0.14", default-features = false }
tonic-prost-build = { version = "0.14", default-features = false }
which = "8"

# Secret management
secrecy = "0.8"
subtle = { version = "2.2.3", default-features = false }

# SQLite databases
# - Warning: One of the downstream consumers requires that SQLite be available through
#   CocoaPods, due to being bound to React Native. We need to ensure that the SQLite
#   version required for `rusqlite` is a version that is available through CocoaPods.
rusqlite = { version = "0.37", features = ["bundled"] }
schemerz = "0.2"
schemerz-rusqlite = "0.370"
time = { version = "0.3.22", default-features = false }
uuid = "1.1"

# Static constants and assertions
static_assertions = "1"

# Tests and benchmarks
ambassador = "0.4"
assert_matches = "1.5"
criterion = "0.5"
proptest = ">=1,<1.7" # proptest 1.7 updates to rand 0.9
rand_chacha = "0.3"
rand_xorshift = "0.3"
incrementalmerkletree-testing = "0.3"

# Tor
# - `arti-client` depends on `rusqlite`, and a version mismatch there causes a compilation
#   failure due to incompatible `libsqlite3-sys` versions.
arti-client = { version = "0.35", default-features = false, features = ["compression", "rustls", "tokio"] }
dynosaur = "0.3"
fs-mistrust = "0.12"
tokio = "1"
tor-rtcompat = "0.35"
tower = "0.5"
trait-variant = "0.1"

# ZIP 32
aes = "0.8"
bip0039 = { version = "0.12" }
fpe = { version = "0.6", default-features = false, features = ["alloc"] }
zip32 = { version = "0.2", default-features = false }

# Workaround for https://anonticket.torproject.org/user/projects/arti/issues/pending/4028/
time-core = "=0.1.2"

[workspace.metadata.release]
consolidate-commits = false
pre-release-commit-message = "{{crate_name}} {{version}}"
tag-message = "Release {{crate_name}} version {{version}}"
tag-name = "{{prefix}}{{version}}"
pre-release-replacements = [
  {file="CHANGELOG.md", search="## \\[Unreleased\\]", replace="## [Unreleased]\n\n## [{{version}}] - {{date}}"},
]
pre-release-hook = ["cargo", "vet"]
# Remove the following options once we're happy to use `cargo-release` without review.
tag = false
publish = false
push = false

[profile.release]
lto = true
panic = 'abort'
codegen-units = 1

[profile.test]
# Since we have many computationally expensive tests, this changes the test profile to
# compile with optimizations by default, but keep full debug info.
#
# This differs from the release profile in the following ways:
# - it does not set `lto = true`, which increases compile times without substantially
#   speeding up tests;
# - it does not set `codegen-units = 1`, which increases compile times and is only
#   useful to improve determinism of release builds;
# - it does not set `panic = 'abort'`, which is in any case ignored for tests.
#
# To get results as close as possible to a release build, use `cargo test --release`.
# To speed up compilation and avoid optimizations potentially resulting in lower-quality
# debug info, use `cargo test --profile=dev`.
opt-level = 3
debug = true

[workspace.lints.rust]
unexpected_cfgs = { level = "warn", check-cfg = [
  'cfg(zcash_unstable, values("zfuture", "nu7"))',
  'cfg(live_network_tests)',
] }<|MERGE_RESOLUTION|>--- conflicted
+++ resolved
@@ -39,13 +39,8 @@
 zcash_address = { version = "0.10", path = "components/zcash_address", default-features = false }
 zcash_client_backend = { version = "0.21", path = "zcash_client_backend" }
 zcash_encoding = { version = "0.3", path = "components/zcash_encoding", default-features = false }
-<<<<<<< HEAD
 zcash_keys = { version = "0.12", path = "zcash_keys" }
-zcash_protocol = { version = "0.7", path = "components/zcash_protocol", default-features = false }
-=======
-zcash_keys = { version = "0.11", path = "zcash_keys" }
 zcash_protocol = { version = "0.7.2", path = "components/zcash_protocol", default-features = false }
->>>>>>> bd7532da
 zip321 = { version = "0.6", path = "components/zip321" }
 
 zcash_note_encryption = "0.4.1"

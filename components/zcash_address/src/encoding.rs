use alloc::string::String;
use alloc::vec::Vec;
use core::convert::TryInto;
use core::fmt;
use core::str::FromStr;

<<<<<<< HEAD
use bech32::{self, FromBase32, ToBase32, Variant};
=======
#[cfg(feature = "std")]
use std::error::Error;

use bech32::{primitives::decode::CheckedHrpstring, Bech32, Bech32m, Checksum, Hrp};
>>>>>>> a1c9aa12
use zcash_protocol::consensus::{NetworkConstants, NetworkType};
use zcash_protocol::constants::{mainnet, regtest, testnet};

use crate::kind::unified::Encoding;
use crate::{kind::*, AddressKind, ZcashAddress};

/// An error while attempting to parse a string as a Zcash address.
#[derive(Debug, PartialEq, Eq)]
pub enum ParseError {
    /// The string is an invalid encoding.
    InvalidEncoding,
    /// The string is not a Zcash address.
    NotZcash,
    /// Errors specific to unified addresses.
    Unified(unified::ParseError),
}

impl From<unified::ParseError> for ParseError {
    fn from(e: unified::ParseError) -> Self {
        match e {
            unified::ParseError::InvalidEncoding(_) => Self::InvalidEncoding,
            unified::ParseError::UnknownPrefix(_) => Self::NotZcash,
            _ => Self::Unified(e),
        }
    }
}

impl fmt::Display for ParseError {
    fn fmt(&self, f: &mut fmt::Formatter<'_>) -> fmt::Result {
        match self {
            ParseError::InvalidEncoding => write!(f, "Invalid encoding"),
            ParseError::NotZcash => write!(f, "Not a Zcash address"),
            ParseError::Unified(e) => e.fmt(f),
        }
    }
}

#[cfg(feature = "std")]
impl Error for ParseError {}

impl FromStr for ZcashAddress {
    type Err = ParseError;

    /// Attempts to parse the given string as a Zcash address.
    fn from_str(s: &str) -> Result<Self, Self::Err> {
        // Remove leading and trailing whitespace, to handle copy-paste errors.
        let s = s.trim();

        // Try decoding as a unified address
        match unified::Address::decode(s) {
            Ok((net, data)) => {
                return Ok(ZcashAddress {
                    net,
                    kind: AddressKind::Unified(data),
                });
            }
            Err(unified::ParseError::NotUnified | unified::ParseError::UnknownPrefix(_)) => {
                // allow decoding to fall through to Sapling/TEX/Transparent
            }
            Err(e) => {
                return Err(ParseError::from(e));
            }
        }

<<<<<<< HEAD
        // Try decoding as a Sapling or TEX address (Bech32/Bech32m)
        if let Ok((hrp, data, variant)) = bech32::decode(s) {
            // If we reached this point, the encoding is found to be valid Bech32 or Bech32m.
            let data = Vec::<u8>::from_base32(&data).map_err(|_| ParseError::InvalidEncoding)?;

            match variant {
                Variant::Bech32 => {
                    let net = match hrp.as_str() {
                        mainnet::HRP_SAPLING_PAYMENT_ADDRESS => NetworkType::Main,
                        testnet::HRP_SAPLING_PAYMENT_ADDRESS => NetworkType::Test,
                        regtest::HRP_SAPLING_PAYMENT_ADDRESS => NetworkType::Regtest,
                        // We will not define new Bech32 address encodings.
                        _ => {
                            return Err(ParseError::NotZcash);
                        }
                    };

                    return data[..]
                        .try_into()
                        .map(AddressKind::Sapling)
                        .map_err(|_| ParseError::InvalidEncoding)
                        .map(|kind| ZcashAddress { net, kind });
=======
        // Try decoding as a Sapling address (Bech32)
        if let Ok(parsed) = CheckedHrpstring::new::<Bech32>(s) {
            // If we reached this point, the encoding is found to be valid Bech32.
            let net = match parsed.hrp().as_str() {
                mainnet::HRP_SAPLING_PAYMENT_ADDRESS => NetworkType::Main,
                testnet::HRP_SAPLING_PAYMENT_ADDRESS => NetworkType::Test,
                regtest::HRP_SAPLING_PAYMENT_ADDRESS => NetworkType::Regtest,
                // We will not define new Bech32 address encodings.
                _ => {
                    return Err(ParseError::NotZcash);
>>>>>>> a1c9aa12
                }
                Variant::Bech32m => {
                    // Try decoding as a TEX address (Bech32m)
                    let net = match hrp.as_str() {
                        mainnet::HRP_TEX_ADDRESS => NetworkType::Main,
                        testnet::HRP_TEX_ADDRESS => NetworkType::Test,
                        regtest::HRP_TEX_ADDRESS => NetworkType::Regtest,
                        // Not recognized as a Zcash address type
                        _ => {
                            return Err(ParseError::NotZcash);
                        }
                    };

<<<<<<< HEAD
                    return data[..]
                        .try_into()
                        .map(AddressKind::Tex)
                        .map_err(|_| ParseError::InvalidEncoding)
                        .map(|kind| ZcashAddress { net, kind });
                }
            }
=======
            let data = parsed.byte_iter().collect::<Vec<_>>();

            return data
                .try_into()
                .map(AddressKind::Sapling)
                .map_err(|_| ParseError::InvalidEncoding)
                .map(|kind| ZcashAddress { net, kind });
>>>>>>> a1c9aa12
        }

        // Try decoding as a TEX address (Bech32m)
        if let Ok(parsed) = CheckedHrpstring::new::<Bech32m>(s) {
            // If we reached this point, the encoding is found to be valid Bech32m.
            let net = match parsed.hrp().as_str() {
                mainnet::HRP_TEX_ADDRESS => NetworkType::Main,
                testnet::HRP_TEX_ADDRESS => NetworkType::Test,
                regtest::HRP_TEX_ADDRESS => NetworkType::Regtest,
                // Not recognized as a Zcash address type
                _ => {
                    return Err(ParseError::NotZcash);
                }
            };

            let data = parsed.byte_iter().collect::<Vec<_>>();

            return data
                .try_into()
                .map(AddressKind::Tex)
                .map_err(|_| ParseError::InvalidEncoding)
                .map(|kind| ZcashAddress { net, kind });
        }

        // The rest use Base58Check.
        if let Ok(decoded) = bs58::decode(s).with_check(None).into_vec() {
            if decoded.len() >= 2 {
                let (prefix, net) = match decoded[..2].try_into().unwrap() {
                    prefix @ (mainnet::B58_PUBKEY_ADDRESS_PREFIX
                    | mainnet::B58_SCRIPT_ADDRESS_PREFIX
                    | mainnet::B58_SPROUT_ADDRESS_PREFIX) => (prefix, NetworkType::Main),
                    prefix @ (testnet::B58_PUBKEY_ADDRESS_PREFIX
                    | testnet::B58_SCRIPT_ADDRESS_PREFIX
                    | testnet::B58_SPROUT_ADDRESS_PREFIX) => (prefix, NetworkType::Test),
                    // We will not define new Base58Check address encodings.
                    _ => return Err(ParseError::NotZcash),
                };

                return match prefix {
                    mainnet::B58_SPROUT_ADDRESS_PREFIX | testnet::B58_SPROUT_ADDRESS_PREFIX => {
                        decoded[2..].try_into().map(AddressKind::Sprout)
                    }
                    mainnet::B58_PUBKEY_ADDRESS_PREFIX | testnet::B58_PUBKEY_ADDRESS_PREFIX => {
                        decoded[2..].try_into().map(AddressKind::P2pkh)
                    }
                    mainnet::B58_SCRIPT_ADDRESS_PREFIX | testnet::B58_SCRIPT_ADDRESS_PREFIX => {
                        decoded[2..].try_into().map(AddressKind::P2sh)
                    }
                    _ => unreachable!(),
                }
                .map_err(|_| ParseError::InvalidEncoding)
                .map(|kind| ZcashAddress { kind, net });
            }
        };

        // If it's not valid Bech32, Bech32m, or Base58Check, it's not a Zcash address.
        Err(ParseError::NotZcash)
    }
}

<<<<<<< HEAD
fn encode_bech32(hrp: &str, data: &[u8], variant: Variant) -> String {
    bech32::encode(hrp, data.to_base32(), variant).expect("hrp is invalid")
=======
fn encode_bech32<Ck: Checksum>(hrp: &str, data: &[u8]) -> String {
    bech32::encode::<Ck>(Hrp::parse_unchecked(hrp), data).expect("encoding is short enough")
>>>>>>> a1c9aa12
}

fn encode_b58(prefix: [u8; 2], data: &[u8]) -> String {
    let mut bytes = Vec::with_capacity(2 + data.len());
    bytes.extend_from_slice(&prefix);
    bytes.extend_from_slice(data);
    bs58::encode(bytes).with_check().into_string()
}

impl fmt::Display for ZcashAddress {
    fn fmt(&self, f: &mut fmt::Formatter<'_>) -> fmt::Result {
        let encoded = match &self.kind {
            AddressKind::Sprout(data) => encode_b58(self.net.b58_sprout_address_prefix(), data),
<<<<<<< HEAD
            AddressKind::Sapling(data) => encode_bech32(
                self.net.hrp_sapling_payment_address(),
                data,
                Variant::Bech32,
            ),
            AddressKind::Unified(addr) => addr.encode(&self.net),
            AddressKind::P2pkh(data) => encode_b58(self.net.b58_pubkey_address_prefix(), data),
            AddressKind::P2sh(data) => encode_b58(self.net.b58_script_address_prefix(), data),
            AddressKind::Tex(data) => {
                encode_bech32(self.net.hrp_tex_address(), data, Variant::Bech32m)
            }
=======
            AddressKind::Sapling(data) => {
                encode_bech32::<Bech32>(self.net.hrp_sapling_payment_address(), data)
            }
            AddressKind::Unified(addr) => addr.encode(&self.net),
            AddressKind::P2pkh(data) => encode_b58(self.net.b58_pubkey_address_prefix(), data),
            AddressKind::P2sh(data) => encode_b58(self.net.b58_script_address_prefix(), data),
            AddressKind::Tex(data) => encode_bech32::<Bech32m>(self.net.hrp_tex_address(), data),
>>>>>>> a1c9aa12
        };
        write!(f, "{}", encoded)
    }
}

#[cfg(test)]
mod tests {
<<<<<<< HEAD
    use assert_matches::assert_matches;

    use super::*;
    use crate::{kind::unified, Network};
=======
    use alloc::string::ToString;

    use assert_matches::assert_matches;

    use super::*;
    use crate::kind::unified;
    use zcash_protocol::consensus::NetworkType;
>>>>>>> a1c9aa12

    fn encoding(encoded: &str, decoded: ZcashAddress) {
        assert_eq!(decoded.to_string(), encoded);
        assert_eq!(encoded.parse(), Ok(decoded));
    }

    #[test]
    fn sprout() {
        encoding(
            "zc8E5gYid86n4bo2Usdq1cpr7PpfoJGzttwBHEEgGhGkLUg7SPPVFNB2AkRFXZ7usfphup5426dt1buMmY3fkYeRrQGLa8y",
            ZcashAddress { net: NetworkType::Main, kind: AddressKind::Sprout([0; 64]) },
        );
        encoding(
            "ztJ1EWLKcGwF2S4NA17pAJVdco8Sdkz4AQPxt1cLTEfNuyNswJJc2BbBqYrsRZsp31xbVZwhF7c7a2L9jsF3p3ZwRWpqqyS",
            ZcashAddress { net: NetworkType::Test, kind: AddressKind::Sprout([0; 64]) },
        );
    }

    #[test]
    fn sapling() {
        encoding(
            "zs1qqqqqqqqqqqqqqqqqqqqqqqqqqqqqqqqqqqqqqqqqqqqqqqqqqqqqqqqqqqqqqqqqqqqqpq6d8g",
            ZcashAddress {
                net: NetworkType::Main,
                kind: AddressKind::Sapling([0; 43]),
            },
        );
        encoding(
            "ztestsapling1qqqqqqqqqqqqqqqqqqqqqqqqqqqqqqqqqqqqqqqqqqqqqqqqqqqqqqqqqqqqqqqqqqqqqfhgwqu",
            ZcashAddress {
                net: NetworkType::Test,
                kind: AddressKind::Sapling([0; 43]),
            },
        );
        encoding(
            "zregtestsapling1qqqqqqqqqqqqqqqqqqqqqqqqqqqqqqqqqqqqqqqqqqqqqqqqqqqqqqqqqqqqqqqqqqqqqknpr3m",
            ZcashAddress {
                net: NetworkType::Regtest,
                kind: AddressKind::Sapling([0; 43]),
            },
        );
    }

    #[test]
    fn unified() {
        encoding(
            "u1qpatys4zruk99pg59gcscrt7y6akvl9vrhcfyhm9yxvxz7h87q6n8cgrzzpe9zru68uq39uhmlpp5uefxu0su5uqyqfe5zp3tycn0ecl",
            ZcashAddress {
                net: NetworkType::Main,
                kind: AddressKind::Unified(unified::Address(vec![unified::address::Receiver::Sapling([0; 43])])),
            },
        );
        encoding(
            "utest10c5kutapazdnf8ztl3pu43nkfsjx89fy3uuff8tsmxm6s86j37pe7uz94z5jhkl49pqe8yz75rlsaygexk6jpaxwx0esjr8wm5ut7d5s",
            ZcashAddress {
                net: NetworkType::Test,
                kind: AddressKind::Unified(unified::Address(vec![unified::address::Receiver::Sapling([0; 43])])),
            },
        );
        encoding(
            "uregtest15xk7vj4grjkay6mnfl93dhsflc2yeunhxwdh38rul0rq3dfhzzxgm5szjuvtqdha4t4p2q02ks0jgzrhjkrav70z9xlvq0plpcjkd5z3",
            ZcashAddress {
                net: NetworkType::Regtest,
                kind: AddressKind::Unified(unified::Address(vec![unified::address::Receiver::Sapling([0; 43])])),
            },
        );

        let badencoded = "uinvalid1ck5navqwcng43gvsxwrxsplc22p7uzlcag6qfa0zh09e87efq6rq8wsnv25umqjjravw70rl994n5ueuhza2fghge5gl7zrl2qp6cwmp";
        assert_eq!(
            badencoded.parse::<ZcashAddress>(),
            Err(ParseError::NotZcash)
        );
    }

    #[test]
    fn transparent() {
        encoding(
            "t1Hsc1LR8yKnbbe3twRp88p6vFfC5t7DLbs",
            ZcashAddress {
                net: NetworkType::Main,
                kind: AddressKind::P2pkh([0; 20]),
            },
        );
        encoding(
            "tm9iMLAuYMzJ6jtFLcA7rzUmfreGuKvr7Ma",
            ZcashAddress {
                net: NetworkType::Test,
                kind: AddressKind::P2pkh([0; 20]),
            },
        );
        encoding(
            "t3JZcvsuaXE6ygokL4XUiZSTrQBUoPYFnXJ",
            ZcashAddress {
                net: NetworkType::Main,
                kind: AddressKind::P2sh([0; 20]),
            },
        );
        encoding(
            "t26YoyZ1iPgiMEWL4zGUm74eVWfhyDMXzY2",
            ZcashAddress {
                net: NetworkType::Test,
                kind: AddressKind::P2sh([0; 20]),
            },
        );
    }

    #[test]
    fn tex() {
        let p2pkh_str = "t1VmmGiyjVNeCjxDZzg7vZmd99WyzVby9yC";
        let tex_str = "tex1s2rt77ggv6q989lr49rkgzmh5slsksa9khdgte";

        // Transcode P2PKH to TEX
        let p2pkh_zaddr: ZcashAddress = p2pkh_str.parse().unwrap();
<<<<<<< HEAD
        assert_matches!(p2pkh_zaddr.net, Network::Main);
=======
        assert_matches!(p2pkh_zaddr.net, NetworkType::Main);
>>>>>>> a1c9aa12
        if let AddressKind::P2pkh(zaddr_data) = p2pkh_zaddr.kind {
            let tex_zaddr = ZcashAddress {
                net: p2pkh_zaddr.net,
                kind: AddressKind::Tex(zaddr_data),
            };

            assert_eq!(tex_zaddr.to_string(), tex_str);
        } else {
            panic!("Decoded address should have been a P2PKH address.");
        }

        // Transcode TEX to P2PKH
        let tex_zaddr: ZcashAddress = tex_str.parse().unwrap();
<<<<<<< HEAD
        assert_matches!(tex_zaddr.net, Network::Main);
=======
        assert_matches!(tex_zaddr.net, NetworkType::Main);
>>>>>>> a1c9aa12
        if let AddressKind::Tex(zaddr_data) = tex_zaddr.kind {
            let p2pkh_zaddr = ZcashAddress {
                net: tex_zaddr.net,
                kind: AddressKind::P2pkh(zaddr_data),
            };

            assert_eq!(p2pkh_zaddr.to_string(), p2pkh_str);
        } else {
            panic!("Decoded address should have been a TEX address.");
        }
    }

    #[test]
    fn tex_testnet() {
        let p2pkh_str = "tm9ofD7kHR7AF8MsJomEzLqGcrLCBkD9gDj";
        let tex_str = "textest1qyqszqgpqyqszqgpqyqszqgpqyqszqgpfcjgfy";

        // Transcode P2PKH to TEX
        let p2pkh_zaddr: ZcashAddress = p2pkh_str.parse().unwrap();
<<<<<<< HEAD
        assert_matches!(p2pkh_zaddr.net, Network::Test);
=======
        assert_matches!(p2pkh_zaddr.net, NetworkType::Test);
>>>>>>> a1c9aa12
        if let AddressKind::P2pkh(zaddr_data) = p2pkh_zaddr.kind {
            let tex_zaddr = ZcashAddress {
                net: p2pkh_zaddr.net,
                kind: AddressKind::Tex(zaddr_data),
            };

            assert_eq!(tex_zaddr.to_string(), tex_str);
        } else {
            panic!("Decoded address should have been a P2PKH address.");
        }

        // Transcode TEX to P2PKH
        let tex_zaddr: ZcashAddress = tex_str.parse().unwrap();
<<<<<<< HEAD
        assert_matches!(tex_zaddr.net, Network::Test);
=======
        assert_matches!(tex_zaddr.net, NetworkType::Test);
>>>>>>> a1c9aa12
        if let AddressKind::Tex(zaddr_data) = tex_zaddr.kind {
            let p2pkh_zaddr = ZcashAddress {
                net: tex_zaddr.net,
                kind: AddressKind::P2pkh(zaddr_data),
            };

            assert_eq!(p2pkh_zaddr.to_string(), p2pkh_str);
        } else {
            panic!("Decoded address should have been a TEX address.");
        }
    }

    #[test]
    fn whitespace() {
        assert_eq!(
            " t1Hsc1LR8yKnbbe3twRp88p6vFfC5t7DLbs".parse(),
            Ok(ZcashAddress {
                net: NetworkType::Main,
                kind: AddressKind::P2pkh([0; 20])
            }),
        );
        assert_eq!(
            "t1Hsc1LR8yKnbbe3twRp88p6vFfC5t7DLbs ".parse(),
            Ok(ZcashAddress {
                net: NetworkType::Main,
                kind: AddressKind::P2pkh([0; 20])
            }),
        );
        assert_eq!(
            "something t1Hsc1LR8yKnbbe3twRp88p6vFfC5t7DLbs".parse::<ZcashAddress>(),
            Err(ParseError::NotZcash),
        );
    }
}<|MERGE_RESOLUTION|>--- conflicted
+++ resolved
@@ -4,14 +4,10 @@
 use core::fmt;
 use core::str::FromStr;
 
-<<<<<<< HEAD
-use bech32::{self, FromBase32, ToBase32, Variant};
-=======
 #[cfg(feature = "std")]
 use std::error::Error;
 
 use bech32::{primitives::decode::CheckedHrpstring, Bech32, Bech32m, Checksum, Hrp};
->>>>>>> a1c9aa12
 use zcash_protocol::consensus::{NetworkConstants, NetworkType};
 use zcash_protocol::constants::{mainnet, regtest, testnet};
 
@@ -76,30 +72,6 @@
             }
         }
 
-<<<<<<< HEAD
-        // Try decoding as a Sapling or TEX address (Bech32/Bech32m)
-        if let Ok((hrp, data, variant)) = bech32::decode(s) {
-            // If we reached this point, the encoding is found to be valid Bech32 or Bech32m.
-            let data = Vec::<u8>::from_base32(&data).map_err(|_| ParseError::InvalidEncoding)?;
-
-            match variant {
-                Variant::Bech32 => {
-                    let net = match hrp.as_str() {
-                        mainnet::HRP_SAPLING_PAYMENT_ADDRESS => NetworkType::Main,
-                        testnet::HRP_SAPLING_PAYMENT_ADDRESS => NetworkType::Test,
-                        regtest::HRP_SAPLING_PAYMENT_ADDRESS => NetworkType::Regtest,
-                        // We will not define new Bech32 address encodings.
-                        _ => {
-                            return Err(ParseError::NotZcash);
-                        }
-                    };
-
-                    return data[..]
-                        .try_into()
-                        .map(AddressKind::Sapling)
-                        .map_err(|_| ParseError::InvalidEncoding)
-                        .map(|kind| ZcashAddress { net, kind });
-=======
         // Try decoding as a Sapling address (Bech32)
         if let Ok(parsed) = CheckedHrpstring::new::<Bech32>(s) {
             // If we reached this point, the encoding is found to be valid Bech32.
@@ -110,29 +82,9 @@
                 // We will not define new Bech32 address encodings.
                 _ => {
                     return Err(ParseError::NotZcash);
->>>>>>> a1c9aa12
                 }
-                Variant::Bech32m => {
-                    // Try decoding as a TEX address (Bech32m)
-                    let net = match hrp.as_str() {
-                        mainnet::HRP_TEX_ADDRESS => NetworkType::Main,
-                        testnet::HRP_TEX_ADDRESS => NetworkType::Test,
-                        regtest::HRP_TEX_ADDRESS => NetworkType::Regtest,
-                        // Not recognized as a Zcash address type
-                        _ => {
-                            return Err(ParseError::NotZcash);
-                        }
-                    };
-
-<<<<<<< HEAD
-                    return data[..]
-                        .try_into()
-                        .map(AddressKind::Tex)
-                        .map_err(|_| ParseError::InvalidEncoding)
-                        .map(|kind| ZcashAddress { net, kind });
-                }
-            }
-=======
+            };
+
             let data = parsed.byte_iter().collect::<Vec<_>>();
 
             return data
@@ -140,7 +92,6 @@
                 .map(AddressKind::Sapling)
                 .map_err(|_| ParseError::InvalidEncoding)
                 .map(|kind| ZcashAddress { net, kind });
->>>>>>> a1c9aa12
         }
 
         // Try decoding as a TEX address (Bech32m)
@@ -201,13 +152,8 @@
     }
 }
 
-<<<<<<< HEAD
-fn encode_bech32(hrp: &str, data: &[u8], variant: Variant) -> String {
-    bech32::encode(hrp, data.to_base32(), variant).expect("hrp is invalid")
-=======
 fn encode_bech32<Ck: Checksum>(hrp: &str, data: &[u8]) -> String {
     bech32::encode::<Ck>(Hrp::parse_unchecked(hrp), data).expect("encoding is short enough")
->>>>>>> a1c9aa12
 }
 
 fn encode_b58(prefix: [u8; 2], data: &[u8]) -> String {
@@ -221,19 +167,6 @@
     fn fmt(&self, f: &mut fmt::Formatter<'_>) -> fmt::Result {
         let encoded = match &self.kind {
             AddressKind::Sprout(data) => encode_b58(self.net.b58_sprout_address_prefix(), data),
-<<<<<<< HEAD
-            AddressKind::Sapling(data) => encode_bech32(
-                self.net.hrp_sapling_payment_address(),
-                data,
-                Variant::Bech32,
-            ),
-            AddressKind::Unified(addr) => addr.encode(&self.net),
-            AddressKind::P2pkh(data) => encode_b58(self.net.b58_pubkey_address_prefix(), data),
-            AddressKind::P2sh(data) => encode_b58(self.net.b58_script_address_prefix(), data),
-            AddressKind::Tex(data) => {
-                encode_bech32(self.net.hrp_tex_address(), data, Variant::Bech32m)
-            }
-=======
             AddressKind::Sapling(data) => {
                 encode_bech32::<Bech32>(self.net.hrp_sapling_payment_address(), data)
             }
@@ -241,7 +174,6 @@
             AddressKind::P2pkh(data) => encode_b58(self.net.b58_pubkey_address_prefix(), data),
             AddressKind::P2sh(data) => encode_b58(self.net.b58_script_address_prefix(), data),
             AddressKind::Tex(data) => encode_bech32::<Bech32m>(self.net.hrp_tex_address(), data),
->>>>>>> a1c9aa12
         };
         write!(f, "{}", encoded)
     }
@@ -249,12 +181,6 @@
 
 #[cfg(test)]
 mod tests {
-<<<<<<< HEAD
-    use assert_matches::assert_matches;
-
-    use super::*;
-    use crate::{kind::unified, Network};
-=======
     use alloc::string::ToString;
 
     use assert_matches::assert_matches;
@@ -262,7 +188,6 @@
     use super::*;
     use crate::kind::unified;
     use zcash_protocol::consensus::NetworkType;
->>>>>>> a1c9aa12
 
     fn encoding(encoded: &str, decoded: ZcashAddress) {
         assert_eq!(decoded.to_string(), encoded);
@@ -376,11 +301,7 @@
 
         // Transcode P2PKH to TEX
         let p2pkh_zaddr: ZcashAddress = p2pkh_str.parse().unwrap();
-<<<<<<< HEAD
-        assert_matches!(p2pkh_zaddr.net, Network::Main);
-=======
         assert_matches!(p2pkh_zaddr.net, NetworkType::Main);
->>>>>>> a1c9aa12
         if let AddressKind::P2pkh(zaddr_data) = p2pkh_zaddr.kind {
             let tex_zaddr = ZcashAddress {
                 net: p2pkh_zaddr.net,
@@ -394,11 +315,7 @@
 
         // Transcode TEX to P2PKH
         let tex_zaddr: ZcashAddress = tex_str.parse().unwrap();
-<<<<<<< HEAD
-        assert_matches!(tex_zaddr.net, Network::Main);
-=======
         assert_matches!(tex_zaddr.net, NetworkType::Main);
->>>>>>> a1c9aa12
         if let AddressKind::Tex(zaddr_data) = tex_zaddr.kind {
             let p2pkh_zaddr = ZcashAddress {
                 net: tex_zaddr.net,
@@ -418,11 +335,7 @@
 
         // Transcode P2PKH to TEX
         let p2pkh_zaddr: ZcashAddress = p2pkh_str.parse().unwrap();
-<<<<<<< HEAD
-        assert_matches!(p2pkh_zaddr.net, Network::Test);
-=======
         assert_matches!(p2pkh_zaddr.net, NetworkType::Test);
->>>>>>> a1c9aa12
         if let AddressKind::P2pkh(zaddr_data) = p2pkh_zaddr.kind {
             let tex_zaddr = ZcashAddress {
                 net: p2pkh_zaddr.net,
@@ -436,11 +349,7 @@
 
         // Transcode TEX to P2PKH
         let tex_zaddr: ZcashAddress = tex_str.parse().unwrap();
-<<<<<<< HEAD
-        assert_matches!(tex_zaddr.net, Network::Test);
-=======
         assert_matches!(tex_zaddr.net, NetworkType::Test);
->>>>>>> a1c9aa12
         if let AddressKind::Tex(zaddr_data) = tex_zaddr.kind {
             let p2pkh_zaddr = ZcashAddress {
                 net: tex_zaddr.net,

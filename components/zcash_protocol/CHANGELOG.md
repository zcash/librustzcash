# Changelog
All notable changes to this library will be documented in this file.

The format is based on [Keep a Changelog](https://keepachangelog.com/en/1.0.0/),
and this library adheres to Rust's notion of
[Semantic Versioning](https://semver.org/spec/v2.0.0.html). Future releases are
indicated by the `PLANNED` status in order to make it possible to correctly
represent the transitive `semver` implications of changes within the enclosing
workspace.

## [Unreleased]

<<<<<<< HEAD
=======
## [0.7.2] - 2025-12-10

### Added
- `zcash_protocol::txid::TxId::NULL`

>>>>>>> bd7532da
## [0.7.1] - 2025-10-18

### Fixed
- Adjusted doc features to fix builds on docs.rs after nightly Rust update.

## [0.7.0] - 2025-10-02

- The mainnet activation height has been set for `consensus::BranchId::Nu6_1`

### Changed

## [0.6.2] - 2025-09-25

### Added
- `impl Hash for zcash_protocol::ShieldedProtocol`

## [0.6.1] - 2025-08-06

### Added
- `zcash_protocol::constants::`
  - `{mainnet, testnet, regtest}::B58_SECRET_KEY_PREFIX`
- `impl Neg<Output = ZatBalance> for Zatoshis`

### Changed
- `zcash_protocol::consensus::NetworkConstants` is now a sealed trait, and may
  no longer be implemented by third parties. In addition, it has added method
  `b58_secret_key_prefix`.
- `zcash_protocol::consensus`:
  - `BranchId` now has an additional `Nu6_1` variant.
  - `NetworkUpgrade` now has an additional `Nu6_1` variant.
- `zcash_protocol::local_consensus`:
  - `LocalNetwork` has a new field `nu6_1`.
- The testnet activation height has been set for `consensus::BranchId::Nu6_1`

## [0.6.0] - YANKED

## [0.5.4] - 2025-07-15

### Added
- `impl {Add,Sub}<Zatoshis> for {ZatBalance, Option<ZatBalance>}`

## [0.5.3] - 2025-06-12
### Added
  - `zcash_protocol::txid::TxId::is_null`

## [0.5.2] - 2025-05-30
### Added
- `zcash_protocol::constants::`
  - `V3_TX_VERSION`
  - `V3_VERSION_GROUP_ID`
  - `V4_TX_VERSION`
  - `V4_VERSION_GROUP_ID`
  - `V5_TX_VERSION`
  - `V5_VERSION_GROUP_ID`

## [0.5.1] - 2025-03-19
### Added
- `impl<P: zcash_protocol::consensus::Parameters> zcash::consensus::Parameters for &P`

## [0.5.0] - 2025-02-21
### Added
- `zcash_protocol::memo::MemoBytes::into_bytes`

### Changed
- `zcash_protocol::consensus::NetworkConstants` has added methods:
  - `hrp_unified_address`
  - `hrp_unified_fvk`
  - `hrp_unified_ivk`
- Migrated to `incrementalmerkletree 0.8` for functionality provided
  under the `test-dependencies` feature flag.

## [0.4.3] - 2024-12-16
### Added
- `zcash_protocol::TxId` (moved from `zcash_primitives::transaction`).

## [0.4.2] - 2024-12-13
### Added
- `no-std` compatibility (`alloc` is required). A default-enabled `std` feature
  flag has been added gating the `std::error::Error` and `memuse` usage.

## [0.4.1] - 2024-11-13
### Added
- `zcash_protocol::value::QuotRem`
- `zcash_protocol::value::Zatoshis::div_with_remainder`
- `impl Mul<u64> for zcash_protocol::value::Zatoshis`
- `impl Div<NonZeroU64> for zcash_protocol::value::Zatoshis`

## [0.4.0] - 2024-10-02
### Added
- `impl Sub<BlockHeight> for BlockHeight` unlike the implementation that was
  removed in version `0.3.0`, a saturating subtraction for block heights having
  a return type of `u32` makes sense for `BlockHeight`. Subtracting one block
  height from another yields the delta between them.

### Changed
- Mainnet activation height has been set for `consensus::BranchId::Nu6`.
- Adding a delta to a `BlockHeight` now uses saturating addition.
- Subtracting a delta to a `BlockHeight` now uses saturating subtraction.

## [0.3.0] - 2024-08-26
### Changed
- Testnet activation height has been set for `consensus::BranchId::Nu6`.

### Removed
- `impl {Add, Sub} for BlockHeight` - these operations were unused, and it
  does not make sense to add block heights (it is not a monoid.)

## [0.2.0] - 2024-08-19
### Added
- `zcash_protocol::PoolType::{TRANSPARENT, SAPLING, ORCHARD}`

### Changed
- MSRV is now 1.70.0.
- `consensus::BranchId` now has an additional `Nu6` variant.

## [0.1.1] - 2024-03-25
### Added
- `zcash_protocol::memo`:
  - `impl TryFrom<&MemoBytes> for Memo`

### Removed
- `unstable-nu6` and `zfuture` feature flags (use `--cfg zcash_unstable=\"nu6\"`
  or `--cfg zcash_unstable=\"zfuture\"` in `RUSTFLAGS` and `RUSTDOCFLAGS`
  instead).

## [0.1.0] - 2024-03-06
The entries below are relative to the `zcash_primitives` crate as of the tag
`zcash_primitives-0.14.0`.

### Added
- The following modules have been extracted from `zcash_primitives` and
  moved to this crate:
  - `consensus`
  - `constants`
  - `zcash_protocol::value` replaces `zcash_primitives::transaction::components::amount`
- `zcash_protocol::consensus`:
  - `NetworkConstants` has been extracted from the `Parameters` trait. Relative to the
    state prior to the extraction:
    - The Bech32 prefixes now return `&'static str` instead of `&str`.
    - Added `NetworkConstants::hrp_tex_address`.
  - `NetworkType`
  - `Parameters::b58_sprout_address_prefix`
- `zcash_protocol::consensus`:
  - `impl Hash for LocalNetwork`
- `zcash_protocol::constants::{mainnet, testnet}::B58_SPROUT_ADDRESS_PREFIX`
- Added in `zcash_protocol::value`:
  - `Zatoshis`
  - `ZatBalance`
  - `MAX_BALANCE` has been added to replace previous instances where
    `zcash_protocol::value::MAX_MONEY` was used as a signed value.

### Changed
- `zcash_protocol::value::COIN` has been changed from an `i64` to a `u64`
- `zcash_protocol::value::MAX_MONEY` has been changed from an `i64` to a `u64`
- `zcash_protocol::consensus::Parameters` has been split into two traits, with
  the newly added `NetworkConstants` trait providing all network constant
  accessors. Also, the `address_network` method has been replaced with a new
  `network_type` method that serves the same purpose. A blanket impl of
  `NetworkConstants` is provided for all types that implement `Parameters`,
  so call sites for methods that have moved to `NetworkConstants` should
  remain unchanged (though they may require an additional `use` statement.)

### Removed
- From `zcash_protocol::value`:
  - `NonNegativeAmount` (use `Zatoshis` instead.)
  - `Amount` (use `ZatBalance` instead.)
  - The following conversions have been removed relative to `zcash_primitives-0.14.0`,
    as `zcash_protocol` does not depend on the `orchard` or `sapling-crypto` crates.
    - `From<NonNegativeAmount> for orchard::NoteValue>`
    - `TryFrom<orchard::ValueSum> for Amount`
    - `From<NonNegativeAmount> for sapling::value::NoteValue>`
    - `TryFrom<sapling::value::NoteValue> for NonNegativeAmount`
  - `impl AddAssign for NonNegativeAmount`
  - `impl SubAssign for NonNegativeAmount`<|MERGE_RESOLUTION|>--- conflicted
+++ resolved
@@ -10,14 +10,11 @@
 
 ## [Unreleased]
 
-<<<<<<< HEAD
-=======
 ## [0.7.2] - 2025-12-10
 
 ### Added
 - `zcash_protocol::txid::TxId::NULL`
 
->>>>>>> bd7532da
 ## [0.7.1] - 2025-10-18
 
 ### Fixed

[package]
name = "librustzcash"
description = "Rust FFI used by the zcashd binary. Not an official API."
version = "0.2.0"
authors = [
    "Sean Bowe <ewillbefull@gmail.com>",
    "Jack Grigg <jack@z.cash>",
    "Jay Graber <jay@z.cash>",
    "Simon Liu <simon@z.cash>"
]
homepage = "https://github.com/zcash/librustzcash"
repository = "https://github.com/zcash/librustzcash"
readme = "README.md"
license = "MIT OR Apache-2.0"
edition = "2018"

[lib]
name = "rustzcash"
path = "src/rustzcash.rs"
crate-type = ["staticlib"]

[dependencies]
bellman = { version = "0.2.0", path = "../bellman" }
blake2b_simd = "0.5"
blake2s_simd = "0.5"
ff = { version = "0.5.0", path = "../ff" }
libc = "0.2"
pairing = { version = "0.15.0", path = "../pairing" }
lazy_static = "1"
byteorder = "1"
rand_core = "0.5.1"
<<<<<<< HEAD
zcash_primitives = { path = "../zcash_primitives" }
zcash_proofs = { path = "../zcash_proofs" }
zcash_mmr = { git = "https://github.com/nikvolf/zcash-mmr" }
=======
zcash_primitives = { version = "0.1.0", path = "../zcash_primitives" }
zcash_proofs = { version = "0.1.0", path = "../zcash_proofs" }

[badges]
maintenance = { status = "deprecated" }
>>>>>>> 2cd8a7f4
<|MERGE_RESOLUTION|>--- conflicted
+++ resolved
@@ -29,14 +29,9 @@
 lazy_static = "1"
 byteorder = "1"
 rand_core = "0.5.1"
-<<<<<<< HEAD
-zcash_primitives = { path = "../zcash_primitives" }
-zcash_proofs = { path = "../zcash_proofs" }
 zcash_mmr = { git = "https://github.com/nikvolf/zcash-mmr" }
-=======
 zcash_primitives = { version = "0.1.0", path = "../zcash_primitives" }
 zcash_proofs = { version = "0.1.0", path = "../zcash_proofs" }
 
 [badges]
-maintenance = { status = "deprecated" }
->>>>>>> 2cd8a7f4
+maintenance = { status = "deprecated" }
--- conflicted
+++ resolved
@@ -18,17 +18,10 @@
 ff = "0.8"
 group = "0.8"
 hex = "0.4"
-<<<<<<< HEAD
-jubjub = "0.4"
-protobuf = "=2.14.0" # 2.15 has MSRV of 1.44.1
-subtle = "2.2.3"
-zcash_primitives = { version = "0.3", path = "../zcash_primitives" }
-=======
 jubjub = "0.5.1"
 protobuf = "2.15"
 subtle = "2.2.3"
 zcash_primitives = { version = "0.4", path = "../zcash_primitives" }
->>>>>>> 5363ce91
 
 [build-dependencies]
 protobuf-codegen-pure = "2.15"

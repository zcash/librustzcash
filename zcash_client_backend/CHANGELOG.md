# Changelog
All notable changes to this library will be documented in this file.

The format is based on [Keep a Changelog](https://keepachangelog.com/en/1.0.0/),
and this library adheres to Rust's notion of
[Semantic Versioning](https://semver.org/spec/v2.0.0.html).

## [Unreleased]

### Added
- A new `orchard` feature flag has been added to make it possible to
  build client code without `orchard` dependendencies. Additions and
  changes related to `Orchard` below are introduced under this feature
  flag.
- `zcash_client_backend::data_api`:
  - `Account`
  - `AccountBalance::with_orchard_balance_mut`
  - `AccountBirthday::orchard_frontier`
  - `BlockMetadata::orchard_tree_size`
  - `DecryptedTransaction::{new, tx(), orchard_outputs()}`
  - `ScannedBlock::orchard`
  - `ScannedBlockCommitments::orchard`
  - `SentTransaction::new`
  - `ORCHARD_SHARD_HEIGHT`
  - `BlockMetadata::orchard_tree_size`
  - `WalletSummary::next_orchard_subtree_index`
  - `chain::ScanSummary::{spent_orchard_note_count, received_orchard_note_count}`
  - `chain::BlockCache` trait
- `zcash_client_backend::fees`:
  - `orchard`
  - `ChangeValue::orchard`
- `zcash_client_backend::proto`:
  - `service::TreeState::orchard_tree`
  - `impl TryFrom<&CompactOrchardAction> for CompactAction`
  - `CompactOrchardAction::{cmx, nf, ephemeral_key}`
- `zcash_client_backend::scanning`:
  - `impl ScanningKeyOps<OrchardDomain, ..> for ScanningKey<..>` for Orchard key types.
  - `ScanningKeys::orchard`
  - `Nullifiers::{orchard, extend_orchard, retain_orchard}`
  - `TaggedOrchardBatch`
  - `TaggedOrchardBatchRunner`
  - `testing` module
  - `testing::{'fake_compact_block`, `random_compact_tx`} (moved from `tests` module).
- `zcash_client_backend::wallet`:
  - `Note::Orchard`
  - `WalletOrchardSpend`
  - `WalletOrchardOutput`
  - `WalletTx::{orchard_spends, orchard_outputs}`

### Changed
- `zcash_client_backend::data_api`:
  - Arguments to `AccountBirthday::from_parts` have changed.
  - Arguments to `BlockMetadata::from_parts` have changed.
  - Arguments to `ScannedBlock::from_parts` have changed.
  - Changes to the `WalletRead` trait:
    - Added `Account` associated type.
    - Added `get_orchard_nullifiers` method.
    - `get_account_for_ufvk` now returns an `Self::Account` instead of a bare
      `AccountId`
    - Added `get_seed_account` method.
  - Changes to the `InputSource` trait:
    - `select_spendable_notes` now takes its `target_value` argument as a
      `NonNegativeAmount`. Also, the values of the returned map are also
      `NonNegativeAmount`s instead of `Amount`s.
  - Fields of `DecryptedTransaction` are now private. Use `DecryptedTransaction::new`
    and the newly provided accessors instead.
  - Fields of `SentTransaction` are now private. Use `SentTransaction::new`
    and the newly provided accessors instead.
  - `ShieldedProtocol` has a new `Orchard` variant.
  - `WalletCommitmentTrees`
    - `type OrchardShardStore`
    - `fn with_orchard_tree_mut`
    - `fn put_orchard_subtree_roots`
  - Added method `WalletRead::validate_seed`
  - Removed `Error::AccountNotFound` variant.
  - `WalletSummary::new` now takes an additional `next_orchard_subtree_index`
    argument when the `orchard` feature flag is enabled.
- `zcash_client_backend::decrypt`:
  - Fields of `DecryptedOutput` are now private. Use `DecryptedOutput::new`
    and the newly provided accessors instead.
  - `decrypt_transaction` now returns a `DecryptedTransaction<AccountId>`
    instead of a `DecryptedOutput<sapling::Note>` and will decrypt Orchard
    outputs when the `orchard` feature is enabled. In addition, the type
    constraint on its `<AccountId>` parameter has been strengthened to `Copy`.
- `zcash_client_backend::fees`:
  - Arguments to `ChangeStrategy::compute_balance` have changed.
<<<<<<< HEAD
- `zcash_client_backend::scanning`:
  - `testing::fake_compact_block` is now public.
=======
  - `ChangeError::DustInputs` now has an `orchard` field behind the `orchard`
    feature flag.
>>>>>>> b3d06ba4
- `zcash_client_backend::proto`:
  - `ProposalDecodingError` has a new variant `TransparentMemo`.
- `zcash_client_backend::zip321::render::amount_str` now takes a
  `NonNegativeAmount` rather than a signed `Amount` as its argument.
- `zcash_client_backend::zip321::parse::parse_amount` now parses a
  `NonNegativeAmount` rather than a signed `Amount`.
- `zcash_client_backend::zip321::TransactionRequest::total` now
  returns `Result<_, BalanceError>` instead of `Result<_, ()>`.

### Removed
- `zcash_client_backend::PoolType::is_receiver`: use
  `zcash_keys::Address::has_receiver` instead.

### Fixed
- This release fixes an error in amount parsing in `zip321` that previously
  allowed amounts having a decimal point but no decimal value to be parsed
  as valid.

## [0.11.1] - 2024-03-09

### Fixed
- Documentation now correctly builds with all feature flags.

## [0.11.0] - 2024-03-01

### Added
- `zcash_client_backend`:
  - `{PoolType, ShieldedProtocol}` (moved from `zcash_client_backend::data_api`).
  - `PoolType::is_receiver`
- `zcash_client_backend::data_api`:
  - `InputSource`
  - `ScannedBlock::{into_commitments, sapling}`
  - `ScannedBundles`
  - `ScannedBlockCommitments`
  - `Balance::{add_spendable_value, add_pending_change_value, add_pending_spendable_value}`
  - `AccountBalance::{
      with_sapling_balance_mut,
      add_unshielded_value
    }`
  - `WalletSummary::next_sapling_subtree_index`
  - `wallet`:
    - `propose_standard_transfer_to_address`
    - `create_proposed_transactions`
    - `input_selection`:
      - `ShieldingSelector`, behind the `transparent-inputs` feature flag
        (refactored out from the `InputSelector` trait).
      - `impl std::error::Error for InputSelectorError`
- `zcash_client_backend::fees`:
  - `standard` and `sapling` modules.
  - `ChangeValue::new`
- `zcash_client_backend::wallet`:
  - `{NoteId, Recipient}` (moved from `zcash_client_backend::data_api`).
  - `Note`
  - `ReceivedNote`
  - `Recipient::{map_internal_account, internal_account_transpose_option}`
  - `WalletOutput`
  - `WalletSaplingOutput::{key_source, account_id, recipient_key_scope}`
  - `WalletSaplingSpend::account_id`
  - `WalletSpend`
  - `WalletTx::new`
  - `WalletTx` getter methods `{txid, block_index, sapling_spends, sapling_outputs}`
    (replacing what were previously public fields.)
  - `TransparentAddressMetadata` (which replaces `zcash_keys::address::AddressMetadata`).
  - `impl {Debug, Clone} for OvkPolicy`
- `zcash_client_backend::proposal`:
  - `Proposal::{shielded_inputs, payment_pools, single_step, multi_step}`
  - `ShieldedInputs`
  - `Step`
- `zcash_client_backend::proto`:
  - `PROPOSAL_SER_V1`
  - `ProposalDecodingError`
  - `proposal` module, for parsing and serializing transaction proposals.
  - `impl TryFrom<&CompactSaplingOutput> for CompactOutputDescription`
- `zcash_client_backend::scanning`:
  - `ScanningKeyOps` has replaced the `ScanningKey` trait.
  - `ScanningKeys`
  - `Nullifiers`
- `impl Clone for zcash_client_backend::{
     zip321::{Payment, TransactionRequest, Zip321Error, parse::Param, parse::IndexedParam},
     wallet::WalletTransparentOutput,
     proposal::Proposal,
   }`
- `impl {PartialEq, Eq} for zcash_client_backend::{
     zip321::{Zip321Error, parse::Param, parse::IndexedParam},
     wallet::WalletTransparentOutput,
     proposal::Proposal,
   }`
- `zcash_client_backend::zip321`:
  - `TransactionRequest::{total, from_indexed}`
  - `parse::Param::name`

### Changed
- Migrated to `zcash_primitives 0.14`, `orchard 0.7`.
- Several structs and functions now take an `AccountId` type parameter
  parameter in order to decouple the concept of an account identifier from
  the ZIP 32 account index. Many APIs that previously referenced
  `zcash_primitives::zip32::AccountId` now reference the generic type.
  Impacted types and functions are:
  - `zcash_client_backend::data_api`:
    - `WalletRead` now has an associated `AccountId` type.
    - `WalletRead::{
        get_account_birthday,
        get_current_address,
        get_unified_full_viewing_keys,
        get_account_for_ufvk,
        get_wallet_summary,
        get_sapling_nullifiers,
        get_transparent_receivers,
        get_transparent_balances,
        get_account_ids
      }` now refer to the `WalletRead::AccountId` associated type.
    - `WalletWrite::{create_account, get_next_available_address}`
      now refer to the `WalletRead::AccountId` associated type.
    - `ScannedBlock` now takes an additional `AccountId` type parameter.
    - `DecryptedTransaction` is now parameterized by `AccountId`
    - `SentTransaction` is now parameterized by `AccountId`
    - `SentTransactionOutput` is now parameterized by `AccountId`
    - `WalletSummary` is now parameterized by `AccountId`
  - `zcash_client_backend::decrypt`
    - `DecryptedOutput` is now parameterized by `AccountId`
    - `decrypt_transaction` is now parameterized by `AccountId`
  - `zcash_client_backend::scanning::scan_block` is now parameterized by `AccountId`
  - `zcash_client_backend::wallet`:
    - `Recipient` now takes an additional `AccountId` type parameter.
    - `WalletTx` now takes an additional `AccountId` type parameter.
    - `WalletSaplingSpend` now takes an additional `AccountId` type parameter.
    - `WalletSaplingOutput` now takes an additional `AccountId` type parameter.
- `zcash_client_backend::data_api`:
  - `BlockMetadata::sapling_tree_size` now returns an `Option<u32>` instead of
    a `u32` for future consistency with Orchard.
  - `ScannedBlock` is no longer parameterized by the nullifier type as a consequence
    of the `WalletTx` change.
  - `ScannedBlock::metadata` has been renamed to `to_block_metadata` and now
    returns an owned value rather than a reference.
  - Fields of `Balance` and `AccountBalance` have been made private and the values
    of these fields have been made available via methods having the same names
    as the previously-public fields.
  - `WalletSummary::new` now takes an additional `next_sapling_subtree_index` argument.
  - `WalletSummary::new` now takes a `HashMap` instead of a `BTreeMap` for its
    `account_balances` argument.
  - `WalletSummary::account_balances` now returns a `HashMap` instead of a `BTreeMap`.
  - Changes to the `WalletRead` trait:
    - Added associated type `AccountId`.
    - Added `get_account` function.
    - `get_checkpoint_depth` has been removed without replacement. This is no
      longer needed given the change to use the stored anchor height for
      transaction proposal execution.
    - `is_valid_account_extfvk` has been removed; it was unused in the ECC
      mobile wallet SDKs and has been superseded by `get_account_for_ufvk`.
    - `get_spendable_sapling_notes`, `select_spendable_sapling_notes`, and
      `get_unspent_transparent_outputs` have been removed; use
      `data_api::InputSource` instead.
    - Added `get_account_ids`.
    - `get_transparent_receivers` and `get_transparent_balances` are now
      guarded by the `transparent-inputs` feature flag, with noop default
      implementations provided.
    - `get_transparent_receivers` now returns
      `Option<zcash_client_backend::wallet::TransparentAddressMetadata>` as part of
      its result where previously it returned `zcash_keys::address::AddressMetadata`.
  - `WalletWrite::get_next_available_address` now takes an additional
    `UnifiedAddressRequest` argument.
  - `chain::scan_cached_blocks` now returns a `ScanSummary` containing metadata
    about the scanned blocks on success.
  - `error::Error` enum changes:
    - The `NoteMismatch` variant now wraps a `NoteId` instead of a
      backend-specific note identifier. The related `NoteRef` type parameter has
      been removed from `error::Error`.
    - New variants have been added:
      - `Error::UnsupportedChangeType`
      - `Error::NoSupportedReceivers`
      - `Error::NoSpendingKey`
      - `Error::Proposal`
      - `Error::ProposalNotSupported`
    - Variant `ChildIndexOutOfRange` has been removed.
  - `wallet`:
    - `shield_transparent_funds` no longer takes a `memo` argument; instead,
      memos to be associated with the shielded outputs should be specified in
      the construction of the value of the `input_selector` argument, which is
      used to construct the proposed shielded values as internal "change"
      outputs. Also, it returns its result as a `NonEmpty<TxId>` instead of a
      single `TxId`.
    - `create_proposed_transaction` has been replaced by
      `create_proposed_transactions`. Relative to the prior method, the new
      method has the following changes:
      - It no longer takes a `change_memo` argument; instead, change memos are
        represented in the individual values of the `proposed_change` field of
        the `Proposal`'s `TransactionBalance`.
      - `create_proposed_transactions` takes its `proposal` argument by
        reference instead of as an owned value.
      - `create_proposed_transactions` no longer takes a `min_confirmations`
        argument. Instead, it uses the anchor height from its `proposal`
        argument.
      - `create_proposed_transactions` forces implementations to ignore the
        database identifiers for its contained notes by universally quantifying
        the `NoteRef` type parameter.
      - It returns a `NonEmpty<TxId>` instead of a single `TxId` value.
    - `create_spend_to_address` now takes additional `change_memo` and
      `fallback_change_pool` arguments. It also returns its result as a
      `NonEmpty<TxId>` instead of a single `TxId`.
    - `spend` returns its result as a `NonEmpty<TxId>` instead of a single
      `TxId`.
    - The error type of `create_spend_to_address` has been changed to use
      `zcash_primitives::transaction::fees::zip317::FeeError` instead of
      `zcash_primitives::transaction::components::amount::BalanceError`. Yes
      this is confusing because `create_spend_to_address` is explicitly not
      using ZIP 317 fees; it's just an artifact of the internal implementation,
      and the error variants are not specific to ZIP 317.
    - The following methods now take `&impl SpendProver, &impl OutputProver`
      instead of `impl TxProver`:
      - `create_proposed_transactions`
      - `create_spend_to_address`
      - `shield_transparent_funds`
      - `spend`
    - `propose_shielding` and `shield_transparent_funds` now take their
      `min_confirmations` arguments as `u32` rather than a `NonZeroU32`, to
      permit implementations to enable zero-conf shielding.
    - `input_selection`:
      - `InputSelector::propose_shielding` has been moved out to the
        newly-created `ShieldingSelector` trait.
        - `ShieldingSelector::propose_shielding` has been altered such that it
          takes an explicit `target_height` in order to minimize the
          capabilities that the `data_api::InputSource` trait must expose. Also,
          it now takes its `min_confirmations` argument as `u32` instead of
          `NonZeroU32`.
      - The `InputSelector::DataSource` associated type has been renamed to
        `InputSource`.
      - `InputSelectorError` has added variant `Proposal`.
      - The signature of `InputSelector::propose_transaction` has been altered
        such that it longer takes `min_confirmations` as an argument, instead
        taking explicit `target_height` and `anchor_height` arguments. This
        helps to minimize the set of capabilities that the
        `data_api::InputSource` must expose.
      - `GreedyInputSelector` now has relaxed requirements for its `InputSource`
        associated type.
- `zcash_client_backend::proposal`:
  - Arguments to `Proposal::from_parts` have changed.
  - `Proposal::min_anchor_height` has been removed in favor of storing this
    value in `SaplingInputs`.
  - `Proposal::sapling_inputs` has been replaced by `Proposal::shielded_inputs`
  - In addition to having been moved to the `zcash_client_backend::proposal`
    module, the `Proposal` type has been substantially modified in order to make
    it possible to represent multi-step transactions, such as a deshielding
    transaction followed by a zero-conf transfer as required by ZIP 320. Individual
    transaction proposals are now represented by the `proposal::Step` type.
  - `ProposalError` has new variants:
    - `ReferenceError`
    - `StepDoubleSpend`
    - `ChainDoubleSpend`
    - `PaymentPoolsMismatch`
- `zcash_client_backend::fees`:
  - `ChangeStrategy::compute_balance` arguments have changed.
  - `ChangeValue` is now a struct. In addition to the existing change value, it
    now also provides the output pool to which change should be sent and an
    optional memo to be associated with the change output.
  - `ChangeError` has a new `BundleError` variant.
  - `fixed::SingleOutputChangeStrategy::new`,
    `zip317::SingleOutputChangeStrategy::new`, and
    `standard::SingleOutputChangeStrategy::new` each now accept additional
    `change_memo` and `fallback_change_pool` arguments.
- `zcash_client_backend::wallet`:
  - `Recipient` is now polymorphic in the type of the payload for wallet-internal
    recipients. This simplifies the handling of wallet-internal outputs.
  - `SentTransactionOutput::from_parts` now takes a `Recipient<Note>`.
  - `SentTransactionOutput::recipient` now returns a `Recipient<Note>`.
  - `OvkPolicy::Custom` is now a structured variant that can contain independent
    Sapling and Orchard `OutgoingViewingKey`s.
  - `WalletSaplingOutput::from_parts` arguments have changed.
  - `WalletSaplingOutput::nf` now returns an `Option<sapling::Nullifier>`.
  - `WalletTx` is no longer parameterized by the nullifier type; instead, the
    nullifier is present as an optional value.
- `zcash_client_backend::scanning`:
  - Arguments to `scan_blocks` have changed.
  - `ScanError` has new variants `TreeSizeInvalid` and `EncodingInvalid`.
  - `ScanningKey` is now a concrete type that bundles an incoming viewing key
    with an optional nullifier key and key source metadata. The trait that
    provides uniform access to scanning key information is now `ScanningKeyOps`.
- `zcash_client_backend::zip321`:
  - `TransactionRequest::payments` now returns a `BTreeMap<usize, Payment>`
    instead of `&[Payment]` so that parameter indices may be preserved.
  - `TransactionRequest::to_uri` now returns a `String` instead of an
    `Option<String>` and provides canonical serialization for the empty
    proposal.
  - `TransactionRequest::from_uri` previously stripped payment indices, meaning
    that round-trip serialization was not supported. Payment indices are now
    retained.
- The following fields now have type `NonNegativeAmount` instead of `Amount`:
  - `zcash_client_backend::data_api`:
    - `error::Error::InsufficientFunds.{available, required}`
    - `wallet::input_selection::InputSelectorError::InsufficientFunds.{available, required}`
  - `zcash_client_backend::fees`:
    - `ChangeError::InsufficientFunds.{available, required}`
  - `zcash_client_backend::zip321::Payment.amount`
- The following methods now take `NonNegativeAmount` instead of `Amount`:
  - `zcash_client_backend::data_api`:
    - `SentTransactionOutput::from_parts`
    - `wallet::create_spend_to_address`
    - `wallet::input_selection::InputSelector::propose_shielding`
  - `zcash_client_backend::fees`:
    - `ChangeValue::sapling`
    - `DustOutputPolicy::new`
    - `TransactionBalance::new`
- The following methods now return `NonNegativeAmount` instead of `Amount`:
  - `zcash_client_backend::data_api::SentTransactionOutput::value`
  - `zcash_client_backend::fees`:
    - `ChangeValue::value`
    - `DustOutputPolicy::dust_threshold`
    - `TransactionBalance::{fee_required, total}`
  - `zcash_client_backend::wallet::WalletTransparentOutput::value`

### Deprecated
- `zcash_client_backend::data_api::wallet`:
  - `spend` (use `propose_transfer` and `create_proposed_transactions` instead).

### Removed
- `zcash_client_backend::wallet`:
  - `ReceivedSaplingNote` (use `zcash_client_backend::ReceivedNote` instead).
  - `input_selection::{Proposal, ShieldedInputs, ProposalError}` (moved to
    `zcash_client_backend::proposal`).
  - `SentTransactionOutput::sapling_change_to` - the note created by an internal
    transfer is now conveyed in the `recipient` field.
  - `WalletSaplingOutput::cmu` (use `WalletSaplingOutput::note` and
    `sapling_crypto::Note::cmu` instead).
  - `WalletSaplingOutput::account` (use `WalletSaplingOutput::account_id` instead)
  - `WalletSaplingSpend::account` (use `WalletSaplingSpend::account_id` instead)
  - `WalletTx` fields `{txid, index, sapling_spends, sapling_outputs}` (use
    the new getters instead.)
- `zcash_client_backend::data_api`:
  - `{PoolType, ShieldedProtocol}` (moved to `zcash_client_backend`).
  - `{NoteId, Recipient}` (moved to `zcash_client_backend::wallet`).
  - `ScannedBlock::from_parts`
  - `ScannedBlock::{sapling_tree_size, sapling_nullifier_map, sapling_commitments}`
    (use `ScannedBundles::{tree_size, nullifier_map, commitments}` instead).
  - `ScannedBlock::into_sapling_commitments`
    (use `ScannedBlock::into_commitments` instead).
  - `wallet::create_proposed_transaction`
    (use `wallet::create_proposed_transactions` instead).
  - `chain::ScanSummary::from_parts`
- `zcash_client_backend::proposal`:
  - `Proposal::min_anchor_height` (use `ShieldedInputs::anchor_height` instead).
  - `Proposal::sapling_inputs` (use `Proposal::shielded_inputs` instead).

## [0.10.0] - 2023-09-25

### Notable Changes
- `zcash_client_backend` now supports out-of-order scanning of blockchain history.
  See the module documentation for `zcash_client_backend::data_api::chain`
  for details on how to make use of the new scanning capabilities.
- This release of `zcash_client_backend` defines the concept of an account
  birthday. The account birthday is defined as the minimum height among blocks
  to be scanned when recovering an account.
- Account creation now requires the caller to provide account birthday information,
  including the state of the note commitment tree at the end of the block prior
  to the birthday height. A wallet's birthday is the earliest birthday height
  among accounts maintained by the wallet.

### Added
- `impl Eq for zcash_client_backend::address::RecipientAddress`
- `impl Eq for zcash_client_backend::zip321::{Payment, TransactionRequest}`
- `impl Debug` for `zcash_client_backend::{data_api::wallet::input_selection::Proposal, wallet::ReceivedSaplingNote}`
- `zcash_client_backend::data_api`:
  - `AccountBalance`
  - `AccountBirthday`
  - `Balance`
  - `BirthdayError`
  - `BlockMetadata`
  - `NoteId`
  - `NullifierQuery` for use with `WalletRead::get_sapling_nullifiers`
  - `Ratio`
  - `ScannedBlock`
  - `ShieldedProtocol`
  - `WalletCommitmentTrees`
  - `WalletSummary`
  - `WalletRead::{
       chain_height, block_metadata, block_max_scanned, block_fully_scanned,
       suggest_scan_ranges, get_wallet_birthday, get_account_birthday, get_wallet_summary
     }`
  - `WalletWrite::{put_blocks, update_chain_tip}`
  - `chain::CommitmentTreeRoot`
  - `scanning` A new module containing types required for `suggest_scan_ranges`
  - `testing::MockWalletDb::new`
  - `wallet::input_sellection::Proposal::{min_target_height, min_anchor_height}`
  - `SAPLING_SHARD_HEIGHT` constant
- `zcash_client_backend::proto::compact_formats`:
  - `impl<A: sapling::Authorization> From<&sapling::SpendDescription<A>> for CompactSaplingSpend`
  - `impl<A: sapling::Authorization> From<&sapling::OutputDescription<A>> for CompactSaplingOutput`
  - `impl<SpendAuth> From<&orchard::Action<SpendAuth>> for CompactOrchardAction`
- `zcash_client_backend::wallet::WalletSaplingOutput::note_commitment_tree_position`
- `zcash_client_backend::scanning`:
  - `ScanError`
  - `impl<K: ScanningKey> ScanningKey for &K`
  - `impl ScanningKey for (zip32::Scope, sapling::SaplingIvk, sapling::NullifierDerivingKey)`
- Test utility functions `zcash_client_backend::keys::UnifiedSpendingKey::{default_address,
  default_transparent_address}` are now available under the `test-dependencies` feature flag.

### Changed
- MSRV is now 1.65.0.
- Bumped dependencies to `hdwallet 0.4`, `zcash_primitives 0.13`, `zcash_note_encryption 0.4`,
  `incrementalmerkletree 0.5`, `orchard 0.6`, `bs58 0.5`, `tempfile 3.5.0`, `prost 0.12`,
  `tonic 0.10`.
- `zcash_client_backend::data_api`:
  - `WalletRead::TxRef` has been removed in favor of consistently using `TxId` instead.
  - `WalletRead::get_transaction` now takes a `TxId` as its argument.
  - `WalletRead::create_account` now takes an additional `birthday` argument.
  - `WalletWrite::{store_decrypted_tx, store_sent_tx}` now return `Result<(), Self::Error>`
    as the `WalletRead::TxRef` associated type has been removed. Use
    `WalletRead::get_transaction` with the transaction's `TxId` instead.
  - `WalletRead::get_memo` now takes a `NoteId` as its argument instead of `Self::NoteRef`
    and returns `Result<Option<Memo>, Self::Error>` instead of `Result<Memo,
    Self::Error>` in order to make representable wallet states where the full
    note plaintext is not available.
  - `WalletRead::get_nullifiers` has been renamed to `WalletRead::get_sapling_nullifiers`
    and its signature has changed; it now subsumes the removed `WalletRead::get_all_nullifiers`.
  - `WalletRead::get_target_and_anchor_heights` now takes its argument as a `NonZeroU32`
  - `chain::scan_cached_blocks` now takes a `from_height` argument that
    permits the caller to control the starting position of the scan range.
    In addition, the `limit` parameter is now required and has type `usize`.
  - `chain::BlockSource::with_blocks` now takes its limit as an `Option<usize>`
    instead of `Option<u32>`. It is also now required to return an error if
    `from_height` is set to a block that does not exist in `self`.
  - A new `CommitmentTree` variant has been added to `data_api::error::Error`
  - `wallet::{create_spend_to_address, create_proposed_transaction,
    shield_transparent_funds}` all now require that `WalletCommitmentTrees` be
    implemented for the type passed to them for the `wallet_db` parameter.
  - `wallet::create_proposed_transaction` now takes an additional
    `min_confirmations` argument.
  - `wallet::{spend, create_spend_to_address, shield_transparent_funds,
    propose_transfer, propose_shielding, create_proposed_transaction}` now take their
    respective `min_confirmations` arguments as `NonZeroU32`
  - A new `Scan` variant replaces the `Chain` variant of `data_api::chain::error::Error`.
    The `NoteRef` parameter to `data_api::chain::error::Error` has been removed
    in favor of using `NoteId` to report the specific note for which a failure occurred.
  - A new `SyncRequired` variant has been added to `data_api::wallet::input_selection::InputSelectorError`.
  - The variants of the `PoolType` enum have changed; the `PoolType::Sapling` variant has been
    removed in favor of a `PoolType::Shielded` variant that wraps a `ShieldedProtocol` value.
- `zcash_client_backend::wallet`:
  - `SpendableNote` has been renamed to `ReceivedSaplingNote`.
  - Arguments to `WalletSaplingOutput::from_parts` have changed.
- `zcash_client_backend::data_api::wallet::input_selection::InputSelector`:
  - Arguments to `{propose_transaction, propose_shielding}` have changed.
  - `InputSelector::{propose_transaction, propose_shielding}`
    now take their respective `min_confirmations` arguments as `NonZeroU32`
- `zcash_client_backend::data_api::wallet::{create_spend_to_address, spend,
  create_proposed_transaction, shield_transparent_funds}` now return the `TxId`
  for the newly created transaction instead an internal database identifier.
- `zcash_client_backend::wallet::ReceivedSaplingNote::note_commitment_tree_position`
  has replaced the `witness` field in the same struct.
- `zcash_client_backend::welding_rig` has been renamed to `zcash_client_backend::scanning`
- `zcash_client_backend::scanning::ScanningKey::sapling_nf` has been changed to
  take a note position instead of an incremental witness for the note.
- Arguments to `zcash_client_backend::scanning::scan_block` have changed. This
  method now takes an optional `BlockMetadata` argument instead of a base commitment
  tree and incremental witnesses for each previously-known note. In addition, the
  return type has now been updated to return a `Result<ScannedBlock, ScanError>`.
- `zcash_client_backend::proto::service`:
  - The module is no longer behind the `lightwalletd-tonic` feature flag; that
    now only gates the `service::compact_tx_streamer_client` submodule. This
    exposes the service types to parse messages received by other gRPC clients.
  - The module has been updated to include the new gRPC endpoints supported by
    `lightwalletd` v0.4.15.

### Removed
- `zcash_client_backend::data_api`:
  - `WalletRead::block_height_extrema` has been removed. Use `chain_height`
    instead to obtain the wallet's view of the chain tip instead, or
    `suggest_scan_ranges` to obtain information about blocks that need to be
    scanned.
  - `WalletRead::get_balance_at` has been removed. Use `WalletRead::get_wallet_summary`
    instead.
  - `WalletRead::{get_all_nullifiers, get_commitment_tree, get_witnesses}` have
    been removed without replacement. The utility of these methods is now
    subsumed by those available from the `WalletCommitmentTrees` trait.
  - `WalletWrite::advance_by_block` (use `WalletWrite::put_blocks` instead).
  - `PrunedBlock` has been replaced by `ScannedBlock`
  - `testing::MockWalletDb`, which is available under the `test-dependencies`
    feature flag, has been modified by the addition of a `sapling_tree` property.
  - `wallet::input_selection`:
    - `Proposal::target_height` (use `Proposal::min_target_height` instead).
- `zcash_client_backend::data_api::chain::validate_chain` (logic merged into
  `chain::scan_cached_blocks`.
- `zcash_client_backend::data_api::chain::error::{ChainError, Cause}` have been
  replaced by `zcash_client_backend::scanning::ScanError`
- `zcash_client_backend::proto::compact_formats`:
  - `impl<A> From<sapling::OutputDescription<A>> for CompactSaplingOutput`
    (use `From<&sapling::OutputDescription<A>>` instead).
- `zcash_client_backend::wallet::WalletSaplingOutput::{witness, witness_mut}`
  have been removed as individual incremental witnesses are no longer tracked on a
  per-note basis. The global note commitment tree for the wallet should be used
  to obtain witnesses for spend operations instead.
- Default implementations of `zcash_client_backend::data_api::WalletRead::{
    get_target_and_anchor_heights, get_max_height_hash
  }` have been removed. These should be implemented in a backend-specific fashion.


## [0.9.0] - 2023-04-28
### Added
- `data_api::SentTransactionOutput::from_parts`
- `data_api::WalletRead::get_min_unspent_height`

### Changed
- `decrypt::DecryptedOutput` is now parameterized by a `Note` type parameter,
  to allow reuse of the data structure for non-Sapling contexts.
- `data_api::SentTransactionOutput` must now be constructed using
  `SentTransactionOutput::from_parts`. The internal state of `SentTransactionOutput`
  is now private, and accessible via methods that have the same names as the
  previously exposed fields.

### Renamed
- The following types and fields have been renamed in preparation for supporting
  `orchard` in wallet APIs:
  - `WalletTx::shielded_spends`  -> `WalletTx::sapling_spends`
  - `WalletTx::shielded_outputs` -> `WalletTx::sapling_outputs`
  - `WalletShieldedSpend` -> `WalletSaplingSpend`. Also, the internals of this
    data structure have been made private.
  - `WalletShieldedOutput` -> `WalletSaplingOutput`. Also, the internals of this
    data structure have been made private.
- The `data_api::WalletWrite::rewind_to_height` method has been renamed to
  `truncate_to_height` to better reflect its semantics.

### Removed
  - `wallet::WalletTx::num_spends`
  - `wallet::WalletTx::num_outputs`
  - `wallet::WalletSaplingOutput::to` is redundant and has been removed; the
    recipient address can be obtained from the note.
  - `decrypt::DecryptedOutput::to` is redundant and has been removed; the
    recipient address can be obtained from the note.

## [0.8.0] - 2023-04-15
### Changed
- Bumped dependencies to `bls12_381 0.8`, `group 0.13`, `orchard 0.4`,
  `tonic 0.9`, `base64 0.21`, `bech32 0.9`, `zcash_primitives 0.11`.
- The dependency on `zcash_primitives` no longer enables the `multicore` feature
  by default in order to support compilation under `wasm32-wasi`. Users of other
  platforms may need to include an explicit dependency on `zcash_primitives`
  without `default-features = false` or otherwise explicitly enable the
  `zcash_primitives/multicore` feature if they did not already depend
  upon `zcash_primitives` with default features enabled.

### Fixed
- `zcash_client_backend::fees::zip317::SingleOutputChangeStrategy` now takes
  into account the Sapling output padding behaviour of
  `zcash_primitives::transaction::components::sapling::builder::SaplingBuilder`.

## [0.7.0] - 2023-02-01
### Added
- `zcash_client_backend::data_api::wallet`:
  - `input_selection::Proposal::{is_shielding, target_height}`
  - `propose_transfer`
  - `propose_shielding`
  - `create_proposed_transaction`

### Changed
- MSRV is now 1.60.0.
- Bumped dependencies to `zcash_primitives 0.10`.
- `zcash_client_backend::data_api::chain`:
  - `BlockSource::with_blocks` now takes `from_height` as `Option<BlockHeight>`
    instead of `BlockHeight`. Trait implementors should return all available
    blocks in the datastore when `from_height` is `None`.
  - Various **breaking changes** to `validate_chain`:
    - The `parameters: &ParamsT` argument has been removed. When `None` is given
      as the `validate_from` argument, `validate_chain` will now pass `None` to
      `BlockSource::with_blocks` (instead of the Sapling network upgrade's
      activation height).
    - A `limit: Option<u32>` argument has been added. This enables callers to
      validate smaller intervals of blocks already present on the provided
      `BlockSource`, shortening processing times of the function call at the
      expense of obtaining a partial result. When providing a `limit`, a result
      of `Ok(())` means that the chain has been validated on its continuity of
      heights and hashes in the range `[validate_from, validate_from + limit)`.
      Callers are responsible for making subsequent calls to `validate_chain` in
      order to complete validating the totality of `block_source`.
- `zcash_client_backend::data_api::wallet`:
  - `input_selection::Proposal` no longer has a `TransparentInput` generic
    parameter, and `Proposal::transparent_inputs` now returns
    `&[zcash_client_backend::wallet::WalletTransparentOutput]`.
  - `shield_transparent_funds` now takes a `shielding_threshold` argument that
    can be used to specify the minimum value allowed as input to a shielding
    transaction. Previously the shielding threshold was fixed at 100000 zatoshis.
- Note commitments now use
  `zcash_primitives::sapling::note::ExtractedNoteCommitment` instead of
  `bls12_381::Scalar` in the following places:
  - The `cmu` field of `zcash_client_backend::wallet::WalletShieldedOutput`.
  - `zcash_client_backend::proto::compact_formats::CompactSaplingOutput::cmu`.

### Removed
- `zcash_client_backend::data_api`:
  - `WalletWrite::remove_unmined_tx` (was behind the `unstable` feature flag).

## [0.6.1] - 2022-12-06
### Added
- `zcash_client_backend::data_api::chain::scan_cached_blocks` now generates
  `tracing` spans, which can be used for profiling.

### Fixed
- `zcash_client_backend:zip321` no longer returns an error when trying to parse
  a URI without query parameters.

## [0.6.0] - 2022-11-12
### Added
- Functionality that enables the receiving and spending of transparent funds,
  behind the new `transparent-inputs` feature flag.
  - A new `zcash_client_backend::data_api::wallet::shield_transparent_funds`
    method has been added to facilitate the automatic shielding of transparent
    funds received by the wallet.
  - A `zcash_client_backend::wallet::WalletTransparentOutput` type in support of
    `transparent-inputs` functionality.
- An `unstable` feature flag; this is added to parts of the API that may change
  in any release.
- `zcash_client_backend::address`:
  - `RecipientAddress::Unified`
  - `AddressMetadata`
  - `impl Eq for UnifiedAddress`
- `zcash_client_backend::data_api`:
  - `wallet::spend` method, intended to supersede the `wallet::create_spend_to_address`
    method. This new method now constructs transactions via interpretation of a
    `zcash_client_backend::zip321::TransactionRequest` value. This facilitates
    the implementation of ZIP 321 support in wallets and provides substantially
    greater flexibility in transaction creation.
  - `PoolType`
  - `ShieldedPool`
  - `Recipient`
  - `SentTransactionOutput`
  - `WalletRead::get_unified_full_viewing_keys`
  - `WalletRead::get_account_for_ufvk`
  - `WalletRead::get_current_address`
  - `WalletRead::get_all_nullifiers`
  - `WalletRead::get_transparent_receivers`
  - `WalletRead::get_unspent_transparent_outputs`
  - `WalletRead::get_transparent_balances`
  - `WalletWrite::create_account`
  - `WalletWrite::remove_unmined_tx` (behind the `unstable` feature flag).
  - `WalletWrite::get_next_available_address`
  - `WalletWrite::put_received_transparent_utxo`
  - `impl From<prost::DecodeError> for error::Error`
  - `chain::error`: a module containing error types type that that can occur only
    in chain validation and sync have been separated out from errors related to
    other wallet operations.
  - `input_selection`: a module containing types related to the process
    of selecting inputs to be spent, given a transaction request.
- `zcash_client_backend::decrypt`:
  - `TransferType`
- `zcash_client_backend::proto`:
  - `actions` field on `compact_formats::CompactTx`
  - `compact_formats::CompactOrchardAction`
  - gRPC bindings for the `lightwalletd` server, behind a `lightwalletd-tonic`
    feature flag.
- `zcash_client_backend::zip321::TransactionRequest` methods:
  - `TransactionRequest::empty` for constructing a new empty request.
  - `TransactionRequest::new` for constructing a request from `Vec<Payment>`.
  - `TransactionRequest::payments` for accessing the `Payments` that make up a
    request.
- `zcash_client_backend::encoding`
  - `KeyError`
  - `AddressCodec` implementations for `sapling::PaymentAddress` and
    `UnifiedAddress`.
- `zcash_client_backend::fees`
  - `ChangeError`
  - `ChangeStrategy`
  - `ChangeValue`
  - `TransactionBalance`
  - `fixed`, a module containing change selection strategies for the old fixed
    fee rule.
  - `zip317`, a module containing change selection strategies for the ZIP 317
    fee rule.
- New experimental APIs that should be considered unstable, and are
  likely to be modified and/or moved to a different module in a future
  release:
  - `zcash_client_backend::address::UnifiedAddress`
  - `zcash_client_backend::keys::{UnifiedSpendingKey`, `UnifiedFullViewingKey`, `Era`, `DecodingError`}
  - `zcash_client_backend::encoding::AddressCodec`
  - `zcash_client_backend::encoding::encode_payment_address`
  - `zcash_client_backend::encoding::encode_transparent_address`

### Changed
- MSRV is now 1.56.1.
- Bumped dependencies to `ff 0.12`, `group 0.12`, `bls12_381 0.7`
  `zcash_primitives 0.9`, `orchard 0.3`.
- `zcash_client_backend::proto`:
  - The Protocol Buffers bindings are now generated for `prost 0.11` instead of
    `protobuf 2`.
  - `compact_formats::CompactSpend` has been renamed to `CompactSaplingSpend`,
    and its `epk` field (and associated `set_epk` method) has been renamed to
    `ephemeralKey` (and `set_ephemeralKey`).
  - `compact_formats::CompactOutput` has been renamed to `CompactSaplingOutput`.
- `epk: jubjub::ExtendedPoint` has been replaced by
  `ephemeral_key: zcash_note_encryption::EphemeralKeyBytes` in various places:
  - `zcash_client_backend::wallet::WalletShieldedOutput`: the `epk` field has
    been replaced by `ephemeral_key`.
  - `zcash_client_backend::proto::compact_formats::CompactSaplingOutput`: the
    `epk` method has been replaced by `ephemeral_key`.
- `zcash_client_backend::data_api`:
  - Renamed the following to use lower-case abbreviations (matching Rust naming
    conventions):
    - `testing::MockWalletDB` to `testing::MockWalletDb`
  - Changes to the `WalletRead` trait:
    - `WalletRead::get_target_and_anchor_heights` now takes
      a `min_confirmations` argument that is used to compute an upper bound on
      the anchor height being returned; this had previously been hardcoded to
      `wallet::ANCHOR_OFFSET`.
    - `WalletRead::get_spendable_notes` has been renamed to
      `get_spendable_sapling_notes`, and now takes as an argument a vector of
      note IDs to be excluded from consideration.
    - `WalletRead::select_spendable_notes` has been renamed to
      `select_spendable_sapling_notes`, and now takes as an argument a vector of
      note IDs to be excluded from consideration.
    - The `WalletRead::NoteRef` and `WalletRead::TxRef` associated types are now
      required to implement `Eq` and `Ord`
  - `WalletWrite::store_received_tx` has been renamed to `store_decrypted_tx`.
  - `wallet::decrypt_and_store_transaction` now always stores the transaction by
    calling `WalletWrite::store_decrypted_tx`, even if no outputs could be
    decrypted. The error type produced by the provided `WalletWrite` instance is
    also now returned directly.
  - The `SentTransaction` type has been substantially modified to accommodate
    handling of transparent inputs. Per-output data has been split out into a
    new struct `SentTransactionOutput`, and `SentTransaction` can now contain
    multiple outputs, and tracks the fee paid.
  - `ReceivedTransaction` has been renamed to `DecryptedTransaction`, and its
    `outputs` field has been renamed to `sapling_outputs`.
  - `BlockSource` has been moved to the `chain` module.
  - The types of the `with_row` callback argument to `BlockSource::with_blocks`
    and the return type of this method have been modified to return
    `chain::error::Error`.
  - `testing::MockBlockSource` has been moved to
    `chain::testing::MockBlockSource` module.
  - `chain::{validate_chain, scan_cached_blocks}` have altered parameters and
    result types. The latter have been modified to return`chain::error::Error`
    instead of abstract error types. This new error type now wraps the errors of
    the block source and wallet database to which these methods delegate IO
    operations directly, which simplifies error handling in cases where callback
    functions are involved.
  - `error::ChainInvalid` has been moved to `chain::error`.
  - `error::Error` has been substantially modified. It now wraps database,
    note selection, builder, and other errors.
    - Added new error cases:
      - `Error::DataSource`
      - `Error::NoteSelection`
      - `Error::BalanceError`
      - `Error::MemoForbidden`
      - `Error::AddressNotRecognized`
      - `Error::ChildIndexOutOfRange`
      - `Error::NoteMismatch`
    - `Error::InsufficientBalance` has been renamed to `InsufficientFunds` and
      restructured to have named fields.
    - `Error::Protobuf` has been removed; these decoding errors are now
      produced as data source and/or block-source implementation-specific
      errors.
    - `Error::InvalidChain` has been removed; its former purpose is now served
      by `chain::ChainError`.
    - `Error::InvalidNewWitnessAnchor` and `Error::InvalidWitnessAnchor` have
      been moved to `chain::error::ContinuityError`.
    - `Error::InvalidExtSk` (now unused) has been removed.
    - `Error::KeyNotFound` (now unused) has been removed.
    - `Error::KeyDerivationError` (now unused) has been removed.
    - `Error::SaplingNotActive` (now unused) has been removed.
- `zcash_client_backend::decrypt`:
  - `decrypt_transaction` now takes a `HashMap<_, UnifiedFullViewingKey>`
    instead of `HashMap<_, ExtendedFullViewingKey>`.
- If no memo is provided when sending to a shielded recipient, the
  empty memo will be used.
- `zcash_client_backend::keys::spending_key` has been moved to the
  `zcash_client_backend::keys::sapling` module.
- `zcash_client_backend::zip321::MemoError` has been renamed and
  expanded into a more comprehensive `Zip321Error` type, and functions in the
  `zip321` module have been updated to use this unified error type. The
  following error cases have been added:
  - `Zip321Error::TooManyPayments(usize)`
  - `Zip321Error::DuplicateParameter(parse::Param, usize)`
  - `Zip321Error::TransparentMemo(usize)`
  - `Zip321Error::RecipientMissing(usize)`
  - `Zip321Error::ParseError(String)`
- `zcash_client_backend::welding_rig`:
  - The API of `ScanningKey` has changed to accommodate batch decryption and to
    correctly handle scanning with the internal (change) keys derived from ZIP
    316 UFVKs and UIVKs.
  - `scan_block` now uses batching for trial-decryption of transaction outputs.
- The return type of the following methods in `zcash_client_backend::encoding`
  have been changed to improve error reporting:
  - `decode_extended_spending_key`
  - `decode_extended_full_viewing_key`
  - `decode_payment_address`
- `zcash_client_backend::wallet::SpendableNote` is now parameterized by a note
  identifier type and has an additional `note_id` field that is used to hold the
  identifier used to refer to the note in the wallet database.

### Deprecated
- `zcash_client_backend::data_api::wallet::create_spend_to_address` has been
  deprecated. Use `zcash_client_backend::data_api::wallet::spend` instead. If
  you wish to continue using `create_spend_to_address`, note that the arguments
  to the function has been modified to take a unified spending key instead of a
  Sapling extended spending key, and now also requires a `min_confirmations`
  argument that the caller can provide to specify a minimum number of
  confirmations required for notes being selected. A minimum of 10
  confirmations is recommended.

### Removed
- `zcash_client_backend::data_api`:
  - `wallet::ANCHOR_OFFSET`
  - `WalletRead::get_extended_full_viewing_keys` (use
    `WalletRead::get_unified_full_viewing_keys` instead).
  - `WalletRead::get_address` (use `WalletRead::get_current_address` or
    `WalletWrite::get_next_available_address` instead.)
  - `impl From<protobuf::ProtobufError> for error::Error`
- `zcash_client_backend::proto::compact_formats`:
  - `Compact*::new` methods (use `Default::default` or struct instantiation
    instead).
  - Getters (use dedicated typed methods or direct field access instead).
  - Setters (use direct field access instead).
- `zcash_client_backend::wallet::AccountId` (moved to `zcash_primitives::zip32::AccountId`).
- `impl zcash_client_backend::welding_rig::ScanningKey for ExtendedFullViewingKey`
  (use `DiversifiableFullViewingKey` instead).

## [0.5.0] - 2021-03-26
### Added
- `zcash_client_backend::address::RecipientAddress`
- `zcash_client_backend::data_api` module, containing the Data Access API.
- `zcash_client_backend::wallet`:
  - `AccountId`
  - `SpendableNote`
  - `OvkPolicy`
- `zcash_client_backend::welding_rig::ScanningKey` trait, representing a key
  which can be used for trial decryption of outputs, and optionally nullifier
  computation. This trait is implemented for
  `zcash_primitives::zip32:ExtendedFullViewingKey` and
  `zcash_primitives::primitives::SaplingIvk`.
- First alpha of TZE support, behind the `zfuture` feature flag.

### Changed
- MSRV is now 1.47.0.
- `epk` fields and return values were changed from a `jubjub::SubgroupPoint` to
  a `jubjub::ExtendedPoint`, to match the change to the `zcash_primitives`
  decryption APIs:
  - `zcash_client_backend::proto::compact_formats::CompactOutput::epk()`
  - The `epk` field of `zcash_client_backend::wallet::WalletShieldedOutput`.
- `zcash_client_backend::decrypt`:
  - `decrypt_transaction` now takes a variable with type
    `P: zcash_primitives::consensus::Parameters`.
  - The `memo` field of `DecryptedOutput` now has type `MemoBytes`.
- `zcash_client_backend::wallet`:
  - The `nf` property of `WalletShieldedSpend` now has the type `Nullifier`.
  - The `account` property of `WalletShieldedSpend` and `WalletShieldedOutput`
    now has the type `AccountId`.
- `zcash_client_backend::welding_rig`:
  - `scan_block` now takes `&[(AccountId, K: ScanningKey)]`, instead of a
    slice of extended full viewing keys with implicit account IDs.
  - The `nullifiers` argument to `scan_block` now has the type
    `&[(AccountId, Nullifier)]`.

### Removed
- `zcash_client_backend::constants` module (its sub-modules have been moved into
  `zcash_primitives::constants`, and more generally replaced by the new methods
  on the `zcash_primitives::consensus::Parameters` trait).

## [0.4.0] - 2020-09-09
### Changed
- MSRV is now 1.44.1.
- Bumped dependencies to `ff 0.8`, `group 0.8`, `bls12_381 0.3.1`,
  `jubjub 0.5.1`, `protobuf 2.15`.

## [0.3.0] - 2020-08-24
TBD

## [0.2.0] - 2020-03-13
TBD

## [0.1.0] - 2019-10-08
Initial release.<|MERGE_RESOLUTION|>--- conflicted
+++ resolved
@@ -84,13 +84,10 @@
     constraint on its `<AccountId>` parameter has been strengthened to `Copy`.
 - `zcash_client_backend::fees`:
   - Arguments to `ChangeStrategy::compute_balance` have changed.
-<<<<<<< HEAD
 - `zcash_client_backend::scanning`:
   - `testing::fake_compact_block` is now public.
-=======
   - `ChangeError::DustInputs` now has an `orchard` field behind the `orchard`
     feature flag.
->>>>>>> b3d06ba4
 - `zcash_client_backend::proto`:
   - `ProposalDecodingError` has a new variant `TransparentMemo`.
 - `zcash_client_backend::zip321::render::amount_str` now takes a

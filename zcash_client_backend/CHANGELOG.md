--- conflicted
+++ resolved
@@ -79,13 +79,10 @@
     constraint on its `<AccountId>` parameter has been strengthened to `Copy`.
 - `zcash_client_backend::fees`:
   - Arguments to `ChangeStrategy::compute_balance` have changed.
-<<<<<<< HEAD
 - `zcash_client_backend::scanning`:
   - `testing::fake_compact_block` is now public.
-=======
 - `zcash_client_backend::proto`:
   - `ProposalDecodingError` has a new variant `TransparentMemo`.
->>>>>>> a9aabb2a
 - `zcash_client_backend::zip321::render::amount_str` now takes a
   `NonNegativeAmount` rather than a signed `Amount` as its argument.
 - `zcash_client_backend::zip321::parse::parse_amount` now parses a

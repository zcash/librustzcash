# Changelog
All notable changes to this library will be documented in this file.

The format is based on [Keep a Changelog](https://keepachangelog.com/en/1.0.0/),
and this library adheres to Rust's notion of
[Semantic Versioning](https://semver.org/spec/v2.0.0.html).

## [Unreleased]

### Added
- A new `orchard` feature flag has been added to make it possible to
  build client code without `orchard` dependendencies. Additions and
  changes related to `Orchard` below are introduced under this feature
  flag.
- `zcash_client_backend::data_api`:
  - `AccountBalance::with_orchard_balance_mut`
  - `BlockMetadata::orchard_tree_size`
  - `ScannedBlock::orchard`
  - `ScannedBlockCommitments::orchard`
  - `ORCHARD_SHARD_HEIGHT`
  - `BlockMetadata::orchard_tree_size`
  - `chain::ScanSummary::{spent_orchard_note_count, received_orchard_note_count}`
- `zcash_client_backend::fees`:
  - `orchard`
  - `ChangeValue::orchard`
- `zcash_client_backend::proto`:
  - `service::TreeState::orchard_tree`
  - `impl TryFrom<&CompactOrchardAction> for CompactAction`
  - `CompactOrchardAction::{cmx, nf, ephemeral_key}`
- `zcash_client_backend::scanning`:
  - `impl ScanningKeyOps<OrchardDomain, ..> for ScanningKey<..>` for Orchard key types.
  - `ScanningKeys::orchard`
  - `Nullifiers::{orchard, extend_orchard, retain_orchard}`
  - `TaggedOrchardBatch`
  - `TaggedOrchardBatchRunner`
- `zcash_client_backend::wallet`:
  - `Note::Orchard`
  - `WalletOrchardSpend`
  - `WalletOrchardOutput`
  - `WalletTx::{orchard_spends, orchard_outputs}`

### Changed
- `zcash_client_backend::data_api`:
  - Arguments to `BlockMetadata::from_parts` have changed.
  - Arguments to `ScannedBlock::from_parts` have changed.
  - Changes to the `WalletRead` trait:
    - Added `get_orchard_nullifiers`
  - `ShieldedProtocol` has a new `Orchard` variant.
  - `WalletCommitmentTrees`
    - `type OrchardShardStore`
    - `fn with_orchard_tree_mut`
    - `fn put_orchard_subtree_roots`
- `zcash_client_backend::fees`:
  - Arguments to `ChangeStrategy::compute_balance` have changed.

## [0.11.0] - 2024-03-01

### Added
- `zcash_client_backend`:
  - `{PoolType, ShieldedProtocol}` (moved from `zcash_client_backend::data_api`).
  - `PoolType::is_receiver`
- `zcash_client_backend::data_api`:
  - `InputSource`
  - `ScannedBlock::{into_commitments, sapling}`
  - `ScannedBundles`
  - `ScannedBlockCommitments`
  - `Balance::{add_spendable_value, add_pending_change_value, add_pending_spendable_value}`
  - `AccountBalance::{
      with_sapling_balance_mut,
      add_unshielded_value
    }`
  - `WalletSummary::next_sapling_subtree_index`
<<<<<<< HEAD
  - `wallet::HDSeedAccount`
  - `wallet::ImportedAccount`
  - `wallet::Account`
  - `wallet::propose_standard_transfer_to_address`
  - `wallet::create_proposed_transactions`
  - `wallet::input_selection::ShieldedInputs`
  - `wallet::input_selection::ShieldingSelector` has been
    factored out from the `InputSelector` trait to separate out transparent
    functionality and move it behind the `transparent-inputs` feature flag.
  - `impl std::error::Error for wallet::input_selection::InputSelectorError`
- `zcash_client_backend::fees::{standard, sapling}`
- `zcash_client_backend::fees::ChangeValue::new`
=======
  - `wallet`:
    - `propose_standard_transfer_to_address`
    - `create_proposed_transactions`
    - `input_selection`:
      - `ShieldingSelector`, behind the `transparent-inputs` feature flag
        (refactored out from the `InputSelector` trait).
      - `impl std::error::Error for InputSelectorError`
- `zcash_client_backend::fees`:
  - `standard` and `sapling` modules.
  - `ChangeValue::new`
>>>>>>> 41fda05f
- `zcash_client_backend::wallet`:
  - `{NoteId, Recipient}` (moved from `zcash_client_backend::data_api`).
  - `Note`
  - `ReceivedNote`
  - `Recipient::{map_internal_account, internal_account_transpose_option}`
  - `WalletOutput`
  - `WalletSaplingOutput::{key_source, account_id, recipient_key_scope}`
  - `WalletSaplingSpend::account_id`
  - `WalletSpend`
  - `WalletTx::new`
  - `WalletTx` getter methods `{txid, block_index, sapling_spends, sapling_outputs}`
    (replacing what were previously public fields.)
  - `TransparentAddressMetadata` (which replaces `zcash_keys::address::AddressMetadata`).
  - `impl {Debug, Clone} for OvkPolicy`
- `zcash_client_backend::proposal`:
  - `Proposal::{shielded_inputs, payment_pools, single_step, multi_step}`
  - `ShieldedInputs`
  - `Step`
- `zcash_client_backend::proto`:
  - `PROPOSAL_SER_V1`
  - `ProposalDecodingError`
  - `proposal` module, for parsing and serializing transaction proposals.
  - `impl TryFrom<&CompactSaplingOutput> for CompactOutputDescription`
- `zcash_client_backend::scanning`:
  - `ScanningKeyOps` has replaced the `ScanningKey` trait.
  - `ScanningKeys`
  - `Nullifiers`
- `impl Clone for zcash_client_backend::{
     zip321::{Payment, TransactionRequest, Zip321Error, parse::Param, parse::IndexedParam},
     wallet::WalletTransparentOutput,
     proposal::Proposal,
   }`
- `impl {PartialEq, Eq} for zcash_client_backend::{
     zip321::{Zip321Error, parse::Param, parse::IndexedParam},
     wallet::WalletTransparentOutput,
     proposal::Proposal,
   }`
- `zcash_client_backend::zip321`:
  - `TransactionRequest::{total, from_indexed}`
  - `parse::Param::name`

### Changed
<<<<<<< HEAD
- Several structs and functions had `AccountId` added as a generic type
  parameter in order to decouple the concepts of an account identifier
  and a ZIP-32 account index. Many APIs that previously referenced `zcash_primitives::zip32::AccountId` now reference the generic type. Impacted types and functions are:
  - `zcash_client_backend::data_api::wallet::InputSelector::propose_transaction`
  - `zcash_client_backend::data_api::wallet::propose_transfer`
  - `zcash_client_backend::data_api::wallet::propose_standard_transfer_to_address`
  - `zcash_client_backend::data_api::WalletRead::get_account_birthday`
  - `zcash_client_backend::data_api::WalletRead::get_current_address`
  - `zcash_client_backend::data_api::WalletRead::get_unified_full_viewing_keys`
  - `zcash_client_backend::data_api::WalletRead::get_account_for_ufvk`
  - `zcash_client_backend::data_api::WalletRead::get_wallet_summary`
  - `zcash_client_backend::data_api::WalletRead::get_sapling_nullifiers`
  - `zcash_client_backend::data_api::WalletRead::get_transparent_receivers`
  - `zcash_client_backend::data_api::WalletRead::get_transparent_balances`
  - `zcash_client_backend::data_api::WalletRead::get_account_ids`
  - `zcash_client_backend::data_api::ScannedBlock`
  - `zcash_client_backend::data_api::DecryptedTransaction`
  - `zcash_client_backend::data_api::SentTransaction`
  - `zcash_client_backend::data_api::SentTransactionOutput`
  - `zcash_client_backend::data_api::WalletWrite::create_account`
  - `zcash_client_backend::data_api::WalletWrite::get_next_available_address`
  - `zcash_client_backend::decrypt::DecryptedOutput`
  - `zcash_client_backend::decrypt::decrypt_transaction`
  - `zcash_client_backend::scanning::scan_block`
  - `zcash_client_backend::wallet::Recipient`
  - `zcash_client_backend::wallet::WalletTx`
  - `zcash_client_backend::wallet::WalletSaplingSpend`
  - `zcash_client_backend::wallet::WalletSaplingOutput`
=======
- Migrated to `zcash_primitives 0.14`, `orchard 0.7`.
- Several structs and functions now take an `AccountId` type parameter
  parameter in order to decouple the concept of an account identifier from
  the ZIP 32 account index. Many APIs that previously referenced
  `zcash_primitives::zip32::AccountId` now reference the generic type.
  Impacted types and functions are:
  - `zcash_client_backend::data_api`:
    - `WalletRead` now has an associated `AccountId` type.
    - `WalletRead::{
        get_account_birthday,
        get_current_address,
        get_unified_full_viewing_keys,
        get_account_for_ufvk,
        get_wallet_summary,
        get_sapling_nullifiers,
        get_transparent_receivers,
        get_transparent_balances,
        get_account_ids
      }` now refer to the `WalletRead::AccountId` associated type.
    - `WalletWrite::{create_account, get_next_available_address}`
      now refer to the `WalletRead::AccountId` associated type.
    - `ScannedBlock` now takes an additional `AccountId` type parameter.
    - `DecryptedTransaction` is now parameterized by `AccountId`
    - `SentTransaction` is now parameterized by `AccountId`
    - `SentTransactionOutput` is now parameterized by `AccountId`
    - `WalletSummary` is now parameterized by `AccountId`
  - `zcash_client_backend::decrypt`
    - `DecryptedOutput` is now parameterized by `AccountId`
    - `decrypt_transaction` is now parameterized by `AccountId`
  - `zcash_client_backend::scanning::scan_block` is now parameterized by `AccountId`
  - `zcash_client_backend::wallet`:
    - `Recipient` now takes an additional `AccountId` type parameter.
    - `WalletTx` now takes an additional `AccountId` type parameter.
    - `WalletSaplingSpend` now takes an additional `AccountId` type parameter.
    - `WalletSaplingOutput` now takes an additional `AccountId` type parameter.
>>>>>>> 41fda05f
- `zcash_client_backend::data_api`:
  - `BlockMetadata::sapling_tree_size` now returns an `Option<u32>` instead of
    a `u32` for future consistency with Orchard.
  - `ScannedBlock` is no longer parameterized by the nullifier type as a consequence
    of the `WalletTx` change.
  - `ScannedBlock::metadata` has been renamed to `to_block_metadata` and now
    returns an owned value rather than a reference.
  - Fields of `Balance` and `AccountBalance` have been made private and the values
    of these fields have been made available via methods having the same names
    as the previously-public fields.
  - `WalletSummary::new` now takes an additional `next_sapling_subtree_index` argument.
  - `WalletSummary::new` now takes a `HashMap` instead of a `BTreeMap` for its
    `account_balances` argument.
  - `WalletSummary::account_balances` now returns a `HashMap` instead of a `BTreeMap`.
  - Changes to the `WalletRead` trait:
    - Added associated type `AccountId`.
    - Added `get_account` function.
    - `get_checkpoint_depth` has been removed without replacement. This is no
      longer needed given the change to use the stored anchor height for
      transaction proposal execution.
    - `is_valid_account_extfvk` has been removed; it was unused in the ECC
      mobile wallet SDKs and has been superseded by `get_account_for_ufvk`.
    - `get_spendable_sapling_notes`, `select_spendable_sapling_notes`, and
      `get_unspent_transparent_outputs` have been removed; use
      `data_api::InputSource` instead.
    - Added `get_account_ids`.
    - `get_transparent_receivers` and `get_transparent_balances` are now
      guarded by the `transparent-inputs` feature flag, with noop default
      implementations provided.
    - `get_transparent_receivers` now returns
      `Option<zcash_client_backend::wallet::TransparentAddressMetadata>` as part of
      its result where previously it returned `zcash_keys::address::AddressMetadata`.
  - `WalletWrite::get_next_available_address` now takes an additional
    `UnifiedAddressRequest` argument.
  - `chain::scan_cached_blocks` now returns a `ScanSummary` containing metadata
    about the scanned blocks on success.
  - `error::Error` enum changes:
    - The `NoteMismatch` variant now wraps a `NoteId` instead of a
      backend-specific note identifier. The related `NoteRef` type parameter has
      been removed from `error::Error`.
    - New variants have been added:
      - `Error::UnsupportedChangeType`
      - `Error::NoSupportedReceivers`
      - `Error::NoSpendingKey`
      - `Error::Proposal`
      - `Error::ProposalNotSupported`
    - Variant `ChildIndexOutOfRange` has been removed.
<<<<<<< HEAD
  - `wallet::shield_transparent_funds` no longer takes a `memo` argument;
    instead, memos to be associated with the shielded outputs should be
    specified in the construction of the value of the `input_selector`
    argument, which is used to construct the proposed shielded values as
    internal "change" outputs. Also, it returns its result as a `NonEmpty<TxId>`
    instead of a single `TxId`.
  - `wallet::create_proposed_transaction` has been replaced by
    `wallet::create_proposed_transactions`. Relative to the prior method,
    the new method has the following changes:
    - It no longer takes a `change_memo` argument; instead, change memos are
      represented in the individual values of the `proposed_change` field of
      the `Proposal`'s `TransactionBalance`.
    - `wallet::create_proposed_transactions` takes its `proposal` argument
      by reference instead of as an owned value.
    - `wallet::create_proposed_transactions` no longer takes a `min_confirmations`
      argument. Instead, it uses the anchor height from its `proposal` argument.
    - `wallet::create_proposed_transactions` forces implementations to ignore
      the database identifiers for its contained notes by universally quantifying
      the `NoteRef` type parameter.
    - It returns a `NonEmpty<TxId>` instead of a single `TxId` value.
  - `wallet::create_spend_to_address` now takes an additional `change_memo`
    argument. It also returns its result as a `NonEmpty<TxId>` instead of a
    single `TxId`.
  - `wallet::spend` returns its result as a `NonEmpty<TxId>` instead of a
    single `TxId`.
  - The error type of `wallet::create_spend_to_address` has been changed to use
    `zcash_primitives::transaction::fees::zip317::FeeError` instead of
    `zcash_primitives::transaction::components::amount::BalanceError`.
  - The following methods now take `&impl SpendProver, &impl OutputProver`
    instead of `impl TxProver`:
    - `wallet::create_proposed_transactions`
    - `wallet::create_spend_to_address`
    - `wallet::shield_transparent_funds`
    - `wallet::spend`
  - `wallet::input_selection::InputSelector::propose_shielding`,
    has been moved out to the newly-created `ShieldingSelector` trait.
    - `ShieldingSelector::propose_shielding` has been altered such that it takes
      an explicit `target_height` in order to minimize the capabilities that the
      `data_api::InputSource` trait must expose. Also, it now takes its
      `min_confirmations` argument as `u32` instead of `NonZeroU32`.
  - The `wallet::input_selection::InputSelector::DataSource`
    associated type has been renamed to `InputSource`.
  - `wallet::input_selection::InputSelectorError` has added variant `Proposal`
  - The signature of `wallet:input_selection::InputSelector::propose_transaction`
    has been altered such that it longer takes `min_confirmations` as an
    argument, instead taking explicit `target_height` and `anchor_height`
    arguments. This helps to minimize the set of capabilities that the
    `data_api::InputSource` must expose.
  - Changes to the `WalletRead` trait:
    - Added `AccountId` type.
    - Added `get_account` function.
    - `get_checkpoint_depth` has been removed without replacement. This
      is no longer needed given the change to use the stored anchor height for
      transaction proposal execution.
    - `is_valid_account_extfvk` has been removed; it was unused in
      the ECC mobile wallet SDKs and has been superseded by `get_account_for_ufvk`.
    - `get_spendable_sapling_notes`, `select_spendable_sapling_notes`, and
      `get_unspent_transparent_outputs` have been removed; use
      `data_api::InputSource` instead.
    - Added `get_account_ids`.
    - `get_transparent_receivers` and `get_transparent_balances` are now
      guarded by the `transparent-inputs` feature flag, with noop default
      implementations provided.
    - `get_transparent_receivers` now returns
      `Option<zcash_client_backend::wallet::TransparentAddressMetadata>` as part of
      its result where previously it returned `zcash_keys::address::AddressMetadata`.
  - `wallet::{propose_shielding, shield_transparent_funds}` now takes their
    `min_confirmations` arguments as `u32` rather than a `NonZeroU32` to permit
    implmentations to enable zero-conf shielding.
  - `wallet::input_selection::GreedyInputSelector` now has relaxed requirements
    for its `InputSource` associated type.

=======
  - `wallet`:
    - `shield_transparent_funds` no longer takes a `memo` argument; instead,
      memos to be associated with the shielded outputs should be specified in
      the construction of the value of the `input_selector` argument, which is
      used to construct the proposed shielded values as internal "change"
      outputs. Also, it returns its result as a `NonEmpty<TxId>` instead of a
      single `TxId`.
    - `create_proposed_transaction` has been replaced by
      `create_proposed_transactions`. Relative to the prior method, the new
      method has the following changes:
      - It no longer takes a `change_memo` argument; instead, change memos are
        represented in the individual values of the `proposed_change` field of
        the `Proposal`'s `TransactionBalance`.
      - `create_proposed_transactions` takes its `proposal` argument by
        reference instead of as an owned value.
      - `create_proposed_transactions` no longer takes a `min_confirmations`
        argument. Instead, it uses the anchor height from its `proposal`
        argument.
      - `create_proposed_transactions` forces implementations to ignore the
        database identifiers for its contained notes by universally quantifying
        the `NoteRef` type parameter.
      - It returns a `NonEmpty<TxId>` instead of a single `TxId` value.
    - `create_spend_to_address` now takes additional `change_memo` and
      `fallback_change_pool` arguments. It also returns its result as a
      `NonEmpty<TxId>` instead of a single `TxId`.
    - `spend` returns its result as a `NonEmpty<TxId>` instead of a single
      `TxId`.
    - The error type of `create_spend_to_address` has been changed to use
      `zcash_primitives::transaction::fees::zip317::FeeError` instead of
      `zcash_primitives::transaction::components::amount::BalanceError`. Yes
      this is confusing because `create_spend_to_address` is explicitly not
      using ZIP 317 fees; it's just an artifact of the internal implementation,
      and the error variants are not specific to ZIP 317.
    - The following methods now take `&impl SpendProver, &impl OutputProver`
      instead of `impl TxProver`:
      - `create_proposed_transactions`
      - `create_spend_to_address`
      - `shield_transparent_funds`
      - `spend`
    - `propose_shielding` and `shield_transparent_funds` now take their
      `min_confirmations` arguments as `u32` rather than a `NonZeroU32`, to
      permit implementations to enable zero-conf shielding.
    - `input_selection`:
      - `InputSelector::propose_shielding` has been moved out to the
        newly-created `ShieldingSelector` trait.
        - `ShieldingSelector::propose_shielding` has been altered such that it
          takes an explicit `target_height` in order to minimize the
          capabilities that the `data_api::InputSource` trait must expose. Also,
          it now takes its `min_confirmations` argument as `u32` instead of
          `NonZeroU32`.
      - The `InputSelector::DataSource` associated type has been renamed to
        `InputSource`.
      - `InputSelectorError` has added variant `Proposal`.
      - The signature of `InputSelector::propose_transaction` has been altered
        such that it longer takes `min_confirmations` as an argument, instead
        taking explicit `target_height` and `anchor_height` arguments. This
        helps to minimize the set of capabilities that the
        `data_api::InputSource` must expose.
      - `GreedyInputSelector` now has relaxed requirements for its `InputSource`
        associated type.
>>>>>>> 41fda05f
- `zcash_client_backend::proposal`:
  - Arguments to `Proposal::from_parts` have changed.
  - `Proposal::min_anchor_height` has been removed in favor of storing this
    value in `SaplingInputs`.
  - `Proposal::sapling_inputs` has been replaced by `Proposal::shielded_inputs`
  - In addition to having been moved to the `zcash_client_backend::proposal`
    module, the `Proposal` type has been substantially modified in order to make
    it possible to represent multi-step transactions, such as a deshielding
    transaction followed by a zero-conf transfer as required by ZIP 320. Individual
    transaction proposals are now represented by the `proposal::Step` type.
  - `ProposalError` has new variants:
    - `ReferenceError`
    - `StepDoubleSpend`
    - `ChainDoubleSpend`
    - `PaymentPoolsMismatch`
- `zcash_client_backend::fees`:
  - `ChangeStrategy::compute_balance` arguments have changed.
  - `ChangeValue` is now a struct. In addition to the existing change value, it
    now also provides the output pool to which change should be sent and an
    optional memo to be associated with the change output.
  - `ChangeError` has a new `BundleError` variant.
  - `fixed::SingleOutputChangeStrategy::new`,
    `zip317::SingleOutputChangeStrategy::new`, and
    `standard::SingleOutputChangeStrategy::new` each now accept additional
    `change_memo` and `fallback_change_pool` arguments.
- `zcash_client_backend::wallet`:
  - `Recipient` is now polymorphic in the type of the payload for wallet-internal
    recipients. This simplifies the handling of wallet-internal outputs.
  - `SentTransactionOutput::from_parts` now takes a `Recipient<Note>`.
  - `SentTransactionOutput::recipient` now returns a `Recipient<Note>`.
  - `OvkPolicy::Custom` is now a structured variant that can contain independent
    Sapling and Orchard `OutgoingViewingKey`s.
  - `WalletSaplingOutput::from_parts` arguments have changed.
  - `WalletSaplingOutput::nf` now returns an `Option<sapling::Nullifier>`.
  - `WalletTx` is no longer parameterized by the nullifier type; instead, the
    nullifier is present as an optional value.
- `zcash_client_backend::scanning`:
  - Arguments to `scan_blocks` have changed.
  - `ScanError` has new variants `TreeSizeInvalid` and `EncodingInvalid`.
  - `ScanningKey` is now a concrete type that bundles an incoming viewing key
    with an optional nullifier key and key source metadata. The trait that
    provides uniform access to scanning key information is now `ScanningKeyOps`.
- `zcash_client_backend::zip321`:
  - `TransactionRequest::payments` now returns a `BTreeMap<usize, Payment>`
    instead of `&[Payment]` so that parameter indices may be preserved.
  - `TransactionRequest::to_uri` now returns a `String` instead of an
    `Option<String>` and provides canonical serialization for the empty
    proposal.
  - `TransactionRequest::from_uri` previously stripped payment indices, meaning
    that round-trip serialization was not supported. Payment indices are now
    retained.
- The following fields now have type `NonNegativeAmount` instead of `Amount`:
  - `zcash_client_backend::data_api`:
    - `error::Error::InsufficientFunds.{available, required}`
    - `wallet::input_selection::InputSelectorError::InsufficientFunds.{available, required}`
  - `zcash_client_backend::fees`:
    - `ChangeError::InsufficientFunds.{available, required}`
  - `zcash_client_backend::zip321::Payment.amount`
- The following methods now take `NonNegativeAmount` instead of `Amount`:
  - `zcash_client_backend::data_api`:
    - `SentTransactionOutput::from_parts`
    - `wallet::create_spend_to_address`
    - `wallet::input_selection::InputSelector::propose_shielding`
  - `zcash_client_backend::fees`:
    - `ChangeValue::sapling`
    - `DustOutputPolicy::new`
    - `TransactionBalance::new`
- The following methods now return `NonNegativeAmount` instead of `Amount`:
  - `zcash_client_backend::data_api::SentTransactionOutput::value`
  - `zcash_client_backend::fees`:
    - `ChangeValue::value`
    - `DustOutputPolicy::dust_threshold`
    - `TransactionBalance::{fee_required, total}`
  - `zcash_client_backend::wallet::WalletTransparentOutput::value`

### Deprecated
- `zcash_client_backend::data_api::wallet`:
  - `spend` (use `propose_transfer` and `create_proposed_transactions` instead).

### Removed
<<<<<<< HEAD
- `zcash_client_backend::wallet::ReceivedSaplingNote` has been replaced by
  `zcash_client_backend::ReceivedNote`.
- `zcash_client_backend::::wallet::input_selection::{Proposal, ShieldedInputs, ProposalError}`
  have been moved to `zcash_client_backend::proposal`.
- `zcash_client_backend::data_api`
- `zcash_client_backend::data_api::ScannedBlock::from_parts` has been made crate-private.
- `zcash_client_backend::data_api::ScannedBlock::into_sapling_commitments` has been
  replaced by `into_commitments` which returns a `ScannedBlockCommitments` value.
- `zcash_client_backend::data_api::wallet::create_proposed_transaction`
- `data_api::Error::ChildIndexOutOfRange`
=======
- `zcash_client_backend::wallet`:
  - `ReceivedSaplingNote` (use `zcash_client_backend::ReceivedNote` instead).
  - `input_selection::{Proposal, ShieldedInputs, ProposalError}` (moved to
    `zcash_client_backend::proposal`).
  - `SentTransactionOutput::sapling_change_to` - the note created by an internal
    transfer is now conveyed in the `recipient` field.
  - `WalletSaplingOutput::cmu` (use `WalletSaplingOutput::note` and
    `sapling_crypto::Note::cmu` instead).
  - `WalletSaplingOutput::account` (use `WalletSaplingOutput::account_id` instead)
  - `WalletSaplingSpend::account` (use `WalletSaplingSpend::account_id` instead)
  - `WalletTx` fields `{txid, index, sapling_spends, sapling_outputs}` (use
    the new getters instead.)
- `zcash_client_backend::data_api`:
  - `{PoolType, ShieldedProtocol}` (moved to `zcash_client_backend`).
  - `{NoteId, Recipient}` (moved to `zcash_client_backend::wallet`).
  - `ScannedBlock::from_parts`
  - `ScannedBlock::{sapling_tree_size, sapling_nullifier_map, sapling_commitments}`
    (use `ScannedBundles::{tree_size, nullifier_map, commitments}` instead).
  - `ScannedBlock::into_sapling_commitments`
    (use `ScannedBlock::into_commitments` instead).
  - `wallet::create_proposed_transaction`
    (use `wallet::create_proposed_transactions` instead).
  - `chain::ScanSummary::from_parts`
- `zcash_client_backend::proposal`:
  - `Proposal::min_anchor_height` (use `ShieldedInputs::anchor_height` instead).
  - `Proposal::sapling_inputs` (use `Proposal::shielded_inputs` instead).
>>>>>>> 41fda05f

## [0.10.0] - 2023-09-25

### Notable Changes
- `zcash_client_backend` now supports out-of-order scanning of blockchain history.
  See the module documentation for `zcash_client_backend::data_api::chain`
  for details on how to make use of the new scanning capabilities.
- This release of `zcash_client_backend` defines the concept of an account
  birthday. The account birthday is defined as the minimum height among blocks
  to be scanned when recovering an account.
- Account creation now requires the caller to provide account birthday information,
  including the state of the note commitment tree at the end of the block prior
  to the birthday height. A wallet's birthday is the earliest birthday height
  among accounts maintained by the wallet.

### Added
- `impl Eq for zcash_client_backend::address::RecipientAddress`
- `impl Eq for zcash_client_backend::zip321::{Payment, TransactionRequest}`
- `impl Debug` for `zcash_client_backend::{data_api::wallet::input_selection::Proposal, wallet::ReceivedSaplingNote}`
- `zcash_client_backend::data_api`:
  - `AccountBalance`
  - `AccountBirthday`
  - `Balance`
  - `BirthdayError`
  - `BlockMetadata`
  - `NoteId`
  - `NullifierQuery` for use with `WalletRead::get_sapling_nullifiers`
  - `Ratio`
  - `ScannedBlock`
  - `ShieldedProtocol`
  - `WalletCommitmentTrees`
  - `WalletSummary`
  - `WalletRead::{
       chain_height, block_metadata, block_max_scanned, block_fully_scanned,
       suggest_scan_ranges, get_wallet_birthday, get_account_birthday, get_wallet_summary
     }`
  - `WalletWrite::{put_blocks, update_chain_tip}`
  - `chain::CommitmentTreeRoot`
  - `scanning` A new module containing types required for `suggest_scan_ranges`
  - `testing::MockWalletDb::new`
  - `wallet::input_sellection::Proposal::{min_target_height, min_anchor_height}`
  - `SAPLING_SHARD_HEIGHT` constant
- `zcash_client_backend::proto::compact_formats`:
  - `impl<A: sapling::Authorization> From<&sapling::SpendDescription<A>> for CompactSaplingSpend`
  - `impl<A: sapling::Authorization> From<&sapling::OutputDescription<A>> for CompactSaplingOutput`
  - `impl<SpendAuth> From<&orchard::Action<SpendAuth>> for CompactOrchardAction`
- `zcash_client_backend::wallet::WalletSaplingOutput::note_commitment_tree_position`
- `zcash_client_backend::scanning`:
  - `ScanError`
  - `impl<K: ScanningKey> ScanningKey for &K`
  - `impl ScanningKey for (zip32::Scope, sapling::SaplingIvk, sapling::NullifierDerivingKey)`
- Test utility functions `zcash_client_backend::keys::UnifiedSpendingKey::{default_address,
  default_transparent_address}` are now available under the `test-dependencies` feature flag.

### Changed
- MSRV is now 1.65.0.
- Bumped dependencies to `hdwallet 0.4`, `zcash_primitives 0.13`, `zcash_note_encryption 0.4`,
  `incrementalmerkletree 0.5`, `orchard 0.6`, `bs58 0.5`, `tempfile 3.5.0`, `prost 0.12`,
  `tonic 0.10`.
- `zcash_client_backend::data_api`:
  - `WalletRead::TxRef` has been removed in favor of consistently using `TxId` instead.
  - `WalletRead::get_transaction` now takes a `TxId` as its argument.
  - `WalletRead::create_account` now takes an additional `birthday` argument.
  - `WalletWrite::{store_decrypted_tx, store_sent_tx}` now return `Result<(), Self::Error>`
    as the `WalletRead::TxRef` associated type has been removed. Use
    `WalletRead::get_transaction` with the transaction's `TxId` instead.
  - `WalletRead::get_memo` now takes a `NoteId` as its argument instead of `Self::NoteRef`
    and returns `Result<Option<Memo>, Self::Error>` instead of `Result<Memo,
    Self::Error>` in order to make representable wallet states where the full
    note plaintext is not available.
  - `WalletRead::get_nullifiers` has been renamed to `WalletRead::get_sapling_nullifiers`
    and its signature has changed; it now subsumes the removed `WalletRead::get_all_nullifiers`.
  - `WalletRead::get_target_and_anchor_heights` now takes its argument as a `NonZeroU32`
  - `chain::scan_cached_blocks` now takes a `from_height` argument that
    permits the caller to control the starting position of the scan range.
    In addition, the `limit` parameter is now required and has type `usize`.
  - `chain::BlockSource::with_blocks` now takes its limit as an `Option<usize>`
    instead of `Option<u32>`. It is also now required to return an error if
    `from_height` is set to a block that does not exist in `self`.
  - A new `CommitmentTree` variant has been added to `data_api::error::Error`
  - `wallet::{create_spend_to_address, create_proposed_transaction,
    shield_transparent_funds}` all now require that `WalletCommitmentTrees` be
    implemented for the type passed to them for the `wallet_db` parameter.
  - `wallet::create_proposed_transaction` now takes an additional
    `min_confirmations` argument.
  - `wallet::{spend, create_spend_to_address, shield_transparent_funds,
    propose_transfer, propose_shielding, create_proposed_transaction}` now take their
    respective `min_confirmations` arguments as `NonZeroU32`
  - A new `Scan` variant replaces the `Chain` variant of `data_api::chain::error::Error`.
    The `NoteRef` parameter to `data_api::chain::error::Error` has been removed
    in favor of using `NoteId` to report the specific note for which a failure occurred.
  - A new `SyncRequired` variant has been added to `data_api::wallet::input_selection::InputSelectorError`.
  - The variants of the `PoolType` enum have changed; the `PoolType::Sapling` variant has been
    removed in favor of a `PoolType::Shielded` variant that wraps a `ShieldedProtocol` value.
- `zcash_client_backend::wallet`:
  - `SpendableNote` has been renamed to `ReceivedSaplingNote`.
  - Arguments to `WalletSaplingOutput::from_parts` have changed.
- `zcash_client_backend::data_api::wallet::input_selection::InputSelector`:
  - Arguments to `{propose_transaction, propose_shielding}` have changed.
  - `InputSelector::{propose_transaction, propose_shielding}`
    now take their respective `min_confirmations` arguments as `NonZeroU32`
- `zcash_client_backend::data_api::wallet::{create_spend_to_address, spend,
  create_proposed_transaction, shield_transparent_funds}` now return the `TxId`
  for the newly created transaction instead an internal database identifier.
- `zcash_client_backend::wallet::ReceivedSaplingNote::note_commitment_tree_position`
  has replaced the `witness` field in the same struct.
- `zcash_client_backend::welding_rig` has been renamed to `zcash_client_backend::scanning`
- `zcash_client_backend::scanning::ScanningKey::sapling_nf` has been changed to
  take a note position instead of an incremental witness for the note.
- Arguments to `zcash_client_backend::scanning::scan_block` have changed. This
  method now takes an optional `BlockMetadata` argument instead of a base commitment
  tree and incremental witnesses for each previously-known note. In addition, the
  return type has now been updated to return a `Result<ScannedBlock, ScanError>`.
- `zcash_client_backend::proto::service`:
  - The module is no longer behind the `lightwalletd-tonic` feature flag; that
    now only gates the `service::compact_tx_streamer_client` submodule. This
    exposes the service types to parse messages received by other gRPC clients.
  - The module has been updated to include the new gRPC endpoints supported by
    `lightwalletd` v0.4.15.

### Removed
- `zcash_client_backend::data_api`:
  - `WalletRead::block_height_extrema` has been removed. Use `chain_height`
    instead to obtain the wallet's view of the chain tip instead, or
    `suggest_scan_ranges` to obtain information about blocks that need to be
    scanned.
  - `WalletRead::get_balance_at` has been removed. Use `WalletRead::get_wallet_summary`
    instead.
  - `WalletRead::{get_all_nullifiers, get_commitment_tree, get_witnesses}` have
    been removed without replacement. The utility of these methods is now
    subsumed by those available from the `WalletCommitmentTrees` trait.
  - `WalletWrite::advance_by_block` (use `WalletWrite::put_blocks` instead).
  - `PrunedBlock` has been replaced by `ScannedBlock`
  - `testing::MockWalletDb`, which is available under the `test-dependencies`
    feature flag, has been modified by the addition of a `sapling_tree` property.
  - `wallet::input_selection`:
    - `Proposal::target_height` (use `Proposal::min_target_height` instead).
- `zcash_client_backend::data_api::chain::validate_chain` (logic merged into
  `chain::scan_cached_blocks`.
- `zcash_client_backend::data_api::chain::error::{ChainError, Cause}` have been
  replaced by `zcash_client_backend::scanning::ScanError`
- `zcash_client_backend::proto::compact_formats`:
  - `impl<A> From<sapling::OutputDescription<A>> for CompactSaplingOutput`
    (use `From<&sapling::OutputDescription<A>>` instead).
- `zcash_client_backend::wallet::WalletSaplingOutput::{witness, witness_mut}`
  have been removed as individual incremental witnesses are no longer tracked on a
  per-note basis. The global note commitment tree for the wallet should be used
  to obtain witnesses for spend operations instead.
- Default implementations of `zcash_client_backend::data_api::WalletRead::{
    get_target_and_anchor_heights, get_max_height_hash
  }` have been removed. These should be implemented in a backend-specific fashion.


## [0.9.0] - 2023-04-28
### Added
- `data_api::SentTransactionOutput::from_parts`
- `data_api::WalletRead::get_min_unspent_height`

### Changed
- `decrypt::DecryptedOutput` is now parameterized by a `Note` type parameter,
  to allow reuse of the data structure for non-Sapling contexts.
- `data_api::SentTransactionOutput` must now be constructed using
  `SentTransactionOutput::from_parts`. The internal state of `SentTransactionOutput`
  is now private, and accessible via methods that have the same names as the
  previously exposed fields.

### Renamed
- The following types and fields have been renamed in preparation for supporting
  `orchard` in wallet APIs:
  - `WalletTx::shielded_spends`  -> `WalletTx::sapling_spends`
  - `WalletTx::shielded_outputs` -> `WalletTx::sapling_outputs`
  - `WalletShieldedSpend` -> `WalletSaplingSpend`. Also, the internals of this
    data structure have been made private.
  - `WalletShieldedOutput` -> `WalletSaplingOutput`. Also, the internals of this
    data structure have been made private.
- The `data_api::WalletWrite::rewind_to_height` method has been renamed to
  `truncate_to_height` to better reflect its semantics.

### Removed
  - `wallet::WalletTx::num_spends`
  - `wallet::WalletTx::num_outputs`
  - `wallet::WalletSaplingOutput::to` is redundant and has been removed; the
    recipient address can be obtained from the note.
  - `decrypt::DecryptedOutput::to` is redundant and has been removed; the
    recipient address can be obtained from the note.

## [0.8.0] - 2023-04-15
### Changed
- Bumped dependencies to `bls12_381 0.8`, `group 0.13`, `orchard 0.4`,
  `tonic 0.9`, `base64 0.21`, `bech32 0.9`, `zcash_primitives 0.11`.
- The dependency on `zcash_primitives` no longer enables the `multicore` feature
  by default in order to support compilation under `wasm32-wasi`. Users of other
  platforms may need to include an explicit dependency on `zcash_primitives`
  without `default-features = false` or otherwise explicitly enable the
  `zcash_primitives/multicore` feature if they did not already depend
  upon `zcash_primitives` with default features enabled.

### Fixed
- `zcash_client_backend::fees::zip317::SingleOutputChangeStrategy` now takes
  into account the Sapling output padding behaviour of
  `zcash_primitives::transaction::components::sapling::builder::SaplingBuilder`.

## [0.7.0] - 2023-02-01
### Added
- `zcash_client_backend::data_api::wallet`:
  - `input_selection::Proposal::{is_shielding, target_height}`
  - `propose_transfer`
  - `propose_shielding`
  - `create_proposed_transaction`

### Changed
- MSRV is now 1.60.0.
- Bumped dependencies to `zcash_primitives 0.10`.
- `zcash_client_backend::data_api::chain`:
  - `BlockSource::with_blocks` now takes `from_height` as `Option<BlockHeight>`
    instead of `BlockHeight`. Trait implementors should return all available
    blocks in the datastore when `from_height` is `None`.
  - Various **breaking changes** to `validate_chain`:
    - The `parameters: &ParamsT` argument has been removed. When `None` is given
      as the `validate_from` argument, `validate_chain` will now pass `None` to
      `BlockSource::with_blocks` (instead of the Sapling network upgrade's
      activation height).
    - A `limit: Option<u32>` argument has been added. This enables callers to
      validate smaller intervals of blocks already present on the provided
      `BlockSource`, shortening processing times of the function call at the
      expense of obtaining a partial result. When providing a `limit`, a result
      of `Ok(())` means that the chain has been validated on its continuity of
      heights and hashes in the range `[validate_from, validate_from + limit)`.
      Callers are responsible for making subsequent calls to `validate_chain` in
      order to complete validating the totality of `block_source`.
- `zcash_client_backend::data_api::wallet`:
  - `input_selection::Proposal` no longer has a `TransparentInput` generic
    parameter, and `Proposal::transparent_inputs` now returns
    `&[zcash_client_backend::wallet::WalletTransparentOutput]`.
  - `shield_transparent_funds` now takes a `shielding_threshold` argument that
    can be used to specify the minimum value allowed as input to a shielding
    transaction. Previously the shielding threshold was fixed at 100000 zatoshis.
- Note commitments now use
  `zcash_primitives::sapling::note::ExtractedNoteCommitment` instead of
  `bls12_381::Scalar` in the following places:
  - The `cmu` field of `zcash_client_backend::wallet::WalletShieldedOutput`.
  - `zcash_client_backend::proto::compact_formats::CompactSaplingOutput::cmu`.

### Removed
- `zcash_client_backend::data_api`:
  - `WalletWrite::remove_unmined_tx` (was behind the `unstable` feature flag).

## [0.6.1] - 2022-12-06
### Added
- `zcash_client_backend::data_api::chain::scan_cached_blocks` now generates
  `tracing` spans, which can be used for profiling.

### Fixed
- `zcash_client_backend:zip321` no longer returns an error when trying to parse
  a URI without query parameters.

## [0.6.0] - 2022-11-12
### Added
- Functionality that enables the receiving and spending of transparent funds,
  behind the new `transparent-inputs` feature flag.
  - A new `zcash_client_backend::data_api::wallet::shield_transparent_funds`
    method has been added to facilitate the automatic shielding of transparent
    funds received by the wallet.
  - A `zcash_client_backend::wallet::WalletTransparentOutput` type in support of
    `transparent-inputs` functionality.
- An `unstable` feature flag; this is added to parts of the API that may change
  in any release.
- `zcash_client_backend::address`:
  - `RecipientAddress::Unified`
  - `AddressMetadata`
  - `impl Eq for UnifiedAddress`
- `zcash_client_backend::data_api`:
  - `wallet::spend` method, intended to supersede the `wallet::create_spend_to_address`
    method. This new method now constructs transactions via interpretation of a
    `zcash_client_backend::zip321::TransactionRequest` value. This facilitates
    the implementation of ZIP 321 support in wallets and provides substantially
    greater flexibility in transaction creation.
  - `PoolType`
  - `ShieldedPool`
  - `Recipient`
  - `SentTransactionOutput`
  - `WalletRead::get_unified_full_viewing_keys`
  - `WalletRead::get_account_for_ufvk`
  - `WalletRead::get_current_address`
  - `WalletRead::get_all_nullifiers`
  - `WalletRead::get_transparent_receivers`
  - `WalletRead::get_unspent_transparent_outputs`
  - `WalletRead::get_transparent_balances`
  - `WalletWrite::create_account`
  - `WalletWrite::remove_unmined_tx` (behind the `unstable` feature flag).
  - `WalletWrite::get_next_available_address`
  - `WalletWrite::put_received_transparent_utxo`
  - `impl From<prost::DecodeError> for error::Error`
  - `chain::error`: a module containing error types type that that can occur only
    in chain validation and sync have been separated out from errors related to
    other wallet operations.
  - `input_selection`: a module containing types related to the process
    of selecting inputs to be spent, given a transaction request.
- `zcash_client_backend::decrypt`:
  - `TransferType`
- `zcash_client_backend::proto`:
  - `actions` field on `compact_formats::CompactTx`
  - `compact_formats::CompactOrchardAction`
  - gRPC bindings for the `lightwalletd` server, behind a `lightwalletd-tonic`
    feature flag.
- `zcash_client_backend::zip321::TransactionRequest` methods:
  - `TransactionRequest::empty` for constructing a new empty request.
  - `TransactionRequest::new` for constructing a request from `Vec<Payment>`.
  - `TransactionRequest::payments` for accessing the `Payments` that make up a
    request.
- `zcash_client_backend::encoding`
  - `KeyError`
  - `AddressCodec` implementations for `sapling::PaymentAddress` and
    `UnifiedAddress`.
- `zcash_client_backend::fees`
  - `ChangeError`
  - `ChangeStrategy`
  - `ChangeValue`
  - `TransactionBalance`
  - `fixed`, a module containing change selection strategies for the old fixed
    fee rule.
  - `zip317`, a module containing change selection strategies for the ZIP 317
    fee rule.
- New experimental APIs that should be considered unstable, and are
  likely to be modified and/or moved to a different module in a future
  release:
  - `zcash_client_backend::address::UnifiedAddress`
  - `zcash_client_backend::keys::{UnifiedSpendingKey`, `UnifiedFullViewingKey`, `Era`, `DecodingError`}
  - `zcash_client_backend::encoding::AddressCodec`
  - `zcash_client_backend::encoding::encode_payment_address`
  - `zcash_client_backend::encoding::encode_transparent_address`

### Changed
- MSRV is now 1.56.1.
- Bumped dependencies to `ff 0.12`, `group 0.12`, `bls12_381 0.7`
  `zcash_primitives 0.9`, `orchard 0.3`.
- `zcash_client_backend::proto`:
  - The Protocol Buffers bindings are now generated for `prost 0.11` instead of
    `protobuf 2`.
  - `compact_formats::CompactSpend` has been renamed to `CompactSaplingSpend`,
    and its `epk` field (and associated `set_epk` method) has been renamed to
    `ephemeralKey` (and `set_ephemeralKey`).
  - `compact_formats::CompactOutput` has been renamed to `CompactSaplingOutput`.
- `epk: jubjub::ExtendedPoint` has been replaced by
  `ephemeral_key: zcash_note_encryption::EphemeralKeyBytes` in various places:
  - `zcash_client_backend::wallet::WalletShieldedOutput`: the `epk` field has
    been replaced by `ephemeral_key`.
  - `zcash_client_backend::proto::compact_formats::CompactSaplingOutput`: the
    `epk` method has been replaced by `ephemeral_key`.
- `zcash_client_backend::data_api`:
  - Renamed the following to use lower-case abbreviations (matching Rust naming
    conventions):
    - `testing::MockWalletDB` to `testing::MockWalletDb`
  - Changes to the `WalletRead` trait:
    - `WalletRead::get_target_and_anchor_heights` now takes
      a `min_confirmations` argument that is used to compute an upper bound on
      the anchor height being returned; this had previously been hardcoded to
      `wallet::ANCHOR_OFFSET`.
    - `WalletRead::get_spendable_notes` has been renamed to
      `get_spendable_sapling_notes`, and now takes as an argument a vector of
      note IDs to be excluded from consideration.
    - `WalletRead::select_spendable_notes` has been renamed to
      `select_spendable_sapling_notes`, and now takes as an argument a vector of
      note IDs to be excluded from consideration.
    - The `WalletRead::NoteRef` and `WalletRead::TxRef` associated types are now
      required to implement `Eq` and `Ord`
  - `WalletWrite::store_received_tx` has been renamed to `store_decrypted_tx`.
  - `wallet::decrypt_and_store_transaction` now always stores the transaction by
    calling `WalletWrite::store_decrypted_tx`, even if no outputs could be
    decrypted. The error type produced by the provided `WalletWrite` instance is
    also now returned directly.
  - The `SentTransaction` type has been substantially modified to accommodate
    handling of transparent inputs. Per-output data has been split out into a
    new struct `SentTransactionOutput`, and `SentTransaction` can now contain
    multiple outputs, and tracks the fee paid.
  - `ReceivedTransaction` has been renamed to `DecryptedTransaction`, and its
    `outputs` field has been renamed to `sapling_outputs`.
  - `BlockSource` has been moved to the `chain` module.
  - The types of the `with_row` callback argument to `BlockSource::with_blocks`
    and the return type of this method have been modified to return
    `chain::error::Error`.
  - `testing::MockBlockSource` has been moved to
    `chain::testing::MockBlockSource` module.
  - `chain::{validate_chain, scan_cached_blocks}` have altered parameters and
    result types. The latter have been modified to return`chain::error::Error`
    instead of abstract error types. This new error type now wraps the errors of
    the block source and wallet database to which these methods delegate IO
    operations directly, which simplifies error handling in cases where callback
    functions are involved.
  - `error::ChainInvalid` has been moved to `chain::error`.
  - `error::Error` has been substantially modified. It now wraps database,
    note selection, builder, and other errors.
    - Added new error cases:
      - `Error::DataSource`
      - `Error::NoteSelection`
      - `Error::BalanceError`
      - `Error::MemoForbidden`
      - `Error::AddressNotRecognized`
      - `Error::ChildIndexOutOfRange`
      - `Error::NoteMismatch`
    - `Error::InsufficientBalance` has been renamed to `InsufficientFunds` and
      restructured to have named fields.
    - `Error::Protobuf` has been removed; these decoding errors are now
      produced as data source and/or block-source implementation-specific
      errors.
    - `Error::InvalidChain` has been removed; its former purpose is now served
      by `chain::ChainError`.
    - `Error::InvalidNewWitnessAnchor` and `Error::InvalidWitnessAnchor` have
      been moved to `chain::error::ContinuityError`.
    - `Error::InvalidExtSk` (now unused) has been removed.
    - `Error::KeyNotFound` (now unused) has been removed.
    - `Error::KeyDerivationError` (now unused) has been removed.
    - `Error::SaplingNotActive` (now unused) has been removed.
- `zcash_client_backend::decrypt`:
  - `decrypt_transaction` now takes a `HashMap<_, UnifiedFullViewingKey>`
    instead of `HashMap<_, ExtendedFullViewingKey>`.
- If no memo is provided when sending to a shielded recipient, the
  empty memo will be used.
- `zcash_client_backend::keys::spending_key` has been moved to the
  `zcash_client_backend::keys::sapling` module.
- `zcash_client_backend::zip321::MemoError` has been renamed and
  expanded into a more comprehensive `Zip321Error` type, and functions in the
  `zip321` module have been updated to use this unified error type. The
  following error cases have been added:
  - `Zip321Error::TooManyPayments(usize)`
  - `Zip321Error::DuplicateParameter(parse::Param, usize)`
  - `Zip321Error::TransparentMemo(usize)`
  - `Zip321Error::RecipientMissing(usize)`
  - `Zip321Error::ParseError(String)`
- `zcash_client_backend::welding_rig`:
  - The API of `ScanningKey` has changed to accommodate batch decryption and to
    correctly handle scanning with the internal (change) keys derived from ZIP
    316 UFVKs and UIVKs.
  - `scan_block` now uses batching for trial-decryption of transaction outputs.
- The return type of the following methods in `zcash_client_backend::encoding`
  have been changed to improve error reporting:
  - `decode_extended_spending_key`
  - `decode_extended_full_viewing_key`
  - `decode_payment_address`
- `zcash_client_backend::wallet::SpendableNote` is now parameterized by a note
  identifier type and has an additional `note_id` field that is used to hold the
  identifier used to refer to the note in the wallet database.

### Deprecated
- `zcash_client_backend::data_api::wallet::create_spend_to_address` has been
  deprecated. Use `zcash_client_backend::data_api::wallet::spend` instead. If
  you wish to continue using `create_spend_to_address`, note that the arguments
  to the function has been modified to take a unified spending key instead of a
  Sapling extended spending key, and now also requires a `min_confirmations`
  argument that the caller can provide to specify a minimum number of
  confirmations required for notes being selected. A minimum of 10
  confirmations is recommended.

### Removed
- `zcash_client_backend::data_api`:
  - `wallet::ANCHOR_OFFSET`
  - `WalletRead::get_extended_full_viewing_keys` (use
    `WalletRead::get_unified_full_viewing_keys` instead).
  - `WalletRead::get_address` (use `WalletRead::get_current_address` or
    `WalletWrite::get_next_available_address` instead.)
  - `impl From<protobuf::ProtobufError> for error::Error`
- `zcash_client_backend::proto::compact_formats`:
  - `Compact*::new` methods (use `Default::default` or struct instantiation
    instead).
  - Getters (use dedicated typed methods or direct field access instead).
  - Setters (use direct field access instead).
- `zcash_client_backend::wallet::AccountId` (moved to `zcash_primitives::zip32::AccountId`).
- `impl zcash_client_backend::welding_rig::ScanningKey for ExtendedFullViewingKey`
  (use `DiversifiableFullViewingKey` instead).

## [0.5.0] - 2021-03-26
### Added
- `zcash_client_backend::address::RecipientAddress`
- `zcash_client_backend::data_api` module, containing the Data Access API.
- `zcash_client_backend::wallet`:
  - `AccountId`
  - `SpendableNote`
  - `OvkPolicy`
- `zcash_client_backend::welding_rig::ScanningKey` trait, representing a key
  which can be used for trial decryption of outputs, and optionally nullifier
  computation. This trait is implemented for
  `zcash_primitives::zip32:ExtendedFullViewingKey` and
  `zcash_primitives::primitives::SaplingIvk`.
- First alpha of TZE support, behind the `zfuture` feature flag.

### Changed
- MSRV is now 1.47.0.
- `epk` fields and return values were changed from a `jubjub::SubgroupPoint` to
  a `jubjub::ExtendedPoint`, to match the change to the `zcash_primitives`
  decryption APIs:
  - `zcash_client_backend::proto::compact_formats::CompactOutput::epk()`
  - The `epk` field of `zcash_client_backend::wallet::WalletShieldedOutput`.
- `zcash_client_backend::decrypt`:
  - `decrypt_transaction` now takes a variable with type
    `P: zcash_primitives::consensus::Parameters`.
  - The `memo` field of `DecryptedOutput` now has type `MemoBytes`.
- `zcash_client_backend::wallet`:
  - The `nf` property of `WalletShieldedSpend` now has the type `Nullifier`.
  - The `account` property of `WalletShieldedSpend` and `WalletShieldedOutput`
    now has the type `AccountId`.
- `zcash_client_backend::welding_rig`:
  - `scan_block` now takes `&[(AccountId, K: ScanningKey)]`, instead of a
    slice of extended full viewing keys with implicit account IDs.
  - The `nullifiers` argument to `scan_block` now has the type
    `&[(AccountId, Nullifier)]`.

### Removed
- `zcash_client_backend::constants` module (its sub-modules have been moved into
  `zcash_primitives::constants`, and more generally replaced by the new methods
  on the `zcash_primitives::consensus::Parameters` trait).

## [0.4.0] - 2020-09-09
### Changed
- MSRV is now 1.44.1.
- Bumped dependencies to `ff 0.8`, `group 0.8`, `bls12_381 0.3.1`,
  `jubjub 0.5.1`, `protobuf 2.15`.

## [0.3.0] - 2020-08-24
TBD

## [0.2.0] - 2020-03-13
TBD

## [0.1.0] - 2019-10-08
Initial release.<|MERGE_RESOLUTION|>--- conflicted
+++ resolved
@@ -38,12 +38,16 @@
   - `WalletOrchardSpend`
   - `WalletOrchardOutput`
   - `WalletTx::{orchard_spends, orchard_outputs}`
+  - `HDSeedAccount`
+  - `ImportedAccount`
+  - `Account`
 
 ### Changed
 - `zcash_client_backend::data_api`:
   - Arguments to `BlockMetadata::from_parts` have changed.
   - Arguments to `ScannedBlock::from_parts` have changed.
   - Changes to the `WalletRead` trait:
+    - Added `get_account`
     - Added `get_orchard_nullifiers`
   - `ShieldedProtocol` has a new `Orchard` variant.
   - `WalletCommitmentTrees`
@@ -70,20 +74,6 @@
       add_unshielded_value
     }`
   - `WalletSummary::next_sapling_subtree_index`
-<<<<<<< HEAD
-  - `wallet::HDSeedAccount`
-  - `wallet::ImportedAccount`
-  - `wallet::Account`
-  - `wallet::propose_standard_transfer_to_address`
-  - `wallet::create_proposed_transactions`
-  - `wallet::input_selection::ShieldedInputs`
-  - `wallet::input_selection::ShieldingSelector` has been
-    factored out from the `InputSelector` trait to separate out transparent
-    functionality and move it behind the `transparent-inputs` feature flag.
-  - `impl std::error::Error for wallet::input_selection::InputSelectorError`
-- `zcash_client_backend::fees::{standard, sapling}`
-- `zcash_client_backend::fees::ChangeValue::new`
-=======
   - `wallet`:
     - `propose_standard_transfer_to_address`
     - `create_proposed_transactions`
@@ -94,7 +84,6 @@
 - `zcash_client_backend::fees`:
   - `standard` and `sapling` modules.
   - `ChangeValue::new`
->>>>>>> 41fda05f
 - `zcash_client_backend::wallet`:
   - `{NoteId, Recipient}` (moved from `zcash_client_backend::data_api`).
   - `Note`
@@ -137,36 +126,6 @@
   - `parse::Param::name`
 
 ### Changed
-<<<<<<< HEAD
-- Several structs and functions had `AccountId` added as a generic type
-  parameter in order to decouple the concepts of an account identifier
-  and a ZIP-32 account index. Many APIs that previously referenced `zcash_primitives::zip32::AccountId` now reference the generic type. Impacted types and functions are:
-  - `zcash_client_backend::data_api::wallet::InputSelector::propose_transaction`
-  - `zcash_client_backend::data_api::wallet::propose_transfer`
-  - `zcash_client_backend::data_api::wallet::propose_standard_transfer_to_address`
-  - `zcash_client_backend::data_api::WalletRead::get_account_birthday`
-  - `zcash_client_backend::data_api::WalletRead::get_current_address`
-  - `zcash_client_backend::data_api::WalletRead::get_unified_full_viewing_keys`
-  - `zcash_client_backend::data_api::WalletRead::get_account_for_ufvk`
-  - `zcash_client_backend::data_api::WalletRead::get_wallet_summary`
-  - `zcash_client_backend::data_api::WalletRead::get_sapling_nullifiers`
-  - `zcash_client_backend::data_api::WalletRead::get_transparent_receivers`
-  - `zcash_client_backend::data_api::WalletRead::get_transparent_balances`
-  - `zcash_client_backend::data_api::WalletRead::get_account_ids`
-  - `zcash_client_backend::data_api::ScannedBlock`
-  - `zcash_client_backend::data_api::DecryptedTransaction`
-  - `zcash_client_backend::data_api::SentTransaction`
-  - `zcash_client_backend::data_api::SentTransactionOutput`
-  - `zcash_client_backend::data_api::WalletWrite::create_account`
-  - `zcash_client_backend::data_api::WalletWrite::get_next_available_address`
-  - `zcash_client_backend::decrypt::DecryptedOutput`
-  - `zcash_client_backend::decrypt::decrypt_transaction`
-  - `zcash_client_backend::scanning::scan_block`
-  - `zcash_client_backend::wallet::Recipient`
-  - `zcash_client_backend::wallet::WalletTx`
-  - `zcash_client_backend::wallet::WalletSaplingSpend`
-  - `zcash_client_backend::wallet::WalletSaplingOutput`
-=======
 - Migrated to `zcash_primitives 0.14`, `orchard 0.7`.
 - Several structs and functions now take an `AccountId` type parameter
   parameter in order to decouple the concept of an account identifier from
@@ -202,7 +161,6 @@
     - `WalletTx` now takes an additional `AccountId` type parameter.
     - `WalletSaplingSpend` now takes an additional `AccountId` type parameter.
     - `WalletSaplingOutput` now takes an additional `AccountId` type parameter.
->>>>>>> 41fda05f
 - `zcash_client_backend::data_api`:
   - `BlockMetadata::sapling_tree_size` now returns an `Option<u32>` instead of
     a `u32` for future consistency with Orchard.
@@ -250,80 +208,6 @@
       - `Error::Proposal`
       - `Error::ProposalNotSupported`
     - Variant `ChildIndexOutOfRange` has been removed.
-<<<<<<< HEAD
-  - `wallet::shield_transparent_funds` no longer takes a `memo` argument;
-    instead, memos to be associated with the shielded outputs should be
-    specified in the construction of the value of the `input_selector`
-    argument, which is used to construct the proposed shielded values as
-    internal "change" outputs. Also, it returns its result as a `NonEmpty<TxId>`
-    instead of a single `TxId`.
-  - `wallet::create_proposed_transaction` has been replaced by
-    `wallet::create_proposed_transactions`. Relative to the prior method,
-    the new method has the following changes:
-    - It no longer takes a `change_memo` argument; instead, change memos are
-      represented in the individual values of the `proposed_change` field of
-      the `Proposal`'s `TransactionBalance`.
-    - `wallet::create_proposed_transactions` takes its `proposal` argument
-      by reference instead of as an owned value.
-    - `wallet::create_proposed_transactions` no longer takes a `min_confirmations`
-      argument. Instead, it uses the anchor height from its `proposal` argument.
-    - `wallet::create_proposed_transactions` forces implementations to ignore
-      the database identifiers for its contained notes by universally quantifying
-      the `NoteRef` type parameter.
-    - It returns a `NonEmpty<TxId>` instead of a single `TxId` value.
-  - `wallet::create_spend_to_address` now takes an additional `change_memo`
-    argument. It also returns its result as a `NonEmpty<TxId>` instead of a
-    single `TxId`.
-  - `wallet::spend` returns its result as a `NonEmpty<TxId>` instead of a
-    single `TxId`.
-  - The error type of `wallet::create_spend_to_address` has been changed to use
-    `zcash_primitives::transaction::fees::zip317::FeeError` instead of
-    `zcash_primitives::transaction::components::amount::BalanceError`.
-  - The following methods now take `&impl SpendProver, &impl OutputProver`
-    instead of `impl TxProver`:
-    - `wallet::create_proposed_transactions`
-    - `wallet::create_spend_to_address`
-    - `wallet::shield_transparent_funds`
-    - `wallet::spend`
-  - `wallet::input_selection::InputSelector::propose_shielding`,
-    has been moved out to the newly-created `ShieldingSelector` trait.
-    - `ShieldingSelector::propose_shielding` has been altered such that it takes
-      an explicit `target_height` in order to minimize the capabilities that the
-      `data_api::InputSource` trait must expose. Also, it now takes its
-      `min_confirmations` argument as `u32` instead of `NonZeroU32`.
-  - The `wallet::input_selection::InputSelector::DataSource`
-    associated type has been renamed to `InputSource`.
-  - `wallet::input_selection::InputSelectorError` has added variant `Proposal`
-  - The signature of `wallet:input_selection::InputSelector::propose_transaction`
-    has been altered such that it longer takes `min_confirmations` as an
-    argument, instead taking explicit `target_height` and `anchor_height`
-    arguments. This helps to minimize the set of capabilities that the
-    `data_api::InputSource` must expose.
-  - Changes to the `WalletRead` trait:
-    - Added `AccountId` type.
-    - Added `get_account` function.
-    - `get_checkpoint_depth` has been removed without replacement. This
-      is no longer needed given the change to use the stored anchor height for
-      transaction proposal execution.
-    - `is_valid_account_extfvk` has been removed; it was unused in
-      the ECC mobile wallet SDKs and has been superseded by `get_account_for_ufvk`.
-    - `get_spendable_sapling_notes`, `select_spendable_sapling_notes`, and
-      `get_unspent_transparent_outputs` have been removed; use
-      `data_api::InputSource` instead.
-    - Added `get_account_ids`.
-    - `get_transparent_receivers` and `get_transparent_balances` are now
-      guarded by the `transparent-inputs` feature flag, with noop default
-      implementations provided.
-    - `get_transparent_receivers` now returns
-      `Option<zcash_client_backend::wallet::TransparentAddressMetadata>` as part of
-      its result where previously it returned `zcash_keys::address::AddressMetadata`.
-  - `wallet::{propose_shielding, shield_transparent_funds}` now takes their
-    `min_confirmations` arguments as `u32` rather than a `NonZeroU32` to permit
-    implmentations to enable zero-conf shielding.
-  - `wallet::input_selection::GreedyInputSelector` now has relaxed requirements
-    for its `InputSource` associated type.
-
-=======
   - `wallet`:
     - `shield_transparent_funds` no longer takes a `memo` argument; instead,
       memos to be associated with the shielded outputs should be specified in
@@ -384,7 +268,6 @@
         `data_api::InputSource` must expose.
       - `GreedyInputSelector` now has relaxed requirements for its `InputSource`
         associated type.
->>>>>>> 41fda05f
 - `zcash_client_backend::proposal`:
   - Arguments to `Proposal::from_parts` have changed.
   - `Proposal::min_anchor_height` has been removed in favor of storing this
@@ -465,18 +348,6 @@
   - `spend` (use `propose_transfer` and `create_proposed_transactions` instead).
 
 ### Removed
-<<<<<<< HEAD
-- `zcash_client_backend::wallet::ReceivedSaplingNote` has been replaced by
-  `zcash_client_backend::ReceivedNote`.
-- `zcash_client_backend::::wallet::input_selection::{Proposal, ShieldedInputs, ProposalError}`
-  have been moved to `zcash_client_backend::proposal`.
-- `zcash_client_backend::data_api`
-- `zcash_client_backend::data_api::ScannedBlock::from_parts` has been made crate-private.
-- `zcash_client_backend::data_api::ScannedBlock::into_sapling_commitments` has been
-  replaced by `into_commitments` which returns a `ScannedBlockCommitments` value.
-- `zcash_client_backend::data_api::wallet::create_proposed_transaction`
-- `data_api::Error::ChildIndexOutOfRange`
-=======
 - `zcash_client_backend::wallet`:
   - `ReceivedSaplingNote` (use `zcash_client_backend::ReceivedNote` instead).
   - `input_selection::{Proposal, ShieldedInputs, ProposalError}` (moved to
@@ -503,7 +374,6 @@
 - `zcash_client_backend::proposal`:
   - `Proposal::min_anchor_height` (use `ShieldedInputs::anchor_height` instead).
   - `Proposal::sapling_inputs` (use `Proposal::shielded_inputs` instead).
->>>>>>> 41fda05f
 
 ## [0.10.0] - 2023-09-25
 

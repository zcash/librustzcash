use core::cmp::max;

use zcash_primitives::{
    consensus::{self, BlockHeight},
    memo::MemoBytes,
    transaction::{
        components::amount::{BalanceError, NonNegativeAmount},
        fees::{transparent, zip317::MINIMUM_FEE, FeeRule},
    },
};
use zcash_protocol::ShieldedProtocol;

use super::{
    sapling as sapling_fees, ChangeError, ChangeValue, DustAction, DustOutputPolicy,
    TransactionBalance,
};

#[cfg(feature = "orchard")]
use super::orchard as orchard_fees;

pub(crate) struct NetFlows {
    t_in: NonNegativeAmount,
    t_out: NonNegativeAmount,
    sapling_in: NonNegativeAmount,
    sapling_out: NonNegativeAmount,
    orchard_in: NonNegativeAmount,
    orchard_out: NonNegativeAmount,
}

impl NetFlows {
    fn total_in(&self) -> Result<NonNegativeAmount, BalanceError> {
        (self.t_in + self.sapling_in + self.orchard_in).ok_or(BalanceError::Overflow)
    }
    fn total_out(&self) -> Result<NonNegativeAmount, BalanceError> {
        (self.t_out + self.sapling_out + self.orchard_out).ok_or(BalanceError::Overflow)
    }
    /// Returns true iff the flows excluding change are fully transparent.
    fn is_transparent(&self) -> bool {
        !(self.sapling_in.is_positive()
            || self.sapling_out.is_positive()
            || self.orchard_in.is_positive()
            || self.orchard_out.is_positive())
    }
}

#[allow(clippy::too_many_arguments)]
pub(crate) fn calculate_net_flows<NoteRefT: Clone, F: FeeRule, E>(
    transparent_inputs: &[impl transparent::InputView],
    transparent_outputs: &[impl transparent::OutputView],
    sapling: &impl sapling_fees::BundleView<NoteRefT>,
    #[cfg(feature = "orchard")] orchard: &impl orchard_fees::BundleView<NoteRefT>,
) -> Result<NetFlows, ChangeError<E, NoteRefT>>
where
    E: From<F::Error> + From<BalanceError>,
{
    let overflow = || ChangeError::StrategyError(E::from(BalanceError::Overflow));

    let t_in = transparent_inputs
        .iter()
        .map(|t_in| t_in.coin().value)
        .sum::<Option<_>>()
        .ok_or_else(overflow)?;
    let t_out = transparent_outputs
        .iter()
        .map(|t_out| t_out.value())
        .sum::<Option<_>>()
        .ok_or_else(overflow)?;
    let sapling_in = sapling
        .inputs()
        .iter()
        .map(sapling_fees::InputView::<NoteRefT>::value)
        .sum::<Option<_>>()
        .ok_or_else(overflow)?;
    let sapling_out = sapling
        .outputs()
        .iter()
        .map(sapling_fees::OutputView::value)
        .sum::<Option<_>>()
        .ok_or_else(overflow)?;

    #[cfg(feature = "orchard")]
    let orchard_in = orchard
        .inputs()
        .iter()
        .map(orchard_fees::InputView::<NoteRefT>::value)
        .sum::<Option<_>>()
        .ok_or_else(overflow)?;
    #[cfg(not(feature = "orchard"))]
    let orchard_in = NonNegativeAmount::ZERO;

    #[cfg(feature = "orchard")]
    let orchard_out = orchard
        .outputs()
        .iter()
        .map(orchard_fees::OutputView::value)
        .sum::<Option<_>>()
        .ok_or_else(overflow)?;
    #[cfg(not(feature = "orchard"))]
    let orchard_out = NonNegativeAmount::ZERO;

    Ok(NetFlows {
        t_in,
        t_out,
        sapling_in,
        sapling_out,
        orchard_in,
        orchard_out,
    })
}

/// Decide which shielded pool change should go to if there is any.
pub(crate) fn single_change_output_policy(
    _net_flows: &NetFlows,
    _fallback_change_pool: ShieldedProtocol,
) -> (ShieldedProtocol, usize, usize) {
    // TODO: implement a less naive strategy for selecting the pool to which change will be sent.
    let change_pool = {
        #[cfg(feature = "orchard")]
        if _net_flows.orchard_in.is_positive() || _net_flows.orchard_out.is_positive() {
            // Send change to Orchard if we're spending any Orchard inputs or creating any Orchard outputs.
            ShieldedProtocol::Orchard
        } else if _net_flows.sapling_in.is_positive() || _net_flows.sapling_out.is_positive() {
            // Otherwise, send change to Sapling if we're spending any Sapling inputs or creating any
            // Sapling outputs, so that we avoid pool-crossing.
            ShieldedProtocol::Sapling
        } else {
            // The flows are transparent, so there may not be change. If there is, the caller
            // gets to decide where to shield it.
            _fallback_change_pool
        }
        #[cfg(not(feature = "orchard"))]
        ShieldedProtocol::Sapling
    };
    (
        change_pool,
        (change_pool == ShieldedProtocol::Sapling).into(),
        (change_pool == ShieldedProtocol::Orchard).into(),
    )
}

#[allow(clippy::too_many_arguments)]
pub(crate) fn single_change_output_balance<
    P: consensus::Parameters,
    NoteRefT: Clone,
    F: FeeRule,
    E,
>(
    params: &P,
    fee_rule: &F,
    target_height: BlockHeight,
    transparent_inputs: &[impl transparent::InputView],
    transparent_outputs: &[impl transparent::OutputView],
    sapling: &impl sapling_fees::BundleView<NoteRefT>,
    #[cfg(feature = "orchard")] orchard: &impl orchard_fees::BundleView<NoteRefT>,
    dust_output_policy: &DustOutputPolicy,
    default_dust_threshold: NonNegativeAmount,
    change_memo: Option<MemoBytes>,
    fallback_change_pool: ShieldedProtocol,
) -> Result<TransactionBalance, ChangeError<E, NoteRefT>>
where
    E: From<F::Error> + From<BalanceError>,
{
    let overflow = || ChangeError::StrategyError(E::from(BalanceError::Overflow));
    let underflow = || ChangeError::StrategyError(E::from(BalanceError::Underflow));

    let net_flows = calculate_net_flows::<NoteRefT, F, E>(
        transparent_inputs,
        transparent_outputs,
        sapling,
        #[cfg(feature = "orchard")]
        orchard,
    )?;
    let total_in = net_flows
        .total_in()
        .map_err(|e| ChangeError::StrategyError(E::from(e)))?;
    let total_out = net_flows
        .total_out()
        .map_err(|e| ChangeError::StrategyError(E::from(e)))?;

    #[allow(unused_variables)]
    let (change_pool, sapling_change, orchard_change) =
        single_change_output_policy(&net_flows, fallback_change_pool);

    let sapling_input_count = sapling
        .bundle_type()
        .num_spends(sapling.inputs().len())
        .map_err(ChangeError::BundleError)?;
    let sapling_output_count = sapling
        .bundle_type()
        .num_outputs(sapling.inputs().len(), sapling.outputs().len())
        .map_err(ChangeError::BundleError)?;
    let sapling_output_count_with_change = sapling
        .bundle_type()
        .num_outputs(
            sapling.inputs().len(),
            sapling.outputs().len() + sapling_change,
        )
        .map_err(ChangeError::BundleError)?;

    #[cfg(feature = "orchard")]
    let orchard_action_count = orchard
        .bundle_type()
        .num_actions(orchard.inputs().len(), orchard.outputs().len())
        .map_err(ChangeError::BundleError)?;
    #[cfg(feature = "orchard")]
    let orchard_action_count_with_change = orchard
        .bundle_type()
        .num_actions(
            orchard.inputs().len(),
            orchard.outputs().len() + orchard_change,
        )
        .map_err(ChangeError::BundleError)?;
    #[cfg(not(feature = "orchard"))]
    let orchard_action_count = 0;
    #[cfg(not(feature = "orchard"))]
    let orchard_action_count_with_change = 0;

    // Once we calculate the balance with and without change, there are five cases:
    //
    // 1. Insufficient funds even without change.
    // 2. The fee amount without change exactly cancels out the net flow balance.
    // 3. The fee amount without change is smaller than the change.
    //    3a. Insufficient funds once the change output is added.
    //    3b. The fee amount with change exactly cancels out the net flow balance.
    //    3c. The fee amount with change leaves a non-zero change value.
    //
    // Case 2 happens for the second transaction of a ZIP 320 pair. In that case
    // the transaction will be fully transparent, and there must be no change.
    //
    // If cases 2 or 3b happen for a transaction with any shielded flows, we
    // want there to be a zero-value shielded change output anyway (i.e. treat
    // case 2 as case 3, and case 3b as case 3c), because:
    // * being able to distinguish these cases potentially leaks too much
    //   information (an adversary that knows the number of external recipients
    //   and the sum of their outputs learns the sum of the inputs if no change
    //   output is present); and
    // * we will then always have an shielded output in which to put change_memo,
    //   if one is given.
    //
    // Note that using the `DustAction::AddDustToFee` policy inherently leaks
    // more information.

    let fee_without_change = fee_rule
        .fee_required(
            params,
            target_height,
            transparent_inputs.iter().map(|i| i.serialized_size()),
            transparent_outputs.iter().map(|i| i.serialized_size()),
            sapling_input_count,
            sapling_output_count,
            orchard_action_count,
        )
        .map_err(|fee_error| ChangeError::StrategyError(E::from(fee_error)))?;

    let fee_with_change = max(
        fee_without_change,
        fee_rule
            .fee_required(
                params,
                target_height,
                transparent_inputs.iter().map(|i| i.serialized_size()),
                transparent_outputs.iter().map(|i| i.serialized_size()),
                sapling_input_count,
                sapling_output_count_with_change,
                orchard_action_count_with_change,
            )
            .map_err(|fee_error| ChangeError::StrategyError(E::from(fee_error)))?,
    );

<<<<<<< HEAD
    let proposed_change = (total_in - total_out).ok_or(ChangeError::InsufficientFunds {
        available: total_in,
        required: total_out,
    })?;

    let dust_threshold = dust_output_policy
        .dust_threshold()
        .unwrap_or(default_dust_threshold);

    if proposed_change < dust_threshold {
        match dust_output_policy.action() {
            DustAction::Reject => {
                let shortfall = (dust_threshold - proposed_change).ok_or_else(underflow)?;

                Err(ChangeError::InsufficientFunds {
                    available: total_in,
                    required: (total_in + shortfall).ok_or_else(overflow)?,
                })
            }
            DustAction::AllowDustChange => TransactionBalance::new(
                vec![ChangeValue::new(change_pool, proposed_change, change_memo)],
                fee_amount,
            )
            .map_err(|_| overflow()),
            DustAction::AddDustToFee => TransactionBalance::new(
                vec![],
                (fee_amount + proposed_change).ok_or_else(overflow)?,
            )
            .map_err(|_| overflow()),
        }
    } else {
        TransactionBalance::new(
            vec![ChangeValue::new(change_pool, proposed_change, change_memo)],
            fee_amount,
        )
        .map_err(|_| overflow())
    }
=======
    // We don't create a fully-transparent transaction if a change memo is requested.
    let transparent = net_flows.is_transparent() && change_memo.is_none();

    let total_out_plus_fee_without_change =
        (total_out + fee_without_change).ok_or_else(overflow)?;
    let total_out_plus_fee_with_change = (total_out + fee_with_change).ok_or_else(overflow)?;

    let (change, fee) = {
        if transparent && total_in < total_out_plus_fee_without_change {
            // Case 1 for a tx with all transparent flows.
            return Err(ChangeError::InsufficientFunds {
                available: total_in,
                required: total_out_plus_fee_without_change,
            });
        } else if transparent && total_in == total_out_plus_fee_without_change {
            // Case 2 for a tx with all transparent flows.
            (vec![], fee_without_change)
        } else if total_in < total_out_plus_fee_with_change {
            // Case 3a, or case 1 or 2 with non-transparent flows.
            return Err(ChangeError::InsufficientFunds {
                available: total_in,
                required: total_out_plus_fee_with_change,
            });
        } else {
            // Case 3b or 3c.
            let proposed_change =
                (total_in - total_out_plus_fee_with_change).expect("checked above");
            let simple_case = |memo| {
                (
                    vec![ChangeValue::shielded(change_pool, proposed_change, memo)],
                    fee_with_change,
                )
            };

            let dust_threshold = dust_output_policy
                .dust_threshold()
                .unwrap_or(default_dust_threshold);

            if proposed_change < dust_threshold {
                match dust_output_policy.action() {
                    DustAction::Reject => {
                        // Always allow zero-valued change even for the `Reject` policy:
                        // * it should be allowed in order to record change memos and to improve
                        //   indistinguishability;
                        // * this case occurs in practice when sending all funds from an account;
                        // * zero-valued notes do not require witness tracking;
                        // * the effect on trial decryption overhead is small.
                        if proposed_change.is_zero() {
                            simple_case(change_memo)
                        } else {
                            let shortfall =
                                (dust_threshold - proposed_change).ok_or_else(underflow)?;

                            return Err(ChangeError::InsufficientFunds {
                                available: total_in,
                                required: (total_in + shortfall).ok_or_else(overflow)?,
                            });
                        }
                    }
                    DustAction::AllowDustChange => simple_case(change_memo),
                    DustAction::AddDustToFee => {
                        // Zero-valued change is also always allowed for this policy, but when
                        // no change memo is given, we might omit the change output instead.

                        let fee_with_dust = (total_in - total_out)
                            .expect("we already checked for sufficient funds");
                        // We can add a change output if necessary.
                        assert!(fee_with_change <= fee_with_dust);

                        let reasonable_fee =
                            (fee_with_change + (MINIMUM_FEE * 10).unwrap()).ok_or_else(overflow)?;

                        if fee_with_dust > reasonable_fee {
                            // Defend against losing money by using AddDustToFee with a too-high
                            // dust threshold.
                            simple_case(change_memo)
                        } else if change_memo.is_some() {
                            (
                                vec![ChangeValue::shielded(
                                    change_pool,
                                    NonNegativeAmount::ZERO,
                                    change_memo,
                                )],
                                fee_with_dust,
                            )
                        } else {
                            (vec![], fee_with_dust)
                        }
                    }
                }
            } else {
                simple_case(change_memo)
            }
        }
    };

    TransactionBalance::new(change, fee).map_err(|_| overflow())
>>>>>>> 34cf6d28
}<|MERGE_RESOLUTION|>--- conflicted
+++ resolved
@@ -267,45 +267,6 @@
             .map_err(|fee_error| ChangeError::StrategyError(E::from(fee_error)))?,
     );
 
-<<<<<<< HEAD
-    let proposed_change = (total_in - total_out).ok_or(ChangeError::InsufficientFunds {
-        available: total_in,
-        required: total_out,
-    })?;
-
-    let dust_threshold = dust_output_policy
-        .dust_threshold()
-        .unwrap_or(default_dust_threshold);
-
-    if proposed_change < dust_threshold {
-        match dust_output_policy.action() {
-            DustAction::Reject => {
-                let shortfall = (dust_threshold - proposed_change).ok_or_else(underflow)?;
-
-                Err(ChangeError::InsufficientFunds {
-                    available: total_in,
-                    required: (total_in + shortfall).ok_or_else(overflow)?,
-                })
-            }
-            DustAction::AllowDustChange => TransactionBalance::new(
-                vec![ChangeValue::new(change_pool, proposed_change, change_memo)],
-                fee_amount,
-            )
-            .map_err(|_| overflow()),
-            DustAction::AddDustToFee => TransactionBalance::new(
-                vec![],
-                (fee_amount + proposed_change).ok_or_else(overflow)?,
-            )
-            .map_err(|_| overflow()),
-        }
-    } else {
-        TransactionBalance::new(
-            vec![ChangeValue::new(change_pool, proposed_change, change_memo)],
-            fee_amount,
-        )
-        .map_err(|_| overflow())
-    }
-=======
     // We don't create a fully-transparent transaction if a change memo is requested.
     let transparent = net_flows.is_transparent() && change_memo.is_none();
 
@@ -403,5 +364,4 @@
     };
 
     TransactionBalance::new(change, fee).map_err(|_| overflow())
->>>>>>> 34cf6d28
 }
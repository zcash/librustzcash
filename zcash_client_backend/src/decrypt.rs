--- conflicted
+++ resolved
@@ -1,11 +1,7 @@
-use sapling::note_encryption::{PreparedIncomingViewingKey, SaplingDomain};
 use std::collections::HashMap;
-<<<<<<< HEAD
-=======
 
 use sapling::note_encryption::{PreparedIncomingViewingKey, SaplingDomain};
 use zcash_keys::keys::UnifiedFullViewingKey;
->>>>>>> a1c9aa12
 use zcash_note_encryption::{try_note_decryption, try_output_recovery_with_ovk};
 use zcash_primitives::{
     transaction::components::sapling::zip212_enforcement, transaction::Transaction,
@@ -13,27 +9,14 @@
 use zcash_protocol::{
     consensus::{self, BlockHeight, NetworkUpgrade},
     memo::MemoBytes,
-<<<<<<< HEAD
-    transaction::components::{amount::NonNegativeAmount, sapling::zip212_enforcement},
-    transaction::Transaction,
-    zip32::Scope,
-=======
     value::Zatoshis,
->>>>>>> a1c9aa12
 };
 use zip32::Scope;
 
 use crate::data_api::DecryptedTransaction;
 
-<<<<<<< HEAD
-use crate::{data_api::DecryptedTransaction, keys::UnifiedFullViewingKey};
-
-#[cfg(feature = "orchard")]
-use orchard::domain::OrchardDomain;
-=======
 #[cfg(feature = "orchard")]
 use orchard::note_encryption::OrchardDomain;
->>>>>>> a1c9aa12
 
 /// An enumeration of the possible relationships a TXO can have to the wallet.
 #[derive(Debug, Copy, Clone, PartialEq, Eq)]
@@ -58,11 +41,7 @@
     transfer_type: TransferType,
 }
 
-<<<<<<< HEAD
-impl<Note, AccountId: Copy> DecryptedOutput<Note, AccountId> {
-=======
 impl<Note, AccountId> DecryptedOutput<Note, AccountId> {
->>>>>>> a1c9aa12
     pub fn new(
         index: usize,
         note: Note,
@@ -108,41 +87,22 @@
 }
 
 impl<A> DecryptedOutput<sapling::Note, A> {
-<<<<<<< HEAD
-    pub fn note_value(&self) -> NonNegativeAmount {
-        NonNegativeAmount::from_u64(self.note.value().inner())
-=======
     pub fn note_value(&self) -> Zatoshis {
         Zatoshis::from_u64(self.note.value().inner())
->>>>>>> a1c9aa12
             .expect("Sapling note value is expected to have been validated by consensus.")
     }
 }
 
 #[cfg(feature = "orchard")]
 impl<A> DecryptedOutput<orchard::note::Note, A> {
-<<<<<<< HEAD
-    pub fn note_value(&self) -> NonNegativeAmount {
-        NonNegativeAmount::from_u64(self.note.value().inner())
-=======
     pub fn note_value(&self) -> Zatoshis {
         Zatoshis::from_u64(self.note.value().inner())
->>>>>>> a1c9aa12
             .expect("Orchard note value is expected to have been validated by consensus.")
     }
 }
 
 /// Scans a [`Transaction`] for any information that can be decrypted by the set of
 /// [`UnifiedFullViewingKey`]s.
-<<<<<<< HEAD
-pub fn decrypt_transaction<'a, P: consensus::Parameters, AccountId: Copy>(
-    params: &P,
-    height: BlockHeight,
-    tx: &'a Transaction,
-    ufvks: &HashMap<AccountId, UnifiedFullViewingKey>,
-) -> DecryptedTransaction<'a, AccountId> {
-    let zip212_enforcement = zip212_enforcement(params, height);
-=======
 ///
 /// # Parameters
 /// - `params`: The network parameters corresponding to the network the transaction
@@ -173,7 +133,6 @@
                 .expect("Sapling activation height must be known.")
         }),
     );
->>>>>>> a1c9aa12
     let sapling_bundle = tx.sapling_bundle();
     let sapling_outputs = sapling_bundle
         .iter()
@@ -226,11 +185,7 @@
         .collect();
 
     #[cfg(feature = "orchard")]
-<<<<<<< HEAD
-    let orchard_bundle = tx.orchard_bundle().map(|bundle| bundle.as_vanilla_bundle());
-=======
     let orchard_bundle = tx.orchard_bundle();
->>>>>>> a1c9aa12
     #[cfg(feature = "orchard")]
     let orchard_outputs = orchard_bundle
         .iter()
@@ -253,10 +208,6 @@
                         .enumerate()
                         .flat_map(move |(index, action)| {
                             let domain = OrchardDomain::for_action(action);
-<<<<<<< HEAD
-                            let account = account;
-=======
->>>>>>> a1c9aa12
                             try_note_decryption(&domain, &ivk_external, action)
                                 .map(|ret| (ret, TransferType::Incoming))
                                 .or_else(|| {
@@ -289,10 +240,7 @@
         .collect();
 
     DecryptedTransaction::new(
-<<<<<<< HEAD
-=======
         mined_height,
->>>>>>> a1c9aa12
         tx,
         sapling_outputs,
         #[cfg(feature = "orchard")]

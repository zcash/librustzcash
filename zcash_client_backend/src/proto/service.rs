// This file is @generated by prost-build.
/// A BlockID message contains identifiers to select a block: a height or a
/// hash. Specification by hash is not implemented, but may be in the future.
#[derive(Clone, PartialEq, ::prost::Message)]
pub struct BlockId {
    #[prost(uint64, tag = "1")]
    pub height: u64,
    #[prost(bytes = "vec", tag = "2")]
    pub hash: ::prost::alloc::vec::Vec<u8>,
}
/// BlockRange specifies a series of blocks from start to end inclusive.
/// Both BlockIDs must be heights; specification by hash is not yet supported.
#[derive(Clone, PartialEq, ::prost::Message)]
pub struct BlockRange {
    #[prost(message, optional, tag = "1")]
    pub start: ::core::option::Option<BlockId>,
    #[prost(message, optional, tag = "2")]
    pub end: ::core::option::Option<BlockId>,
}
/// A TxFilter contains the information needed to identify a particular
/// transaction: either a block and an index, or a direct transaction hash.
/// Currently, only specification by hash is supported.
#[derive(Clone, PartialEq, ::prost::Message)]
pub struct TxFilter {
    /// block identifier, height or hash
    #[prost(message, optional, tag = "1")]
    pub block: ::core::option::Option<BlockId>,
    /// index within the block
    #[prost(uint64, tag = "2")]
    pub index: u64,
    /// transaction ID (hash, txid)
    #[prost(bytes = "vec", tag = "3")]
    pub hash: ::prost::alloc::vec::Vec<u8>,
}
/// RawTransaction contains the complete transaction data. It also optionally includes
/// the block height in which the transaction was included, or, when returned
/// by GetMempoolStream(), the latest block height.
///
/// FIXME: the documentation here about mempool status contradicts the documentation
/// for the `height` field. See <https://github.com/zcash/librustzcash/issues/1484>
#[derive(Clone, PartialEq, ::prost::Message)]
pub struct RawTransaction {
    /// exact data returned by Zcash 'getrawtransaction'
    #[prost(bytes = "vec", tag = "1")]
    pub data: ::prost::alloc::vec::Vec<u8>,
    /// height that the transaction was mined (or -1)
    #[prost(uint64, tag = "2")]
    pub height: u64,
}
/// A SendResponse encodes an error code and a string. It is currently used
/// only by SendTransaction(). If error code is zero, the operation was
/// successful; if non-zero, it and the message specify the failure.
#[derive(Clone, PartialEq, ::prost::Message)]
pub struct SendResponse {
    #[prost(int32, tag = "1")]
    pub error_code: i32,
    #[prost(string, tag = "2")]
    pub error_message: ::prost::alloc::string::String,
}
/// Chainspec is a placeholder to allow specification of a particular chain fork.
#[derive(Clone, Copy, PartialEq, ::prost::Message)]
pub struct ChainSpec {}
/// Empty is for gRPCs that take no arguments, currently only GetLightdInfo.
#[derive(Clone, Copy, PartialEq, ::prost::Message)]
pub struct Empty {}
/// LightdInfo returns various information about this lightwalletd instance
/// and the state of the blockchain.
#[derive(Clone, PartialEq, ::prost::Message)]
pub struct LightdInfo {
    #[prost(string, tag = "1")]
    pub version: ::prost::alloc::string::String,
    #[prost(string, tag = "2")]
    pub vendor: ::prost::alloc::string::String,
    /// true
    #[prost(bool, tag = "3")]
    pub taddr_support: bool,
    /// either "main" or "test"
    #[prost(string, tag = "4")]
    pub chain_name: ::prost::alloc::string::String,
    /// depends on mainnet or testnet
    #[prost(uint64, tag = "5")]
    pub sapling_activation_height: u64,
    /// protocol identifier, see consensus/upgrades.cpp
    #[prost(string, tag = "6")]
    pub consensus_branch_id: ::prost::alloc::string::String,
    /// latest block on the best chain
    #[prost(uint64, tag = "7")]
    pub block_height: u64,
    #[prost(string, tag = "8")]
    pub git_commit: ::prost::alloc::string::String,
    #[prost(string, tag = "9")]
    pub branch: ::prost::alloc::string::String,
    #[prost(string, tag = "10")]
    pub build_date: ::prost::alloc::string::String,
    #[prost(string, tag = "11")]
    pub build_user: ::prost::alloc::string::String,
    /// less than tip height if zcashd is syncing
    #[prost(uint64, tag = "12")]
    pub estimated_height: u64,
    /// example: "v4.1.1-877212414"
    #[prost(string, tag = "13")]
    pub zcashd_build: ::prost::alloc::string::String,
    /// example: "/MagicBean:4.1.1/"
    #[prost(string, tag = "14")]
    pub zcashd_subversion: ::prost::alloc::string::String,
    /// Zcash donation UA address
    #[prost(string, tag = "15")]
    pub donation_address: ::prost::alloc::string::String,
}
/// TransparentAddressBlockFilter restricts the results to the given address
/// or block range.
#[derive(Clone, PartialEq, ::prost::Message)]
pub struct TransparentAddressBlockFilter {
    /// t-address
    #[prost(string, tag = "1")]
    pub address: ::prost::alloc::string::String,
    /// start, end heights
    #[prost(message, optional, tag = "2")]
    pub range: ::core::option::Option<BlockRange>,
}
/// Duration is currently used only for testing, so that the Ping rpc
/// can simulate a delay, to create many simultaneous connections. Units
/// are microseconds.
#[derive(Clone, Copy, PartialEq, ::prost::Message)]
pub struct Duration {
    #[prost(int64, tag = "1")]
    pub interval_us: i64,
}
/// PingResponse is used to indicate concurrency, how many Ping rpcs
/// are executing upon entry and upon exit (after the delay).
/// This rpc is used for testing only.
#[derive(Clone, Copy, PartialEq, ::prost::Message)]
pub struct PingResponse {
    #[prost(int64, tag = "1")]
    pub entry: i64,
    #[prost(int64, tag = "2")]
    pub exit: i64,
}
#[derive(Clone, PartialEq, ::prost::Message)]
pub struct Address {
    #[prost(string, tag = "1")]
    pub address: ::prost::alloc::string::String,
}
#[derive(Clone, PartialEq, ::prost::Message)]
pub struct AddressList {
    #[prost(string, repeated, tag = "1")]
    pub addresses: ::prost::alloc::vec::Vec<::prost::alloc::string::String>,
}
#[derive(Clone, Copy, PartialEq, ::prost::Message)]
pub struct Balance {
    #[prost(int64, tag = "1")]
    pub value_zat: i64,
}
#[derive(Clone, PartialEq, ::prost::Message)]
pub struct Exclude {
    #[prost(bytes = "vec", repeated, tag = "1")]
    pub txid: ::prost::alloc::vec::Vec<::prost::alloc::vec::Vec<u8>>,
}
/// The TreeState is derived from the Zcash z_gettreestate rpc.
#[derive(Clone, PartialEq, ::prost::Message)]
pub struct TreeState {
    /// "main" or "test"
    #[prost(string, tag = "1")]
    pub network: ::prost::alloc::string::String,
    /// block height
    #[prost(uint64, tag = "2")]
    pub height: u64,
    /// block id
    #[prost(string, tag = "3")]
    pub hash: ::prost::alloc::string::String,
    /// Unix epoch time when the block was mined
    #[prost(uint32, tag = "4")]
    pub time: u32,
    /// sapling commitment tree state
    #[prost(string, tag = "5")]
    pub sapling_tree: ::prost::alloc::string::String,
    /// orchard commitment tree state
    #[prost(string, tag = "6")]
    pub orchard_tree: ::prost::alloc::string::String,
}
<<<<<<< HEAD
#[allow(clippy::derive_partial_eq_without_eq)]
#[derive(Clone, PartialEq, ::prost::Message)]
=======
#[derive(Clone, Copy, PartialEq, ::prost::Message)]
>>>>>>> a1c9aa12
pub struct GetSubtreeRootsArg {
    /// Index identifying where to start returning subtree roots
    #[prost(uint32, tag = "1")]
    pub start_index: u32,
    /// Shielded protocol to return subtree roots for
    #[prost(enumeration = "ShieldedProtocol", tag = "2")]
    pub shielded_protocol: i32,
    /// Maximum number of entries to return, or 0 for all entries.
    #[prost(uint32, tag = "3")]
    pub max_entries: u32,
}
<<<<<<< HEAD
#[allow(clippy::derive_partial_eq_without_eq)]
=======
>>>>>>> a1c9aa12
#[derive(Clone, PartialEq, ::prost::Message)]
pub struct SubtreeRoot {
    /// The 32-byte Merkle root of the subtree.
    #[prost(bytes = "vec", tag = "2")]
    pub root_hash: ::prost::alloc::vec::Vec<u8>,
    /// The hash of the block that completed this subtree.
    #[prost(bytes = "vec", tag = "3")]
    pub completing_block_hash: ::prost::alloc::vec::Vec<u8>,
    /// The height of the block that completed this subtree in the main chain.
    #[prost(uint64, tag = "4")]
    pub completing_block_height: u64,
}
/// Results are sorted by height, which makes it easy to issue another
/// request that picks up from where the previous left off.
#[derive(Clone, PartialEq, ::prost::Message)]
pub struct GetAddressUtxosArg {
    #[prost(string, repeated, tag = "1")]
    pub addresses: ::prost::alloc::vec::Vec<::prost::alloc::string::String>,
    #[prost(uint64, tag = "2")]
    pub start_height: u64,
    /// zero means unlimited
    #[prost(uint32, tag = "3")]
    pub max_entries: u32,
}
#[derive(Clone, PartialEq, ::prost::Message)]
pub struct GetAddressUtxosReply {
    #[prost(string, tag = "6")]
    pub address: ::prost::alloc::string::String,
    #[prost(bytes = "vec", tag = "1")]
    pub txid: ::prost::alloc::vec::Vec<u8>,
    #[prost(int32, tag = "2")]
    pub index: i32,
    #[prost(bytes = "vec", tag = "3")]
    pub script: ::prost::alloc::vec::Vec<u8>,
    #[prost(int64, tag = "4")]
    pub value_zat: i64,
    #[prost(uint64, tag = "5")]
    pub height: u64,
}
#[derive(Clone, PartialEq, ::prost::Message)]
pub struct GetAddressUtxosReplyList {
    #[prost(message, repeated, tag = "1")]
    pub address_utxos: ::prost::alloc::vec::Vec<GetAddressUtxosReply>,
}
#[derive(Clone, Copy, Debug, PartialEq, Eq, Hash, PartialOrd, Ord, ::prost::Enumeration)]
#[repr(i32)]
pub enum ShieldedProtocol {
    Sapling = 0,
    Orchard = 1,
}
impl ShieldedProtocol {
    /// String value of the enum field names used in the ProtoBuf definition.
    ///
    /// The values are not transformed in any way and thus are considered stable
    /// (if the ProtoBuf definition does not change) and safe for programmatic use.
    pub fn as_str_name(&self) -> &'static str {
        match self {
<<<<<<< HEAD
            ShieldedProtocol::Sapling => "sapling",
            ShieldedProtocol::Orchard => "orchard",
=======
            Self::Sapling => "sapling",
            Self::Orchard => "orchard",
>>>>>>> a1c9aa12
        }
    }
    /// Creates an enum from field names used in the ProtoBuf definition.
    pub fn from_str_name(value: &str) -> ::core::option::Option<Self> {
        match value {
            "sapling" => Some(Self::Sapling),
            "orchard" => Some(Self::Orchard),
            _ => None,
        }
    }
}
/// Generated client implementations.
#[cfg(feature = "lightwalletd-tonic")]
pub mod compact_tx_streamer_client {
    #![allow(
        unused_variables,
        dead_code,
        missing_docs,
        clippy::wildcard_imports,
        clippy::let_unit_value,
    )]
    use tonic::codegen::*;
    use tonic::codegen::http::Uri;
    #[derive(Debug, Clone)]
    pub struct CompactTxStreamerClient<T> {
        inner: tonic::client::Grpc<T>,
    }
    impl<T> CompactTxStreamerClient<T>
    where
        T: tonic::client::GrpcService<tonic::body::Body>,
        T::Error: Into<StdError>,
        T::ResponseBody: Body<Data = Bytes> + std::marker::Send + 'static,
        <T::ResponseBody as Body>::Error: Into<StdError> + std::marker::Send,
    {
        pub fn new(inner: T) -> Self {
            let inner = tonic::client::Grpc::new(inner);
            Self { inner }
        }
        pub fn with_origin(inner: T, origin: Uri) -> Self {
            let inner = tonic::client::Grpc::with_origin(inner, origin);
            Self { inner }
        }
        pub fn with_interceptor<F>(
            inner: T,
            interceptor: F,
        ) -> CompactTxStreamerClient<InterceptedService<T, F>>
        where
            F: tonic::service::Interceptor,
            T::ResponseBody: Default,
            T: tonic::codegen::Service<
                http::Request<tonic::body::Body>,
                Response = http::Response<
                    <T as tonic::client::GrpcService<tonic::body::Body>>::ResponseBody,
                >,
            >,
            <T as tonic::codegen::Service<
                http::Request<tonic::body::Body>,
            >>::Error: Into<StdError> + std::marker::Send + std::marker::Sync,
        {
            CompactTxStreamerClient::new(InterceptedService::new(inner, interceptor))
        }
        /// Compress requests with the given encoding.
        ///
        /// This requires the server to support it otherwise it might respond with an
        /// error.
        #[must_use]
        pub fn send_compressed(mut self, encoding: CompressionEncoding) -> Self {
            self.inner = self.inner.send_compressed(encoding);
            self
        }
        /// Enable decompressing responses.
        #[must_use]
        pub fn accept_compressed(mut self, encoding: CompressionEncoding) -> Self {
            self.inner = self.inner.accept_compressed(encoding);
            self
        }
        /// Limits the maximum size of a decoded message.
        ///
        /// Default: `4MB`
        #[must_use]
        pub fn max_decoding_message_size(mut self, limit: usize) -> Self {
            self.inner = self.inner.max_decoding_message_size(limit);
            self
        }
        /// Limits the maximum size of an encoded message.
        ///
        /// Default: `usize::MAX`
        #[must_use]
        pub fn max_encoding_message_size(mut self, limit: usize) -> Self {
            self.inner = self.inner.max_encoding_message_size(limit);
            self
        }
        /// Return the BlockID of the block at the tip of the best chain
        pub async fn get_latest_block(
            &mut self,
            request: impl tonic::IntoRequest<super::ChainSpec>,
        ) -> std::result::Result<tonic::Response<super::BlockId>, tonic::Status> {
            self.inner
                .ready()
                .await
                .map_err(|e| {
                    tonic::Status::unknown(
                        format!("Service was not ready: {}", e.into()),
                    )
                })?;
            let codec = tonic::codec::ProstCodec::default();
            let path = http::uri::PathAndQuery::from_static(
                "/cash.z.wallet.sdk.rpc.CompactTxStreamer/GetLatestBlock",
            );
            let mut req = request.into_request();
            req.extensions_mut()
                .insert(
                    GrpcMethod::new(
                        "cash.z.wallet.sdk.rpc.CompactTxStreamer",
                        "GetLatestBlock",
                    ),
                );
            self.inner.unary(req, path, codec).await
        }
        /// Return the compact block corresponding to the given block identifier
        pub async fn get_block(
            &mut self,
            request: impl tonic::IntoRequest<super::BlockId>,
        ) -> std::result::Result<
            tonic::Response<crate::proto::compact_formats::CompactBlock>,
            tonic::Status,
        > {
            self.inner
                .ready()
                .await
                .map_err(|e| {
                    tonic::Status::unknown(
                        format!("Service was not ready: {}", e.into()),
                    )
                })?;
            let codec = tonic::codec::ProstCodec::default();
            let path = http::uri::PathAndQuery::from_static(
                "/cash.z.wallet.sdk.rpc.CompactTxStreamer/GetBlock",
            );
            let mut req = request.into_request();
            req.extensions_mut()
                .insert(
                    GrpcMethod::new(
                        "cash.z.wallet.sdk.rpc.CompactTxStreamer",
                        "GetBlock",
                    ),
                );
            self.inner.unary(req, path, codec).await
        }
        /// Same as GetBlock except actions contain only nullifiers
        pub async fn get_block_nullifiers(
            &mut self,
            request: impl tonic::IntoRequest<super::BlockId>,
        ) -> std::result::Result<
            tonic::Response<crate::proto::compact_formats::CompactBlock>,
            tonic::Status,
        > {
            self.inner
                .ready()
                .await
                .map_err(|e| {
<<<<<<< HEAD
                    tonic::Status::new(
                        tonic::Code::Unknown,
=======
                    tonic::Status::unknown(
>>>>>>> a1c9aa12
                        format!("Service was not ready: {}", e.into()),
                    )
                })?;
            let codec = tonic::codec::ProstCodec::default();
            let path = http::uri::PathAndQuery::from_static(
                "/cash.z.wallet.sdk.rpc.CompactTxStreamer/GetBlockNullifiers",
            );
            let mut req = request.into_request();
            req.extensions_mut()
                .insert(
                    GrpcMethod::new(
                        "cash.z.wallet.sdk.rpc.CompactTxStreamer",
                        "GetBlockNullifiers",
                    ),
                );
            self.inner.unary(req, path, codec).await
        }
        /// Return a list of consecutive compact blocks
        pub async fn get_block_range(
            &mut self,
            request: impl tonic::IntoRequest<super::BlockRange>,
        ) -> std::result::Result<
            tonic::Response<
                tonic::codec::Streaming<crate::proto::compact_formats::CompactBlock>,
            >,
            tonic::Status,
        > {
            self.inner
                .ready()
                .await
                .map_err(|e| {
                    tonic::Status::unknown(
                        format!("Service was not ready: {}", e.into()),
                    )
                })?;
            let codec = tonic::codec::ProstCodec::default();
            let path = http::uri::PathAndQuery::from_static(
                "/cash.z.wallet.sdk.rpc.CompactTxStreamer/GetBlockRange",
            );
            let mut req = request.into_request();
            req.extensions_mut()
                .insert(
                    GrpcMethod::new(
                        "cash.z.wallet.sdk.rpc.CompactTxStreamer",
                        "GetBlockRange",
                    ),
                );
            self.inner.server_streaming(req, path, codec).await
        }
        /// Same as GetBlockRange except actions contain only nullifiers
        pub async fn get_block_range_nullifiers(
            &mut self,
            request: impl tonic::IntoRequest<super::BlockRange>,
        ) -> std::result::Result<
            tonic::Response<
                tonic::codec::Streaming<crate::proto::compact_formats::CompactBlock>,
            >,
            tonic::Status,
        > {
            self.inner
                .ready()
                .await
                .map_err(|e| {
<<<<<<< HEAD
                    tonic::Status::new(
                        tonic::Code::Unknown,
=======
                    tonic::Status::unknown(
>>>>>>> a1c9aa12
                        format!("Service was not ready: {}", e.into()),
                    )
                })?;
            let codec = tonic::codec::ProstCodec::default();
            let path = http::uri::PathAndQuery::from_static(
                "/cash.z.wallet.sdk.rpc.CompactTxStreamer/GetBlockRangeNullifiers",
            );
            let mut req = request.into_request();
            req.extensions_mut()
                .insert(
                    GrpcMethod::new(
                        "cash.z.wallet.sdk.rpc.CompactTxStreamer",
                        "GetBlockRangeNullifiers",
                    ),
                );
            self.inner.server_streaming(req, path, codec).await
        }
        /// Return the requested full (not compact) transaction (as from zcashd)
        pub async fn get_transaction(
            &mut self,
            request: impl tonic::IntoRequest<super::TxFilter>,
        ) -> std::result::Result<tonic::Response<super::RawTransaction>, tonic::Status> {
            self.inner
                .ready()
                .await
                .map_err(|e| {
                    tonic::Status::unknown(
                        format!("Service was not ready: {}", e.into()),
                    )
                })?;
            let codec = tonic::codec::ProstCodec::default();
            let path = http::uri::PathAndQuery::from_static(
                "/cash.z.wallet.sdk.rpc.CompactTxStreamer/GetTransaction",
            );
            let mut req = request.into_request();
            req.extensions_mut()
                .insert(
                    GrpcMethod::new(
                        "cash.z.wallet.sdk.rpc.CompactTxStreamer",
                        "GetTransaction",
                    ),
                );
            self.inner.unary(req, path, codec).await
        }
        /// Submit the given transaction to the Zcash network
        pub async fn send_transaction(
            &mut self,
            request: impl tonic::IntoRequest<super::RawTransaction>,
        ) -> std::result::Result<tonic::Response<super::SendResponse>, tonic::Status> {
            self.inner
                .ready()
                .await
                .map_err(|e| {
                    tonic::Status::unknown(
                        format!("Service was not ready: {}", e.into()),
                    )
                })?;
            let codec = tonic::codec::ProstCodec::default();
            let path = http::uri::PathAndQuery::from_static(
                "/cash.z.wallet.sdk.rpc.CompactTxStreamer/SendTransaction",
            );
            let mut req = request.into_request();
            req.extensions_mut()
                .insert(
                    GrpcMethod::new(
                        "cash.z.wallet.sdk.rpc.CompactTxStreamer",
                        "SendTransaction",
                    ),
                );
            self.inner.unary(req, path, codec).await
        }
        /// Return RawTransactions that match the given transparent address filter.
        ///
        /// Note: This function is misnamed, it returns complete `RawTransaction` values, not TxIds.
        pub async fn get_taddress_txids(
            &mut self,
            request: impl tonic::IntoRequest<super::TransparentAddressBlockFilter>,
        ) -> std::result::Result<
            tonic::Response<tonic::codec::Streaming<super::RawTransaction>>,
            tonic::Status,
        > {
            self.inner
                .ready()
                .await
                .map_err(|e| {
                    tonic::Status::unknown(
                        format!("Service was not ready: {}", e.into()),
                    )
                })?;
            let codec = tonic::codec::ProstCodec::default();
            let path = http::uri::PathAndQuery::from_static(
                "/cash.z.wallet.sdk.rpc.CompactTxStreamer/GetTaddressTxids",
            );
            let mut req = request.into_request();
            req.extensions_mut()
                .insert(
                    GrpcMethod::new(
                        "cash.z.wallet.sdk.rpc.CompactTxStreamer",
                        "GetTaddressTxids",
                    ),
                );
            self.inner.server_streaming(req, path, codec).await
        }
        pub async fn get_taddress_balance(
            &mut self,
            request: impl tonic::IntoRequest<super::AddressList>,
        ) -> std::result::Result<tonic::Response<super::Balance>, tonic::Status> {
            self.inner
                .ready()
                .await
                .map_err(|e| {
                    tonic::Status::unknown(
                        format!("Service was not ready: {}", e.into()),
                    )
                })?;
            let codec = tonic::codec::ProstCodec::default();
            let path = http::uri::PathAndQuery::from_static(
                "/cash.z.wallet.sdk.rpc.CompactTxStreamer/GetTaddressBalance",
            );
            let mut req = request.into_request();
            req.extensions_mut()
                .insert(
                    GrpcMethod::new(
                        "cash.z.wallet.sdk.rpc.CompactTxStreamer",
                        "GetTaddressBalance",
                    ),
                );
            self.inner.unary(req, path, codec).await
        }
        pub async fn get_taddress_balance_stream(
            &mut self,
            request: impl tonic::IntoStreamingRequest<Message = super::Address>,
        ) -> std::result::Result<tonic::Response<super::Balance>, tonic::Status> {
            self.inner
                .ready()
                .await
                .map_err(|e| {
                    tonic::Status::unknown(
                        format!("Service was not ready: {}", e.into()),
                    )
                })?;
            let codec = tonic::codec::ProstCodec::default();
            let path = http::uri::PathAndQuery::from_static(
                "/cash.z.wallet.sdk.rpc.CompactTxStreamer/GetTaddressBalanceStream",
            );
            let mut req = request.into_streaming_request();
            req.extensions_mut()
                .insert(
                    GrpcMethod::new(
                        "cash.z.wallet.sdk.rpc.CompactTxStreamer",
                        "GetTaddressBalanceStream",
                    ),
                );
            self.inner.client_streaming(req, path, codec).await
        }
        /// Return the compact transactions currently in the mempool; the results
        /// can be a few seconds out of date. If the Exclude list is empty, return
        /// all transactions; otherwise return all *except* those in the Exclude list
        /// (if any); this allows the client to avoid receiving transactions that it
        /// already has (from an earlier call to this rpc). The transaction IDs in the
        /// Exclude list can be shortened to any number of bytes to make the request
        /// more bandwidth-efficient; if two or more transactions in the mempool
        /// match a shortened txid, they are all sent (none is excluded). Transactions
        /// in the exclude list that don't exist in the mempool are ignored.
        pub async fn get_mempool_tx(
            &mut self,
            request: impl tonic::IntoRequest<super::Exclude>,
        ) -> std::result::Result<
            tonic::Response<
                tonic::codec::Streaming<crate::proto::compact_formats::CompactTx>,
            >,
            tonic::Status,
        > {
            self.inner
                .ready()
                .await
                .map_err(|e| {
                    tonic::Status::unknown(
                        format!("Service was not ready: {}", e.into()),
                    )
                })?;
            let codec = tonic::codec::ProstCodec::default();
            let path = http::uri::PathAndQuery::from_static(
                "/cash.z.wallet.sdk.rpc.CompactTxStreamer/GetMempoolTx",
            );
            let mut req = request.into_request();
            req.extensions_mut()
                .insert(
                    GrpcMethod::new(
                        "cash.z.wallet.sdk.rpc.CompactTxStreamer",
                        "GetMempoolTx",
                    ),
                );
            self.inner.server_streaming(req, path, codec).await
        }
        /// Return a stream of current Mempool transactions. This will keep the output stream open while
        /// there are mempool transactions. It will close the returned stream when a new block is mined.
        pub async fn get_mempool_stream(
            &mut self,
            request: impl tonic::IntoRequest<super::Empty>,
        ) -> std::result::Result<
            tonic::Response<tonic::codec::Streaming<super::RawTransaction>>,
            tonic::Status,
        > {
            self.inner
                .ready()
                .await
                .map_err(|e| {
                    tonic::Status::unknown(
                        format!("Service was not ready: {}", e.into()),
                    )
                })?;
            let codec = tonic::codec::ProstCodec::default();
            let path = http::uri::PathAndQuery::from_static(
                "/cash.z.wallet.sdk.rpc.CompactTxStreamer/GetMempoolStream",
            );
            let mut req = request.into_request();
            req.extensions_mut()
                .insert(
                    GrpcMethod::new(
                        "cash.z.wallet.sdk.rpc.CompactTxStreamer",
                        "GetMempoolStream",
                    ),
                );
            self.inner.server_streaming(req, path, codec).await
        }
        /// GetTreeState returns the note commitment tree state corresponding to the given block.
        /// See section 3.7 of the Zcash protocol specification. It returns several other useful
        /// values also (even though they can be obtained using GetBlock).
        /// The block can be specified by either height or hash.
        pub async fn get_tree_state(
            &mut self,
            request: impl tonic::IntoRequest<super::BlockId>,
        ) -> std::result::Result<tonic::Response<super::TreeState>, tonic::Status> {
            self.inner
                .ready()
                .await
                .map_err(|e| {
                    tonic::Status::unknown(
                        format!("Service was not ready: {}", e.into()),
                    )
                })?;
            let codec = tonic::codec::ProstCodec::default();
            let path = http::uri::PathAndQuery::from_static(
                "/cash.z.wallet.sdk.rpc.CompactTxStreamer/GetTreeState",
            );
            let mut req = request.into_request();
            req.extensions_mut()
                .insert(
                    GrpcMethod::new(
                        "cash.z.wallet.sdk.rpc.CompactTxStreamer",
                        "GetTreeState",
                    ),
                );
            self.inner.unary(req, path, codec).await
        }
        pub async fn get_latest_tree_state(
            &mut self,
            request: impl tonic::IntoRequest<super::Empty>,
        ) -> std::result::Result<tonic::Response<super::TreeState>, tonic::Status> {
            self.inner
                .ready()
                .await
                .map_err(|e| {
                    tonic::Status::unknown(
                        format!("Service was not ready: {}", e.into()),
                    )
                })?;
            let codec = tonic::codec::ProstCodec::default();
            let path = http::uri::PathAndQuery::from_static(
                "/cash.z.wallet.sdk.rpc.CompactTxStreamer/GetLatestTreeState",
            );
            let mut req = request.into_request();
            req.extensions_mut()
                .insert(
                    GrpcMethod::new(
                        "cash.z.wallet.sdk.rpc.CompactTxStreamer",
                        "GetLatestTreeState",
                    ),
                );
            self.inner.unary(req, path, codec).await
        }
        /// Returns a stream of information about roots of subtrees of the Sapling and Orchard
        /// note commitment trees.
        pub async fn get_subtree_roots(
            &mut self,
            request: impl tonic::IntoRequest<super::GetSubtreeRootsArg>,
        ) -> std::result::Result<
            tonic::Response<tonic::codec::Streaming<super::SubtreeRoot>>,
            tonic::Status,
        > {
            self.inner
                .ready()
                .await
                .map_err(|e| {
<<<<<<< HEAD
                    tonic::Status::new(
                        tonic::Code::Unknown,
=======
                    tonic::Status::unknown(
>>>>>>> a1c9aa12
                        format!("Service was not ready: {}", e.into()),
                    )
                })?;
            let codec = tonic::codec::ProstCodec::default();
            let path = http::uri::PathAndQuery::from_static(
                "/cash.z.wallet.sdk.rpc.CompactTxStreamer/GetSubtreeRoots",
            );
            let mut req = request.into_request();
            req.extensions_mut()
                .insert(
                    GrpcMethod::new(
                        "cash.z.wallet.sdk.rpc.CompactTxStreamer",
                        "GetSubtreeRoots",
                    ),
                );
            self.inner.server_streaming(req, path, codec).await
        }
        pub async fn get_address_utxos(
            &mut self,
            request: impl tonic::IntoRequest<super::GetAddressUtxosArg>,
        ) -> std::result::Result<
            tonic::Response<super::GetAddressUtxosReplyList>,
            tonic::Status,
        > {
            self.inner
                .ready()
                .await
                .map_err(|e| {
                    tonic::Status::unknown(
                        format!("Service was not ready: {}", e.into()),
                    )
                })?;
            let codec = tonic::codec::ProstCodec::default();
            let path = http::uri::PathAndQuery::from_static(
                "/cash.z.wallet.sdk.rpc.CompactTxStreamer/GetAddressUtxos",
            );
            let mut req = request.into_request();
            req.extensions_mut()
                .insert(
                    GrpcMethod::new(
                        "cash.z.wallet.sdk.rpc.CompactTxStreamer",
                        "GetAddressUtxos",
                    ),
                );
            self.inner.unary(req, path, codec).await
        }
        pub async fn get_address_utxos_stream(
            &mut self,
            request: impl tonic::IntoRequest<super::GetAddressUtxosArg>,
        ) -> std::result::Result<
            tonic::Response<tonic::codec::Streaming<super::GetAddressUtxosReply>>,
            tonic::Status,
        > {
            self.inner
                .ready()
                .await
                .map_err(|e| {
                    tonic::Status::unknown(
                        format!("Service was not ready: {}", e.into()),
                    )
                })?;
            let codec = tonic::codec::ProstCodec::default();
            let path = http::uri::PathAndQuery::from_static(
                "/cash.z.wallet.sdk.rpc.CompactTxStreamer/GetAddressUtxosStream",
            );
            let mut req = request.into_request();
            req.extensions_mut()
                .insert(
                    GrpcMethod::new(
                        "cash.z.wallet.sdk.rpc.CompactTxStreamer",
                        "GetAddressUtxosStream",
                    ),
                );
            self.inner.server_streaming(req, path, codec).await
        }
        /// Return information about this lightwalletd instance and the blockchain
        pub async fn get_lightd_info(
            &mut self,
            request: impl tonic::IntoRequest<super::Empty>,
        ) -> std::result::Result<tonic::Response<super::LightdInfo>, tonic::Status> {
            self.inner
                .ready()
                .await
                .map_err(|e| {
                    tonic::Status::unknown(
                        format!("Service was not ready: {}", e.into()),
                    )
                })?;
            let codec = tonic::codec::ProstCodec::default();
            let path = http::uri::PathAndQuery::from_static(
                "/cash.z.wallet.sdk.rpc.CompactTxStreamer/GetLightdInfo",
            );
            let mut req = request.into_request();
            req.extensions_mut()
                .insert(
                    GrpcMethod::new(
                        "cash.z.wallet.sdk.rpc.CompactTxStreamer",
                        "GetLightdInfo",
                    ),
                );
            self.inner.unary(req, path, codec).await
        }
        /// Testing-only, requires lightwalletd --ping-very-insecure (do not enable in production)
        pub async fn ping(
            &mut self,
            request: impl tonic::IntoRequest<super::Duration>,
        ) -> std::result::Result<tonic::Response<super::PingResponse>, tonic::Status> {
            self.inner
                .ready()
                .await
                .map_err(|e| {
                    tonic::Status::unknown(
                        format!("Service was not ready: {}", e.into()),
                    )
                })?;
            let codec = tonic::codec::ProstCodec::default();
            let path = http::uri::PathAndQuery::from_static(
                "/cash.z.wallet.sdk.rpc.CompactTxStreamer/Ping",
            );
            let mut req = request.into_request();
            req.extensions_mut()
                .insert(
                    GrpcMethod::new("cash.z.wallet.sdk.rpc.CompactTxStreamer", "Ping"),
                );
            self.inner.unary(req, path, codec).await
        }
    }
}<|MERGE_RESOLUTION|>--- conflicted
+++ resolved
@@ -178,12 +178,7 @@
     #[prost(string, tag = "6")]
     pub orchard_tree: ::prost::alloc::string::String,
 }
-<<<<<<< HEAD
-#[allow(clippy::derive_partial_eq_without_eq)]
-#[derive(Clone, PartialEq, ::prost::Message)]
-=======
 #[derive(Clone, Copy, PartialEq, ::prost::Message)]
->>>>>>> a1c9aa12
 pub struct GetSubtreeRootsArg {
     /// Index identifying where to start returning subtree roots
     #[prost(uint32, tag = "1")]
@@ -195,10 +190,6 @@
     #[prost(uint32, tag = "3")]
     pub max_entries: u32,
 }
-<<<<<<< HEAD
-#[allow(clippy::derive_partial_eq_without_eq)]
-=======
->>>>>>> a1c9aa12
 #[derive(Clone, PartialEq, ::prost::Message)]
 pub struct SubtreeRoot {
     /// The 32-byte Merkle root of the subtree.
@@ -256,13 +247,8 @@
     /// (if the ProtoBuf definition does not change) and safe for programmatic use.
     pub fn as_str_name(&self) -> &'static str {
         match self {
-<<<<<<< HEAD
-            ShieldedProtocol::Sapling => "sapling",
-            ShieldedProtocol::Orchard => "orchard",
-=======
             Self::Sapling => "sapling",
             Self::Orchard => "orchard",
->>>>>>> a1c9aa12
         }
     }
     /// Creates an enum from field names used in the ProtoBuf definition.
@@ -424,12 +410,7 @@
                 .ready()
                 .await
                 .map_err(|e| {
-<<<<<<< HEAD
-                    tonic::Status::new(
-                        tonic::Code::Unknown,
-=======
-                    tonic::Status::unknown(
->>>>>>> a1c9aa12
+                    tonic::Status::unknown(
                         format!("Service was not ready: {}", e.into()),
                     )
                 })?;
@@ -493,12 +474,7 @@
                 .ready()
                 .await
                 .map_err(|e| {
-<<<<<<< HEAD
-                    tonic::Status::new(
-                        tonic::Code::Unknown,
-=======
-                    tonic::Status::unknown(
->>>>>>> a1c9aa12
+                    tonic::Status::unknown(
                         format!("Service was not ready: {}", e.into()),
                     )
                 })?;
@@ -794,12 +770,7 @@
                 .ready()
                 .await
                 .map_err(|e| {
-<<<<<<< HEAD
-                    tonic::Status::new(
-                        tonic::Code::Unknown,
-=======
-                    tonic::Status::unknown(
->>>>>>> a1c9aa12
+                    tonic::Status::unknown(
                         format!("Service was not ready: {}", e.into()),
                     )
                 })?;

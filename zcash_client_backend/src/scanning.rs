--- conflicted
+++ resolved
@@ -1145,12 +1145,7 @@
         block::BlockHash,
         consensus::{BlockHeight, Network},
         memo::MemoBytes,
-<<<<<<< HEAD
-        transaction::components::amount::NonNegativeAmount,
-=======
         transaction::components::{amount::NonNegativeAmount, sapling::zip212_enforcement},
-        zip32::AccountId,
->>>>>>> 81303590
     };
 
     use crate::proto::compact_formats::{

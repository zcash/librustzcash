--- conflicted
+++ resolved
@@ -1132,13 +1132,8 @@
     // are no possible transparent inputs, so we ignore those here.
     let mut builder = Builder::new(
         params.clone(),
-<<<<<<< HEAD
-        min_target_height,
+        BlockHeight::from(min_target_height),
         BuildConfig::TxV5 {
-=======
-        BlockHeight::from(min_target_height),
-        BuildConfig::Standard {
->>>>>>> dfe54743
             sapling_anchor,
             orchard_anchor,
         },

--- conflicted
+++ resolved
@@ -35,62 +35,17 @@
 
 use nonempty::NonEmpty;
 use rand_core::OsRng;
-<<<<<<< HEAD
-use sapling::{
-    note_encryption::{try_sapling_note_decryption, PreparedIncomingViewingKey},
-    prover::{OutputProver, SpendProver},
-};
 use std::num::NonZeroU32;
+
+use shardtree::error::{QueryError, ShardTreeError};
 
 use super::InputSource;
 use crate::{
-    address::Address,
-=======
-use std::num::NonZeroU32;
-
-use shardtree::error::{QueryError, ShardTreeError};
-
-use super::InputSource;
-use crate::{
->>>>>>> a1c9aa12
     data_api::{
         error::Error, Account, SentTransaction, SentTransactionOutput, WalletCommitmentTrees,
         WalletRead, WalletWrite,
     },
     decrypt_transaction,
-<<<<<<< HEAD
-    fees::{self, DustOutputPolicy},
-    keys::UnifiedSpendingKey,
-    proposal::{self, Proposal, ProposalError},
-    wallet::{Note, OvkPolicy, Recipient},
-    zip321::{self, Payment},
-    PoolType, ShieldedProtocol,
-};
-use zcash_primitives::transaction::{
-    builder::{BuildConfig, BuildResult, Builder},
-    components::{amount::NonNegativeAmount, sapling::zip212_enforcement},
-    fees::{zip317::FeeError as Zip317FeeError, FeeRule, StandardFeeRule},
-    Transaction, TxId,
-};
-use zcash_protocol::{
-    consensus::{self, BlockHeight, NetworkUpgrade},
-    memo::MemoBytes,
-};
-use zip32::Scope;
-
-#[cfg(feature = "transparent-inputs")]
-use {
-    input_selection::ShieldingSelector,
-    std::convert::Infallible,
-    zcash_keys::encoding::AddressCodec,
-    zcash_primitives::legacy::TransparentAddress,
-    zcash_primitives::transaction::components::{OutPoint, TxOut},
-};
-
-pub mod input_selection;
-use input_selection::{
-    GreedyInputSelector, GreedyInputSelectorError, InputSelector, InputSelectorError,
-=======
     fees::{
         standard::SingleOutputChangeStrategy, ChangeStrategy, DustOutputPolicy, StandardFeeRule,
     },
@@ -151,7 +106,6 @@
         consensus::NetworkConstants,
         value::{BalanceError, ZatBalance},
     },
->>>>>>> a1c9aa12
 };
 
 pub mod input_selection;
@@ -228,17 +182,6 @@
     // Fetch the UnifiedFullViewingKeys we are tracking
     let ufvks = data.get_unified_full_viewing_keys()?;
 
-<<<<<<< HEAD
-    // Height is block height for mined transactions, and the "mempool height" (chain height + 1)
-    // for mempool transactions.
-    let height = data
-        .get_tx_height(tx.txid())?
-        .or(data.chain_height()?.map(|max_height| max_height + 1))
-        .or_else(|| params.activation_height(NetworkUpgrade::Sapling))
-        .expect("Sapling activation height must be known.");
-
-    data.store_decrypted_tx(decrypt_transaction(params, height, tx, &ufvks))?;
-=======
     data.store_decrypted_tx(decrypt_transaction(
         params,
         mined_height.map_or_else(|| data.get_tx_height(tx.txid()), |h| Ok(Some(h)))?,
@@ -246,153 +189,10 @@
         tx,
         &ufvks,
     ))?;
->>>>>>> a1c9aa12
 
     Ok(())
 }
 
-<<<<<<< HEAD
-#[allow(clippy::needless_doctest_main)]
-/// Creates a transaction or series of transactions paying the specified address from
-/// the given account, and the [`TxId`] corresponding to each newly-created transaction.
-///
-/// These transactions can be retrieved from the underlying data store using the
-/// [`WalletRead::get_transaction`] method.
-///
-/// Do not call this multiple times in parallel, or you will generate transactions that
-/// double-spend the same notes.
-///
-/// # Transaction privacy
-///
-/// `ovk_policy` specifies the desired policy for which outgoing viewing key should be
-/// able to decrypt the outputs of this transaction. This is primarily relevant to
-/// wallet recovery from backup; in particular, [`OvkPolicy::Discard`] will prevent the
-/// recipient's address, and the contents of `memo`, from ever being recovered from the
-/// block chain. (The total value sent can always be inferred by the sender from the spent
-/// notes and received change.)
-///
-/// Regardless of the specified policy, `create_spend_to_address` saves `to`, `value`, and
-/// `memo` in `db_data`. This can be deleted independently of `ovk_policy`.
-///
-/// For details on what transaction information is visible to the holder of a full or
-/// outgoing viewing key, refer to [ZIP 310].
-///
-/// [ZIP 310]: https://zips.z.cash/zip-0310
-///
-/// Parameters:
-/// * `wallet_db`: A read/write reference to the wallet database
-/// * `params`: Consensus parameters
-/// * `spend_prover`: The [`sapling::SpendProver`] to use in constructing the shielded
-///   transaction.
-/// * `output_prover`: The [`sapling::OutputProver`] to use in constructing the shielded
-///   transaction.
-/// * `usk`: The unified spending key that controls the funds that will be spent
-///   in the resulting transaction. This procedure will return an error if the
-///   USK does not correspond to an account known to the wallet.
-/// * `to`: The address to which `amount` will be paid.
-/// * `amount`: The amount to send.
-/// * `memo`: A memo to be included in the output to the recipient.
-/// * `ovk_policy`: The policy to use for constructing outgoing viewing keys that
-///   can allow the sender to view the resulting notes on the blockchain.
-/// * `min_confirmations`: The minimum number of confirmations that a previously
-///   received note must have in the blockchain in order to be considered for being
-///   spent. A value of 10 confirmations is recommended and 0-conf transactions are
-///   not supported.
-/// * `change_memo`: A memo to be included in the change output
-///
-/// # Examples
-///
-/// ```
-/// # #[cfg(all(feature = "test-dependencies", feature = "local-prover"))]
-/// # {
-/// use zcash_primitives::{
-///     consensus::{self, Network},
-///     constants::testnet::COIN_TYPE,
-///     transaction::{TxId, components::Amount},
-///     zip32::AccountId,
-/// };
-/// use zcash_proofs::prover::LocalTxProver;
-/// use zcash_client_backend::{
-///     keys::{UnifiedSpendingKey, UnifiedAddressRequest},
-///     data_api::{wallet::create_spend_to_address, error::Error, testing},
-///     wallet::OvkPolicy,
-/// };
-///
-/// # use std::convert::Infallible;
-/// # use zcash_primitives::transaction::components::amount::BalanceError;
-/// # use zcash_client_backend::{
-/// #     data_api::wallet::input_selection::GreedyInputSelectorError,
-/// # };
-/// #
-/// # fn main() {
-/// #   test();
-/// # }
-/// #
-/// # #[allow(deprecated)]
-/// # fn test() -> Result<TxId, Error<(), GreedyInputSelectorError<BalanceError, u32>, Infallible, u32>> {
-///
-/// let tx_prover = match LocalTxProver::with_default_location() {
-///     Some(tx_prover) => tx_prover,
-///     None => {
-///         panic!("Cannot locate the Zcash parameters. Please run zcash-fetch-params or fetch-params.sh to download the parameters, and then re-run the tests.");
-///     }
-/// };
-///
-/// let account = AccountId::from(0);
-/// let req = UnifiedAddressRequest::new(false, true, true);
-/// let usk = UnifiedSpendingKey::from_seed(&Network::TestNetwork, &[0; 32][..], account).unwrap();
-/// let to = usk.to_unified_full_viewing_key().default_address(req).0.into();
-///
-/// let mut db_read = testing::MockWalletDb {
-///     network: Network::TestNetwork
-/// };
-///
-/// create_spend_to_address(
-///     &mut db_read,
-///     &Network::TestNetwork,
-///     tx_prover,
-///     &usk,
-///     &to,
-///     Amount::from_u64(1).unwrap(),
-///     None,
-///     OvkPolicy::Sender,
-///     10,
-///     None
-/// )
-///
-/// # }
-/// # }
-/// ```
-///
-/// [`sapling::SpendProver`]: sapling::prover::SpendProver
-/// [`sapling::OutputProver`]: sapling::prover::OutputProver
-#[allow(clippy::too_many_arguments)]
-#[allow(clippy::type_complexity)]
-#[deprecated(
-    note = "Use `propose_transfer` and `create_proposed_transactions` instead. `create_spend_to_address` uses a fixed fee of 10000 zatoshis, which is not compliant with ZIP 317."
-)]
-pub fn create_spend_to_address<DbT, ParamsT>(
-    wallet_db: &mut DbT,
-    params: &ParamsT,
-    spend_prover: &impl SpendProver,
-    output_prover: &impl OutputProver,
-    usk: &UnifiedSpendingKey,
-    to: &Address,
-    amount: NonNegativeAmount,
-    memo: Option<MemoBytes>,
-    ovk_policy: OvkPolicy,
-    min_confirmations: NonZeroU32,
-    change_memo: Option<MemoBytes>,
-    fallback_change_pool: ShieldedProtocol,
-) -> Result<
-    NonEmpty<TxId>,
-    Error<
-        <DbT as WalletRead>::Error,
-        <DbT as WalletCommitmentTrees>::Error,
-        GreedyInputSelectorError<Zip317FeeError, DbT::NoteRef>,
-        Zip317FeeError,
-    >,
-=======
 /// Errors that may be generated in construction of proposals for shielded->shielded or
 /// shielded->transparent transfers.
 pub type ProposeTransferErrT<DbT, CommitmentTreeErrT, InputsT, ChangeT> = Error<
@@ -474,60 +274,11 @@
 ) -> Result<
     Proposal<ChangeT::FeeRule, <DbT as InputSource>::NoteRef>,
     ProposeTransferErrT<DbT, CommitmentTreeErrT, InputsT, ChangeT>,
->>>>>>> a1c9aa12
 >
 where
     DbT: WalletRead + InputSource<Error = <DbT as WalletRead>::Error>,
     <DbT as InputSource>::NoteRef: Copy + Eq + Ord,
     ParamsT: consensus::Parameters + Clone,
-<<<<<<< HEAD
-    DbT: InputSource,
-    DbT: WalletWrite<
-        Error = <DbT as InputSource>::Error,
-        AccountId = <DbT as InputSource>::AccountId,
-    >,
-    DbT: WalletCommitmentTrees,
-{
-    let account = wallet_db
-        .get_account_for_ufvk(&usk.to_unified_full_viewing_key())
-        .map_err(Error::DataSource)?
-        .ok_or(Error::KeyNotRecognized)?;
-
-    #[allow(deprecated)]
-    let proposal = propose_standard_transfer_to_address(
-        wallet_db,
-        params,
-        StandardFeeRule::PreZip313,
-        account.id(),
-        min_confirmations,
-        to,
-        amount,
-        memo,
-        change_memo,
-        fallback_change_pool,
-    )?;
-
-    create_proposed_transactions(
-        wallet_db,
-        params,
-        spend_prover,
-        output_prover,
-        usk,
-        ovk_policy,
-        &proposal,
-    )
-}
-
-/// Constructs a transaction or series of transactions that send funds as specified
-/// by the `request` argument, stores them to the wallet's "sent transactions" data
-/// store, and returns the [`TxId`] for each transaction constructed.
-///
-/// The newly-created transactions can be retrieved from the underlying data store using the
-/// [`WalletRead::get_transaction`] method.
-///
-/// Do not call this multiple times in parallel, or you will generate transactions that
-/// double-spend the same notes.
-=======
     InputsT: InputSelector<InputSource = DbT>,
     ChangeT: ChangeStrategy<MetaSource = DbT>,
 {
@@ -550,7 +301,6 @@
 }
 
 /// Proposes making a payment to the specified address from the given account.
->>>>>>> a1c9aa12
 ///
 /// Returns the proposal, which may then be executed using [`create_proposed_transactions`].
 /// Depending upon the recipient address, more than one transaction may be constructed
@@ -559,65 +309,16 @@
 /// This method uses the basic [`GreedyInputSelector`] for input selection.
 ///
 /// Parameters:
-<<<<<<< HEAD
-/// * `wallet_db`: A read/write reference to the wallet database
-/// * `params`: Consensus parameters
-/// * `spend_prover`: The [`sapling::SpendProver`] to use in constructing the shielded
-///   transaction.
-/// * `output_prover`: The [`sapling::OutputProver`] to use in constructing the shielded
-///   transaction.
-/// * `input_selector`: The [`InputSelector`] that will be used to select available
-///   inputs from the wallet database, choose change amounts and compute required
-///   transaction fees.
-/// * `usk`: The unified spending key that controls the funds that will be spent
-=======
 /// * `wallet_db`: A read/write reference to the wallet database.
 /// * `params`: Consensus parameters.
 /// * `fee_rule`: The fee rule to use in creating the transaction.
 /// * `spend_from_account`: The unified account that controls the funds that will be spent
->>>>>>> a1c9aa12
 ///   in the resulting transaction. This procedure will return an error if the
 ///   account ID does not correspond to an account known to the wallet.
 /// * `min_confirmations`: The minimum number of confirmations that a previously
 ///   received note must have in the blockchain in order to be considered for being
 ///   spent. A value of 10 confirmations is recommended and 0-conf transactions are
 ///   not supported.
-<<<<<<< HEAD
-///
-/// [`sapling::SpendProver`]: sapling::prover::SpendProver
-/// [`sapling::OutputProver`]: sapling::prover::OutputProver
-#[allow(clippy::too_many_arguments)]
-#[allow(clippy::type_complexity)]
-#[deprecated(note = "Use `propose_transfer` and `create_proposed_transactions` instead.")]
-pub fn spend<DbT, ParamsT, InputsT>(
-    wallet_db: &mut DbT,
-    params: &ParamsT,
-    spend_prover: &impl SpendProver,
-    output_prover: &impl OutputProver,
-    input_selector: &InputsT,
-    usk: &UnifiedSpendingKey,
-    request: zip321::TransactionRequest,
-    ovk_policy: OvkPolicy,
-    min_confirmations: NonZeroU32,
-) -> Result<
-    NonEmpty<TxId>,
-    Error<
-        <DbT as WalletRead>::Error,
-        <DbT as WalletCommitmentTrees>::Error,
-        InputsT::Error,
-        <InputsT::FeeRule as FeeRule>::Error,
-    >,
->
-where
-    DbT: InputSource,
-    DbT: WalletWrite<
-        Error = <DbT as InputSource>::Error,
-        AccountId = <DbT as InputSource>::AccountId,
-    >,
-    DbT: WalletCommitmentTrees,
-    ParamsT: consensus::Parameters + Clone,
-    InputsT: InputSelector<InputSource = DbT>,
-=======
 /// * `to`: The address to which `amount` will be paid.
 /// * `amount`: The amount to send.
 /// * `memo`: A memo to be included in the output to the recipient.
@@ -654,7 +355,6 @@
         AccountId = <DbT as InputSource>::AccountId,
     >,
     DbT::NoteRef: Copy + Eq + Ord,
->>>>>>> a1c9aa12
 {
     let request = zip321::TransactionRequest::new(vec![Payment::new(
         to.to_zcash_address(params),
@@ -680,156 +380,6 @@
     propose_transfer(
         wallet_db,
         params,
-<<<<<<< HEAD
-        account.id(),
-        input_selector,
-        request,
-        min_confirmations,
-    )?;
-
-    create_proposed_transactions(
-        wallet_db,
-        params,
-        spend_prover,
-        output_prover,
-        usk,
-        ovk_policy,
-        &proposal,
-    )
-}
-
-/// Select transaction inputs, compute fees, and construct a proposal for a transaction or series
-/// of transactions that can then be authorized and made ready for submission to the network with
-/// [`create_proposed_transactions`].
-#[allow(clippy::too_many_arguments)]
-#[allow(clippy::type_complexity)]
-pub fn propose_transfer<DbT, ParamsT, InputsT, CommitmentTreeErrT>(
-    wallet_db: &mut DbT,
-    params: &ParamsT,
-    spend_from_account: <DbT as InputSource>::AccountId,
-    input_selector: &InputsT,
-    request: zip321::TransactionRequest,
-    min_confirmations: NonZeroU32,
-) -> Result<
-    Proposal<InputsT::FeeRule, <DbT as InputSource>::NoteRef>,
-    Error<
-        <DbT as WalletRead>::Error,
-        CommitmentTreeErrT,
-        InputsT::Error,
-        <InputsT::FeeRule as FeeRule>::Error,
-    >,
->
-where
-    DbT: WalletRead + InputSource<Error = <DbT as WalletRead>::Error>,
-    <DbT as InputSource>::NoteRef: Copy + Eq + Ord,
-    ParamsT: consensus::Parameters + Clone,
-    InputsT: InputSelector<InputSource = DbT>,
-{
-    let (target_height, anchor_height) = wallet_db
-        .get_target_and_anchor_heights(min_confirmations)
-        .map_err(|e| Error::from(InputSelectorError::DataSource(e)))?
-        .ok_or_else(|| Error::from(InputSelectorError::SyncRequired))?;
-
-    input_selector
-        .propose_transaction(
-            params,
-            wallet_db,
-            target_height,
-            anchor_height,
-            spend_from_account,
-            request,
-        )
-        .map_err(Error::from)
-}
-
-/// Proposes making a payment to the specified address from the given account.
-///
-/// Returns the proposal, which may then be executed using [`create_proposed_transactions`].
-/// Depending upon the recipient address, more than one transaction may be constructed
-/// in the execution of the returned proposal.
-///
-/// This method uses the basic [`GreedyInputSelector`] for input selection.
-///
-/// Parameters:
-/// * `wallet_db`: A read/write reference to the wallet database.
-/// * `params`: Consensus parameters.
-/// * `fee_rule`: The fee rule to use in creating the transaction.
-/// * `spend_from_account`: The unified account that controls the funds that will be spent
-///   in the resulting transaction. This procedure will return an error if the
-///   account ID does not correspond to an account known to the wallet.
-/// * `min_confirmations`: The minimum number of confirmations that a previously
-///   received note must have in the blockchain in order to be considered for being
-///   spent. A value of 10 confirmations is recommended and 0-conf transactions are
-///   not supported.
-/// * `to`: The address to which `amount` will be paid.
-/// * `amount`: The amount to send.
-/// * `memo`: A memo to be included in the output to the recipient.
-/// * `change_memo`: A memo to be included in any change output that is created.
-/// * `fallback_change_pool`: The shielded pool to which change should be sent if
-///   automatic change pool determination fails.
-#[allow(clippy::too_many_arguments)]
-#[allow(clippy::type_complexity)]
-pub fn propose_standard_transfer_to_address<DbT, ParamsT, CommitmentTreeErrT>(
-    wallet_db: &mut DbT,
-    params: &ParamsT,
-    fee_rule: StandardFeeRule,
-    spend_from_account: <DbT as InputSource>::AccountId,
-    min_confirmations: NonZeroU32,
-    to: &Address,
-    amount: NonNegativeAmount,
-    memo: Option<MemoBytes>,
-    change_memo: Option<MemoBytes>,
-    fallback_change_pool: ShieldedProtocol,
-) -> Result<
-    Proposal<StandardFeeRule, DbT::NoteRef>,
-    Error<
-        <DbT as WalletRead>::Error,
-        CommitmentTreeErrT,
-        GreedyInputSelectorError<Zip317FeeError, DbT::NoteRef>,
-        Zip317FeeError,
-    >,
->
-where
-    ParamsT: consensus::Parameters + Clone,
-    DbT: InputSource,
-    DbT: WalletRead<
-        Error = <DbT as InputSource>::Error,
-        AccountId = <DbT as InputSource>::AccountId,
-    >,
-    DbT::NoteRef: Copy + Eq + Ord,
-{
-    let request = zip321::TransactionRequest::new(vec![Payment::new(
-        to.to_zcash_address(params),
-        amount,
-        memo,
-        None,
-        None,
-        vec![],
-    )
-    .ok_or(Error::MemoForbidden)?])
-    .expect(
-        "It should not be possible for this to violate ZIP 321 request construction invariants.",
-    );
-
-    let change_strategy = fees::standard::SingleOutputChangeStrategy::new(
-        fee_rule,
-        change_memo,
-        fallback_change_pool,
-    );
-    let input_selector =
-        GreedyInputSelector::<DbT, _>::new(change_strategy, DustOutputPolicy::default());
-
-    propose_transfer(
-        wallet_db,
-        params,
-        spend_from_account,
-        &input_selector,
-        request,
-        min_confirmations,
-    )
-}
-
-=======
         spend_from_account,
         &input_selector,
         &change_strategy,
@@ -838,17 +388,12 @@
     )
 }
 
->>>>>>> a1c9aa12
 /// Constructs a proposal to shield all of the funds belonging to the provided set of
 /// addresses.
 #[cfg(feature = "transparent-inputs")]
 #[allow(clippy::too_many_arguments)]
 #[allow(clippy::type_complexity)]
-<<<<<<< HEAD
-pub fn propose_shielding<DbT, ParamsT, InputsT, CommitmentTreeErrT>(
-=======
 pub fn propose_shielding<DbT, ParamsT, InputsT, ChangeT, CommitmentTreeErrT>(
->>>>>>> a1c9aa12
     wallet_db: &mut DbT,
     params: &ParamsT,
     input_selector: &InputsT,
@@ -858,27 +403,14 @@
     to_account: <DbT as InputSource>::AccountId,
     min_confirmations: u32,
 ) -> Result<
-<<<<<<< HEAD
-    Proposal<InputsT::FeeRule, Infallible>,
-    Error<
-        <DbT as WalletRead>::Error,
-        CommitmentTreeErrT,
-        InputsT::Error,
-        <InputsT::FeeRule as FeeRule>::Error,
-    >,
-=======
     Proposal<ChangeT::FeeRule, Infallible>,
     ProposeShieldingErrT<DbT, CommitmentTreeErrT, InputsT, ChangeT>,
->>>>>>> a1c9aa12
 >
 where
     ParamsT: consensus::Parameters,
     DbT: WalletRead + InputSource<Error = <DbT as WalletRead>::Error>,
     InputsT: ShieldingSelector<InputSource = DbT>,
-<<<<<<< HEAD
-=======
     ChangeT: ChangeStrategy<MetaSource = DbT>,
->>>>>>> a1c9aa12
 {
     let chain_tip_height = wallet_db
         .chain_height()
@@ -892,18 +424,13 @@
             change_strategy,
             shielding_threshold,
             from_addrs,
-<<<<<<< HEAD
-=======
             to_account,
->>>>>>> a1c9aa12
             chain_tip_height + 1,
             min_confirmations,
         )
         .map_err(Error::from)
 }
 
-<<<<<<< HEAD
-=======
 struct StepResult<AccountId> {
     build_result: BuildResult,
     outputs: Vec<SentTransactionOutput<AccountId>>,
@@ -912,7 +439,6 @@
     utxos_spent: Vec<OutPoint>,
 }
 
->>>>>>> a1c9aa12
 /// Construct, prove, and sign a transaction or series of transactions using the inputs supplied by
 /// the given proposal, and persist it to the wallet database.
 ///
@@ -926,11 +452,7 @@
 /// and therefore the required spend proofs for such notes cannot be constructed.
 #[allow(clippy::too_many_arguments)]
 #[allow(clippy::type_complexity)]
-<<<<<<< HEAD
-pub fn create_proposed_transactions<DbT, ParamsT, InputsErrT, FeeRuleT, N>(
-=======
 pub fn create_proposed_transactions<DbT, ParamsT, InputsErrT, FeeRuleT, ChangeErrT, N>(
->>>>>>> a1c9aa12
     wallet_db: &mut DbT,
     params: &ParamsT,
     spend_prover: &impl SpendProver,
@@ -938,109 +460,6 @@
     usk: &UnifiedSpendingKey,
     ovk_policy: OvkPolicy,
     proposal: &Proposal<FeeRuleT, N>,
-<<<<<<< HEAD
-) -> Result<
-    NonEmpty<TxId>,
-    Error<
-        <DbT as WalletRead>::Error,
-        <DbT as WalletCommitmentTrees>::Error,
-        InputsErrT,
-        FeeRuleT::Error,
-    >,
->
-where
-    DbT: WalletWrite + WalletCommitmentTrees,
-    ParamsT: consensus::Parameters + Clone,
-    FeeRuleT: FeeRule,
-{
-    let mut step_results = Vec::with_capacity(proposal.steps().len());
-    for step in proposal.steps() {
-        let step_result = create_proposed_transaction(
-            wallet_db,
-            params,
-            spend_prover,
-            output_prover,
-            usk,
-            ovk_policy.clone(),
-            proposal.fee_rule(),
-            proposal.min_target_height(),
-            &step_results,
-            step,
-        )?;
-        step_results.push((step, step_result));
-    }
-
-    Ok(NonEmpty::from_vec(
-        step_results
-            .iter()
-            .map(|(_, r)| r.transaction().txid())
-            .collect(),
-    )
-    .expect("proposal.steps is NonEmpty"))
-}
-
-#[allow(clippy::too_many_arguments)]
-#[allow(clippy::type_complexity)]
-fn create_proposed_transaction<DbT, ParamsT, InputsErrT, FeeRuleT, N>(
-    wallet_db: &mut DbT,
-    params: &ParamsT,
-    spend_prover: &impl SpendProver,
-    output_prover: &impl OutputProver,
-    usk: &UnifiedSpendingKey,
-    ovk_policy: OvkPolicy,
-    fee_rule: &FeeRuleT,
-    min_target_height: BlockHeight,
-    prior_step_results: &[(&proposal::Step<N>, BuildResult)],
-    proposal_step: &proposal::Step<N>,
-) -> Result<
-    BuildResult,
-    Error<
-        <DbT as WalletRead>::Error,
-        <DbT as WalletCommitmentTrees>::Error,
-        InputsErrT,
-        FeeRuleT::Error,
-    >,
->
-where
-    DbT: WalletWrite + WalletCommitmentTrees,
-    ParamsT: consensus::Parameters + Clone,
-    FeeRuleT: FeeRule,
-{
-    // TODO: Spending shielded outputs of prior multi-step transaction steps is not yet
-    // supported. Maybe support this at some point? Doing so would require a higher-level
-    // approach in the wallet that waits for transactions with shielded outputs to be
-    // mined and only then attempts to perform the next step.
-    for s_ref in proposal_step.prior_step_inputs() {
-        prior_step_results.get(s_ref.step_index()).map_or_else(
-            || {
-                // Return an error in case the step index doesn't match up with a step
-                Err(Error::Proposal(ProposalError::ReferenceError(*s_ref)))
-            },
-            |step| match s_ref.output_index() {
-                proposal::StepOutputIndex::Payment(i) => {
-                    let prior_pool = step
-                        .0
-                        .payment_pools()
-                        .get(&i)
-                        .ok_or(Error::Proposal(ProposalError::ReferenceError(*s_ref)))?;
-
-                    if matches!(prior_pool, PoolType::Shielded(_)) {
-                        Err(Error::ProposalNotSupported)
-                    } else {
-                        Ok(())
-                    }
-                }
-                proposal::StepOutputIndex::Change(_) => {
-                    // Only shielded change is supported by zcash_client_backend, so multi-step
-                    // transactions cannot yet spend prior transactions' change outputs.
-                    Err(Error::ProposalNotSupported)
-                }
-            },
-        )?;
-    }
-
-    let account = wallet_db
-=======
 ) -> Result<NonEmpty<TxId>, CreateErrT<DbT, InputsErrT, FeeRuleT, ChangeErrT, N>>
 where
     DbT: WalletWrite + WalletCommitmentTrees,
@@ -1054,91 +473,11 @@
     let mut unused_transparent_outputs = HashMap::new();
 
     let account_id = wallet_db
->>>>>>> a1c9aa12
         .get_account_for_ufvk(&usk.to_unified_full_viewing_key())
         .map_err(Error::DataSource)?
         .ok_or(Error::KeyNotRecognized)?
         .id();
 
-<<<<<<< HEAD
-    let (sapling_anchor, sapling_inputs) =
-        if proposal_step.involves(PoolType::Shielded(ShieldedProtocol::Sapling)) {
-            proposal_step.shielded_inputs().map_or_else(
-                || Ok((Some(sapling::Anchor::empty_tree()), vec![])),
-                |inputs| {
-                    wallet_db.with_sapling_tree_mut::<_, _, Error<_, _, _, _>>(|sapling_tree| {
-                        let anchor = sapling_tree
-                            .root_at_checkpoint_id(&inputs.anchor_height())?
-                            .into();
-
-                        let sapling_inputs = inputs
-                            .notes()
-                            .iter()
-                            .filter_map(|selected| match selected.note() {
-                                Note::Sapling(note) => {
-                                    let key = match selected.spending_key_scope() {
-                                        Scope::External => usk.sapling().clone(),
-                                        Scope::Internal => usk.sapling().derive_internal(),
-                                    };
-
-                                    sapling_tree
-                                        .witness_at_checkpoint_id_caching(
-                                            selected.note_commitment_tree_position(),
-                                            &inputs.anchor_height(),
-                                        )
-                                        .map(|merkle_path| Some((key, note, merkle_path)))
-                                        .map_err(Error::from)
-                                        .transpose()
-                                }
-                                #[cfg(feature = "orchard")]
-                                Note::Orchard(_) => None,
-                            })
-                            .collect::<Result<Vec<_>, Error<_, _, _, _>>>()?;
-
-                        Ok((Some(anchor), sapling_inputs))
-                    })
-                },
-            )?
-        } else {
-            (None, vec![])
-        };
-
-    #[cfg(feature = "orchard")]
-    let (orchard_anchor, orchard_inputs) =
-        if proposal_step.involves(PoolType::Shielded(ShieldedProtocol::Orchard)) {
-            proposal_step.shielded_inputs().map_or_else(
-                || Ok((Some(orchard::Anchor::empty_tree()), vec![])),
-                |inputs| {
-                    wallet_db.with_orchard_tree_mut::<_, _, Error<_, _, _, _>>(|orchard_tree| {
-                        let anchor = orchard_tree
-                            .root_at_checkpoint_id(&inputs.anchor_height())?
-                            .into();
-
-                        let orchard_inputs = inputs
-                            .notes()
-                            .iter()
-                            .filter_map(|selected| match selected.note() {
-                                #[cfg(feature = "orchard")]
-                                Note::Orchard(note) => orchard_tree
-                                    .witness_at_checkpoint_id_caching(
-                                        selected.note_commitment_tree_position(),
-                                        &inputs.anchor_height(),
-                                    )
-                                    .map(|merkle_path| Some((note, merkle_path)))
-                                    .map_err(Error::from)
-                                    .transpose(),
-                                Note::Sapling(_) => None,
-                            })
-                            .collect::<Result<Vec<_>, Error<_, _, _, _>>>()?;
-
-                        Ok((Some(anchor), orchard_inputs))
-                    })
-                },
-            )?
-        } else {
-            (None, vec![])
-        };
-=======
     let mut step_results = Vec::with_capacity(proposal.steps().len());
     for step in proposal.steps() {
         let step_result: StepResult<_> = create_proposed_transaction(
@@ -1433,16 +772,11 @@
     } else {
         (None, vec![])
     };
->>>>>>> a1c9aa12
     #[cfg(not(feature = "orchard"))]
     let orchard_anchor = None;
 
     // Create the transaction. The type of the proposal ensures that there
-<<<<<<< HEAD
-    // are no possible transparent inputs, so we ignore those
-=======
     // are no possible transparent inputs, so we ignore those here.
->>>>>>> a1c9aa12
     let mut builder = Builder::new(
         params.clone(),
         min_target_height,
@@ -1452,41 +786,6 @@
         },
     );
 
-<<<<<<< HEAD
-    for (sapling_key, sapling_note, merkle_path) in sapling_inputs.into_iter() {
-        builder.add_sapling_spend(&sapling_key, sapling_note.clone(), merkle_path)?;
-    }
-
-    #[cfg(feature = "orchard")]
-    for (orchard_note, merkle_path) in orchard_inputs.into_iter() {
-        builder.add_orchard_spend(usk.orchard(), *orchard_note, merkle_path.into())?;
-    }
-
-    #[cfg(feature = "transparent-inputs")]
-    let utxos_spent = {
-        let known_addrs = wallet_db
-            .get_transparent_receivers(account)
-            .map_err(Error::DataSource)?;
-
-        let mut utxos_spent: Vec<OutPoint> = vec![];
-        let mut add_transparent_input = |addr: &TransparentAddress,
-                                         outpoint: OutPoint,
-                                         utxo: TxOut|
-         -> Result<
-            (),
-            Error<
-                <DbT as WalletRead>::Error,
-                <DbT as WalletCommitmentTrees>::Error,
-                InputsErrT,
-                FeeRuleT::Error,
-            >,
-        > {
-            let address_metadata = known_addrs
-                .get(addr)
-                .ok_or(Error::AddressNotRecognized(*addr))?
-                .clone()
-                .ok_or_else(|| Error::NoSpendingKey(addr.encode(params)))?;
-=======
     #[cfg(all(feature = "transparent-inputs", not(feature = "orchard")))]
     let has_shielded_inputs = !sapling_inputs.is_empty();
     #[cfg(all(feature = "transparent-inputs", feature = "orchard"))]
@@ -1544,7 +843,6 @@
             }
         }
     };
->>>>>>> a1c9aa12
 
     #[cfg(feature = "transparent-inputs")]
     let utxos_spent = {
@@ -1560,14 +858,6 @@
         > {
             let pubkey = ufvk
                 .transparent()
-<<<<<<< HEAD
-                .derive_secret_key(address_metadata.scope(), address_metadata.address_index())
-                .unwrap();
-
-            utxos_spent.push(outpoint.clone());
-            builder.add_transparent_input(secret_key, outpoint, utxo)?;
-
-=======
                 .ok_or(Error::KeyNotAvailable(PoolType::Transparent))?
                 .derive_address_pubkey(address_metadata.scope(), address_metadata.address_index())
                 .expect("spending key derivation should not fail");
@@ -1575,105 +865,19 @@
             utxos_spent.push(outpoint.clone());
             builder.add_transparent_input(pubkey, outpoint, txout)?;
 
->>>>>>> a1c9aa12
             Ok(())
         };
 
         for utxo in proposal_step.transparent_inputs() {
             add_transparent_input(
-<<<<<<< HEAD
-                utxo.recipient_address(),
-=======
                 &mut builder,
                 &mut utxos_spent,
                 &metadata_from_address(*utxo.recipient_address())?,
->>>>>>> a1c9aa12
                 utxo.outpoint().clone(),
                 utxo.txout().clone(),
             )?;
         }
         for input_ref in proposal_step.prior_step_inputs() {
-<<<<<<< HEAD
-            match input_ref.output_index() {
-                proposal::StepOutputIndex::Payment(i) => {
-                    // We know based upon the earlier check that this must be a transparent input,
-                    // We also know that transparent outputs for that previous step were added to
-                    // the transaction in payment index order, so we can use dead reckoning to
-                    // figure out which output it ended up being.
-                    let (prior_step, result) = &prior_step_results[input_ref.step_index()];
-                    let recipient_address = &prior_step
-                        .transaction_request()
-                        .payments()
-                        .get(&i)
-                        .expect("Payment step references are checked at construction")
-                        .recipient_address()
-                        .clone()
-                        .convert_if_network(params.network_type())?;
-
-                    let recipient_taddr = match recipient_address {
-                        Address::Transparent(t) => Some(t),
-                        Address::Unified(uaddr) => uaddr.transparent(),
-                        _ => None,
-                    }
-                    .ok_or(Error::ProposalNotSupported)?;
-                    let outpoint = OutPoint::new(
-                        result.transaction().txid().into(),
-                        u32::try_from(
-                            prior_step
-                                .payment_pools()
-                                .iter()
-                                .filter(|(_, pool)| pool == &&PoolType::Transparent)
-                                .take_while(|(j, _)| j <= &&i)
-                                .count()
-                                - 1,
-                        )
-                        .expect("Transparent output index fits into a u32"),
-                    );
-                    let utxo = &result
-                        .transaction()
-                        .transparent_bundle()
-                        .ok_or(Error::Proposal(ProposalError::ReferenceError(*input_ref)))?
-                        .vout[outpoint.n() as usize];
-
-                    add_transparent_input(recipient_taddr, outpoint, utxo.clone())?;
-                }
-                proposal::StepOutputIndex::Change(_) => unreachable!(),
-            }
-        }
-        utxos_spent
-    };
-
-    #[cfg(feature = "orchard")]
-    let orchard_fvk: orchard::keys::FullViewingKey = usk.orchard().into();
-
-    #[cfg(feature = "orchard")]
-    let orchard_external_ovk = match &ovk_policy {
-        OvkPolicy::Sender => Some(orchard_fvk.to_ovk(orchard::keys::Scope::External)),
-        OvkPolicy::Custom { orchard, .. } => Some(orchard.clone()),
-        OvkPolicy::Discard => None,
-    };
-
-    #[cfg(feature = "orchard")]
-    let orchard_internal_ovk = || {
-        #[cfg(feature = "transparent-inputs")]
-        if proposal_step.is_shielding() {
-            return Some(orchard::keys::OutgoingViewingKey::from(
-                usk.transparent()
-                    .to_account_pubkey()
-                    .internal_ovk()
-                    .as_bytes(),
-            ));
-        }
-
-        Some(orchard_fvk.to_ovk(Scope::Internal))
-    };
-
-    let sapling_dfvk = usk.sapling().to_diversifiable_full_viewing_key();
-
-    // Apply the outgoing viewing key policy.
-    let sapling_external_ovk = match &ovk_policy {
-        OvkPolicy::Sender => Some(sapling_dfvk.to_ovk(Scope::External)),
-=======
             // A referenced transparent step output must exist and be referenced *at most* once.
             // (Exactly once in the case of ephemeral outputs.)
             let (address, outpoint) = unused_transparent_outputs
@@ -1725,7 +929,6 @@
     // Apply the outgoing viewing key policy.
     let sapling_external_ovk = match &ovk_policy {
         OvkPolicy::Sender => ufvk.sapling().map(|k| k.to_ovk(Scope::External)),
->>>>>>> a1c9aa12
         OvkPolicy::Custom { sapling, .. } => Some(*sapling),
         OvkPolicy::Discard => None,
     };
@@ -1733,111 +936,6 @@
     let sapling_internal_ovk = || {
         #[cfg(feature = "transparent-inputs")]
         if proposal_step.is_shielding() {
-<<<<<<< HEAD
-            return Some(sapling::keys::OutgoingViewingKey(
-                usk.transparent()
-                    .to_account_pubkey()
-                    .internal_ovk()
-                    .as_bytes(),
-            ));
-        }
-
-        Some(sapling_dfvk.to_ovk(Scope::Internal))
-    };
-
-    #[cfg(feature = "orchard")]
-    let mut orchard_output_meta = vec![];
-    let mut sapling_output_meta = vec![];
-    let mut transparent_output_meta = vec![];
-    for (payment, output_pool) in proposal_step
-        .payment_pools()
-        .iter()
-        .map(|(idx, output_pool)| {
-            let payment = proposal_step
-                .transaction_request()
-                .payments()
-                .get(idx)
-                .expect(
-                    "The mapping between payment index and payment is checked in step construction",
-                );
-            (payment, output_pool)
-        })
-    {
-        let recipient_address: Address = payment
-            .recipient_address()
-            .clone()
-            .convert_if_network(params.network_type())?;
-
-        match recipient_address {
-            Address::Unified(ua) => {
-                let memo = payment.memo().map_or_else(MemoBytes::empty, |m| m.clone());
-
-                match output_pool {
-                    #[cfg(not(feature = "orchard"))]
-                    PoolType::Shielded(ShieldedProtocol::Orchard) => {
-                        return Err(Error::ProposalNotSupported);
-                    }
-                    #[cfg(feature = "orchard")]
-                    PoolType::Shielded(ShieldedProtocol::Orchard) => {
-                        builder.add_orchard_output(
-                            orchard_external_ovk.clone(),
-                            *ua.orchard().expect("The mapping between payment pool and receiver is checked in step construction"),
-                            payment.amount().into(),
-                            orchard::note::AssetBase::native(),
-                            memo.clone(),
-                        )?;
-                        orchard_output_meta.push((
-                            Recipient::External(
-                                payment.recipient_address().clone(),
-                                PoolType::Shielded(ShieldedProtocol::Orchard),
-                            ),
-                            payment.amount(),
-                            Some(memo),
-                        ));
-                    }
-
-                    PoolType::Shielded(ShieldedProtocol::Sapling) => {
-                        builder.add_sapling_output(
-                            sapling_external_ovk,
-                            *ua.sapling().expect("The mapping between payment pool and receiver is checked in step construction"),
-                            payment.amount(),
-                            memo.clone(),
-                        )?;
-                        sapling_output_meta.push((
-                            Recipient::External(
-                                payment.recipient_address().clone(),
-                                PoolType::Shielded(ShieldedProtocol::Sapling),
-                            ),
-                            payment.amount(),
-                            Some(memo),
-                        ));
-                    }
-
-                    PoolType::Transparent => {
-                        if payment.memo().is_some() {
-                            return Err(Error::MemoForbidden);
-                        } else {
-                            builder.add_transparent_output(
-                                ua.transparent().expect("The mapping between payment pool and receiver is checked in step construction."),
-                                payment.amount()
-                            )?;
-                        }
-                    }
-                }
-            }
-            Address::Sapling(addr) => {
-                let memo = payment.memo().map_or_else(MemoBytes::empty, |m| m.clone());
-                builder.add_sapling_output(
-                    sapling_external_ovk,
-                    addr,
-                    payment.amount(),
-                    memo.clone(),
-                )?;
-                sapling_output_meta.push((
-                    Recipient::External(payment.recipient_address().clone(), PoolType::SAPLING),
-                    payment.amount(),
-                    Some(memo),
-=======
             return ufvk
                 .transparent()
                 .map(|k| sapling::keys::OutgoingViewingKey(k.internal_ovk().as_bytes()));
@@ -1936,7 +1034,6 @@
                     to,
                     payment.amount(),
                     StepOutputIndex::Payment(payment_index),
->>>>>>> a1c9aa12
                 ));
                 Ok(())
             };
@@ -1968,18 +1065,6 @@
                 add_sapling_output(&mut builder, &mut sapling_output_meta, to)?;
             }
             Address::Transparent(to) => {
-<<<<<<< HEAD
-                if payment.memo().is_some() {
-                    return Err(Error::MemoForbidden);
-                } else {
-                    builder.add_transparent_output(&to, payment.amount())?;
-                }
-                transparent_output_meta.push((
-                    Recipient::External(payment.recipient_address().clone(), PoolType::TRANSPARENT),
-                    to,
-                    payment.amount(),
-                ));
-=======
                 add_transparent_output(&mut builder, &mut transparent_output_meta, to)?;
             }
             #[cfg(not(feature = "transparent-inputs"))]
@@ -1993,7 +1078,6 @@
                 }
                 let to = TransparentAddress::PublicKeyHash(data);
                 add_transparent_output(&mut builder, &mut transparent_output_meta, to)?;
->>>>>>> a1c9aa12
             }
         }
     }
@@ -2002,13 +1086,6 @@
         let memo = change_value
             .memo()
             .map_or_else(MemoBytes::empty, |m| m.clone());
-<<<<<<< HEAD
-        match change_value.output_pool() {
-            ShieldedProtocol::Sapling => {
-                builder.add_sapling_output(
-                    sapling_internal_ovk(),
-                    sapling_dfvk.change_address().1,
-=======
         let output_pool = change_value.output_pool();
         match output_pool {
             PoolType::Shielded(ShieldedProtocol::Sapling) => {
@@ -2018,54 +1095,26 @@
                         .ok_or(Error::KeyNotAvailable(PoolType::SAPLING))?
                         .change_address()
                         .1,
->>>>>>> a1c9aa12
                     change_value.value(),
                     memo.clone(),
                 )?;
                 sapling_output_meta.push((
-<<<<<<< HEAD
-                    Recipient::InternalAccount {
-                        receiving_account: account,
-                        external_address: None,
-                        note: PoolType::Shielded(ShieldedProtocol::Sapling),
-=======
                     BuildRecipient::InternalAccount {
                         receiving_account: account_id,
                         external_address: None,
->>>>>>> a1c9aa12
                     },
                     change_value.value(),
                     Some(memo),
                 ))
             }
-<<<<<<< HEAD
-            ShieldedProtocol::Orchard => {
-                #[cfg(not(feature = "orchard"))]
-                return Err(Error::UnsupportedChangeType(PoolType::Shielded(
-                    ShieldedProtocol::Orchard,
-                )));
-=======
             PoolType::Shielded(ShieldedProtocol::Orchard) => {
                 #[cfg(not(feature = "orchard"))]
                 return Err(Error::UnsupportedChangeType(output_pool));
->>>>>>> a1c9aa12
 
                 #[cfg(feature = "orchard")]
                 {
                     builder.add_orchard_output(
                         orchard_internal_ovk(),
-<<<<<<< HEAD
-                        orchard_fvk.address_at(0u32, orchard::keys::Scope::Internal),
-                        change_value.value().into(),
-                        orchard::note::AssetBase::native(),
-                        memo.clone(),
-                    )?;
-                    orchard_output_meta.push((
-                        Recipient::InternalAccount {
-                            receiving_account: account,
-                            external_address: None,
-                            note: PoolType::Shielded(ShieldedProtocol::Orchard),
-=======
                         ufvk.orchard()
                             .ok_or(Error::KeyNotAvailable(PoolType::ORCHARD))?
                             .address_at(0u32, orchard::keys::Scope::Internal),
@@ -2076,15 +1125,12 @@
                         BuildRecipient::InternalAccount {
                             receiving_account: account_id,
                             external_address: None,
->>>>>>> a1c9aa12
                         },
                         change_value.value(),
                         Some(memo),
                     ))
                 }
             }
-<<<<<<< HEAD
-=======
             PoolType::Transparent => {
                 #[cfg(not(feature = "transparent-inputs"))]
                 return Err(Error::UnsupportedChangeType(output_pool));
@@ -2128,7 +1174,6 @@
                 change_value.value(),
                 StepOutputIndex::Change(*change_index),
             ))
->>>>>>> a1c9aa12
         }
     }
 
@@ -2191,98 +1236,6 @@
     )?;
 
     // Build the transaction with the specified fee rule
-<<<<<<< HEAD
-    let build_result = builder.build(OsRng, spend_prover, output_prover, fee_rule)?;
-
-    #[cfg(feature = "orchard")]
-    let orchard_internal_ivk = orchard_fvk.to_ivk(orchard::keys::Scope::Internal);
-    #[cfg(feature = "orchard")]
-    let orchard_outputs =
-        orchard_output_meta
-            .into_iter()
-            .enumerate()
-            .map(|(i, (recipient, value, memo))| {
-                let output_index = build_result
-                    .orchard_meta()
-                    .output_action_index(i)
-                    .expect("An action should exist in the transaction for each Orchard output.");
-
-                let recipient = recipient
-                    .map_internal_account_note(|pool| {
-                        assert!(pool == PoolType::Shielded(ShieldedProtocol::Orchard));
-                        build_result
-                            .transaction()
-                            .orchard_bundle()
-                            .and_then(|bundle| {
-                                bundle
-                                    .as_vanilla_bundle()
-                                    .decrypt_output_with_key(output_index, &orchard_internal_ivk)
-                                    .map(|(note, _, _)| Note::Orchard(note))
-                            })
-                    })
-                    .internal_account_note_transpose_option()
-                    .expect("Wallet-internal outputs must be decryptable with the wallet's IVK");
-
-                SentTransactionOutput::from_parts(output_index, recipient, value, memo)
-            });
-
-    let sapling_internal_ivk =
-        PreparedIncomingViewingKey::new(&sapling_dfvk.to_ivk(Scope::Internal));
-    let sapling_outputs =
-        sapling_output_meta
-            .into_iter()
-            .enumerate()
-            .map(|(i, (recipient, value, memo))| {
-                let output_index = build_result
-                    .sapling_meta()
-                    .output_index(i)
-                    .expect("An output should exist in the transaction for each Sapling payment.");
-
-                let recipient = recipient
-                    .map_internal_account_note(|pool| {
-                        assert!(pool == PoolType::Shielded(ShieldedProtocol::Sapling));
-                        build_result
-                            .transaction()
-                            .sapling_bundle()
-                            .and_then(|bundle| {
-                                try_sapling_note_decryption(
-                                    &sapling_internal_ivk,
-                                    &bundle.shielded_outputs()[output_index],
-                                    zip212_enforcement(params, min_target_height),
-                                )
-                                .map(|(note, _, _)| Note::Sapling(note))
-                            })
-                    })
-                    .internal_account_note_transpose_option()
-                    .expect("Wallet-internal outputs must be decryptable with the wallet's IVK");
-
-                SentTransactionOutput::from_parts(output_index, recipient, value, memo)
-            });
-
-    let transparent_outputs =
-        transparent_output_meta
-            .into_iter()
-            .map(|(recipient, addr, value)| {
-                let script = addr.script();
-                let output_index = build_result
-                    .transaction()
-                    .transparent_bundle()
-                    .and_then(|b| {
-                        b.vout
-                            .iter()
-                            .enumerate()
-                            .find(|(_, tx_out)| tx_out.script_pubkey == script)
-                    })
-                    .map(|(index, _)| index)
-                    .expect(
-                        "An output should exist in the transaction for each transparent payment.",
-                    );
-
-                SentTransactionOutput::from_parts(output_index, recipient, value, None)
-            });
-
-    let mut outputs = vec![];
-=======
     #[cfg_attr(not(feature = "transparent-inputs"), allow(unused_mut))]
     let mut transparent_signing_set = TransparentSigningSet::new();
     #[cfg(feature = "transparent-inputs")]
@@ -2400,27 +1353,10 @@
         });
 
     let mut outputs: Vec<SentTransactionOutput<_>> = vec![];
->>>>>>> a1c9aa12
     #[cfg(feature = "orchard")]
     outputs.extend(orchard_outputs);
     outputs.extend(sapling_outputs);
     outputs.extend(transparent_outputs);
-<<<<<<< HEAD
-
-    wallet_db
-        .store_sent_tx(&SentTransaction {
-            tx: build_result.transaction(),
-            created: time::OffsetDateTime::now_utc(),
-            account,
-            outputs,
-            fee_amount: proposal_step.balance().fee_required(),
-            #[cfg(feature = "transparent-inputs")]
-            utxos_spent,
-        })
-        .map_err(Error::DataSource)?;
-
-    Ok(build_result)
-=======
 
     Ok(StepResult {
         build_result,
@@ -3144,7 +2080,6 @@
         .map_err(Error::DataSource)?;
 
     Ok(txid)
->>>>>>> a1c9aa12
 }
 
 /// Constructs a transaction that consumes available transparent UTXOs belonging to the specified
@@ -3193,30 +2128,14 @@
     shielding_threshold: Zatoshis,
     usk: &UnifiedSpendingKey,
     from_addrs: &[TransparentAddress],
-<<<<<<< HEAD
-    min_confirmations: u32,
-) -> Result<
-    NonEmpty<TxId>,
-    Error<
-        <DbT as WalletRead>::Error,
-        <DbT as WalletCommitmentTrees>::Error,
-        InputsT::Error,
-        <InputsT::FeeRule as FeeRule>::Error,
-    >,
->
-=======
     to_account: <DbT as InputSource>::AccountId,
     min_confirmations: u32,
 ) -> Result<NonEmpty<TxId>, ShieldErrT<DbT, InputsT, ChangeT>>
->>>>>>> a1c9aa12
 where
     ParamsT: consensus::Parameters,
     DbT: WalletWrite + WalletCommitmentTrees + InputSource<Error = <DbT as WalletRead>::Error>,
     InputsT: ShieldingSelector<InputSource = DbT>,
-<<<<<<< HEAD
-=======
     ChangeT: ChangeStrategy<MetaSource = DbT>,
->>>>>>> a1c9aa12
 {
     let proposal = propose_shielding(
         wallet_db,

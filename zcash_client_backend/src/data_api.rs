--- conflicted
+++ resolved
@@ -570,32 +570,21 @@
     #[cfg(feature = "transparent-inputs")]
     fn get_transparent_receivers(
         &self,
-<<<<<<< HEAD
-        account: Self::AccountId,
-    ) -> Result<HashMap<TransparentAddress, Option<TransparentAddressMetadata>>, Self::Error>;
-=======
-        _account: AccountId,
+        _account: Self::AccountId,
     ) -> Result<HashMap<TransparentAddress, Option<TransparentAddressMetadata>>, Self::Error> {
         Ok(HashMap::new())
     }
->>>>>>> c6656c10
 
     /// Returns a mapping from transparent receiver to not-yet-shielded UTXO balance,
     /// for each address associated with a nonzero balance.
     #[cfg(feature = "transparent-inputs")]
     fn get_transparent_balances(
         &self,
-<<<<<<< HEAD
-        account: Self::AccountId,
-        max_height: BlockHeight,
-    ) -> Result<HashMap<TransparentAddress, Amount>, Self::Error>;
-=======
-        _account: AccountId,
+        _account: Self::AccountId,
         _max_height: BlockHeight,
     ) -> Result<HashMap<TransparentAddress, Amount>, Self::Error> {
         Ok(HashMap::new())
     }
->>>>>>> c6656c10
 
     /// Returns a vector with the IDs of all accounts known to this wallet.
     fn get_account_ids(&self) -> Result<Vec<Self::AccountId>, Self::Error>;

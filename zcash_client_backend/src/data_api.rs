//! # Utilities for Zcash wallet construction
//!
//! This module defines a set of APIs for wallet data persistence, and provides a suite of methods
//! based upon these APIs that can be used to implement a fully functional Zcash wallet. At
//! present, the interfaces provided here are built primarily around the use of a source of
//! [`CompactBlock`] data such as the Zcash Light Client Protocol as defined in
//! [ZIP 307](https://zips.z.cash/zip-0307) but they may be generalized to full-block use cases in
//! the future.
//!
//! ## Important Concepts
//!
//! There are several important operations that a Zcash wallet must perform that distinguish Zcash
//! wallet design from wallets for other cryptocurrencies.
//!
//! * Viewing Keys: Wallets based upon this module are built around the capabilities of Zcash
//!   [`UnifiedFullViewingKey`]s; the wallet backend provides no facilities for the storage
//!   of spending keys, and spending keys must be provided by the caller in order to perform
//!   transaction creation operations.
//! * Blockchain Scanning: A Zcash wallet must download and trial-decrypt each transaction on the
//!   Zcash blockchain using one or more Viewing Keys in order to find new shielded transaction
//!   outputs (generally termed "notes") belonging to the wallet. The primary entrypoint for this
//!   functionality is the [`scan_cached_blocks`] method. See the [`chain`] module for additional
//!   details.
//! * Witness Updates: In order to spend a shielded note, the wallet must be able to compute the
//!   Merkle path to that note in the global note commitment tree. When [`scan_cached_blocks`] is
//!   used to process a range of blocks, the note commitment tree is updated with the note
//!   commitments for the blocks in that range.
//! * Transaction Construction: The [`wallet`] module provides functions for creating Zcash
//!   transactions that spend funds belonging to the wallet.
//!
//! ## Core Traits
//!
//! The utility functions described above depend upon four important traits defined in this
//! module, which between them encompass the data storage requirements of a light wallet.
//! The relevant traits are [`InputSource`], [`WalletRead`], [`WalletWrite`], and
//! [`WalletCommitmentTrees`]. A complete implementation of the data storage layer for a wallet
//! will include an implementation of all four of these traits. See the [`zcash_client_sqlite`]
//! crate for a complete example of the implementation of these traits.
//!
//! ## Accounts
//!
//! The operation of the [`InputSource`], [`WalletRead`] and [`WalletWrite`] traits is built around
//! the concept of a wallet having one or more accounts, with a unique `AccountId` for each
//! account.
//!
//! An account identifier corresponds to at most a single [`UnifiedSpendingKey`]'s worth of spend
//! authority, with the received and spent notes of that account tracked via the corresponding
//! [`UnifiedFullViewingKey`]. Both received notes and change spendable by that spending authority
//! (both the external and internal parts of that key, as defined by
//! [ZIP 316](https://zips.z.cash/zip-0316)) will be interpreted as belonging to that account.
//!
//! [`CompactBlock`]: crate::proto::compact_formats::CompactBlock
//! [`scan_cached_blocks`]: crate::data_api::chain::scan_cached_blocks
//! [`zcash_client_sqlite`]: https://crates.io/crates/zcash_client_sqlite
//! [`TransactionRequest`]: crate::zip321::TransactionRequest
//! [`propose_shielding`]: crate::data_api::wallet::propose_shielding

use std::{
    collections::HashMap,
    fmt::Debug,
    hash::Hash,
    io,
    num::{NonZeroU32, TryFromIntError},
};

use incrementalmerkletree::{frontier::Frontier, Retention};
use secrecy::SecretVec;
use shardtree::{error::ShardTreeError, store::ShardStore, ShardTree};

use self::{chain::CommitmentTreeRoot, scanning::ScanRange, wallet::Account};
use crate::{
    address::UnifiedAddress,
    decrypt::DecryptedOutput,
    keys::{UnifiedAddressRequest, UnifiedFullViewingKey, UnifiedSpendingKey},
    proto::service::TreeState,
    wallet::{Note, NoteId, ReceivedNote, Recipient, WalletTransparentOutput, WalletTx},
    ShieldedProtocol,
};
use zcash_primitives::{
    block::BlockHash,
    consensus::BlockHeight,
    memo::{Memo, MemoBytes},
    transaction::{
        components::amount::{Amount, BalanceError, NonNegativeAmount},
        Transaction, TxId,
    },
};

#[cfg(feature = "transparent-inputs")]
use {
    crate::wallet::TransparentAddressMetadata,
    zcash_primitives::{legacy::TransparentAddress, transaction::components::OutPoint},
};

pub mod chain;
pub mod error;
pub mod scanning;
pub mod wallet;

/// The height of subtree roots in the Sapling note commitment tree.
///
/// This conforms to the structure of subtree data returned by
/// `lightwalletd` when using the `GetSubtreeRoots` GRPC call.
pub const SAPLING_SHARD_HEIGHT: u8 = sapling::NOTE_COMMITMENT_TREE_DEPTH / 2;

/// The height of subtree roots in the Orchard note commitment tree.
///
/// This conforms to the structure of subtree data returned by
/// `lightwalletd` when using the `GetSubtreeRoots` GRPC call.
#[cfg(feature = "orchard")]
pub const ORCHARD_SHARD_HEIGHT: u8 = { orchard::NOTE_COMMITMENT_TREE_DEPTH as u8 } / 2;

/// An enumeration of constraints that can be applied when querying for nullifiers for notes
/// belonging to the wallet.
pub enum NullifierQuery {
    Unspent,
    All,
}

/// Balance information for a value within a single pool in an account.
#[derive(Debug, Clone, Copy, PartialEq, Eq)]
pub struct Balance {
    spendable_value: NonNegativeAmount,
    change_pending_confirmation: NonNegativeAmount,
    value_pending_spendability: NonNegativeAmount,
}

impl Balance {
    /// The [`Balance`] value having zero values for all its fields.
    pub const ZERO: Self = Self {
        spendable_value: NonNegativeAmount::ZERO,
        change_pending_confirmation: NonNegativeAmount::ZERO,
        value_pending_spendability: NonNegativeAmount::ZERO,
    };

    fn check_total_adding(
        &self,
        value: NonNegativeAmount,
    ) -> Result<NonNegativeAmount, BalanceError> {
        (self.spendable_value
            + self.change_pending_confirmation
            + self.value_pending_spendability
            + value)
            .ok_or(BalanceError::Overflow)
    }

    /// Returns the value in the account that may currently be spent; it is possible to compute
    /// witnesses for all the notes that comprise this value, and all of this value is confirmed to
    /// the required confirmation depth.
    pub fn spendable_value(&self) -> NonNegativeAmount {
        self.spendable_value
    }

    /// Adds the specified value to the spendable total, checking for overflow.
    pub fn add_spendable_value(&mut self, value: NonNegativeAmount) -> Result<(), BalanceError> {
        self.check_total_adding(value)?;
        self.spendable_value = (self.spendable_value + value).unwrap();
        Ok(())
    }

    /// Returns the value in the account of shielded change notes that do not yet have sufficient
    /// confirmations to be spendable.
    pub fn change_pending_confirmation(&self) -> NonNegativeAmount {
        self.change_pending_confirmation
    }

    /// Adds the specified value to the pending change total, checking for overflow.
    pub fn add_pending_change_value(
        &mut self,
        value: NonNegativeAmount,
    ) -> Result<(), BalanceError> {
        self.check_total_adding(value)?;
        self.change_pending_confirmation = (self.change_pending_confirmation + value).unwrap();
        Ok(())
    }

    /// Returns the value in the account of all remaining received notes that either do not have
    /// sufficient confirmations to be spendable, or for which witnesses cannot yet be constructed
    /// without additional scanning.
    pub fn value_pending_spendability(&self) -> NonNegativeAmount {
        self.value_pending_spendability
    }

    /// Adds the specified value to the pending spendable total, checking for overflow.
    pub fn add_pending_spendable_value(
        &mut self,
        value: NonNegativeAmount,
    ) -> Result<(), BalanceError> {
        self.check_total_adding(value)?;
        self.value_pending_spendability = (self.value_pending_spendability + value).unwrap();
        Ok(())
    }

    /// Returns the total value of funds represented by this [`Balance`].
    pub fn total(&self) -> NonNegativeAmount {
        (self.spendable_value + self.change_pending_confirmation + self.value_pending_spendability)
            .expect("Balance cannot overflow MAX_MONEY")
    }
}

/// Balance information for a single account. The sum of this struct's fields is the total balance
/// of the wallet.
#[derive(Debug, Clone, Copy, PartialEq, Eq)]
pub struct AccountBalance {
    /// The value of unspent Sapling outputs belonging to the account.
    sapling_balance: Balance,

    /// The value of unspent Orchard outputs belonging to the account.
    orchard_balance: Balance,

    /// The value of all unspent transparent outputs belonging to the account, irrespective of
    /// confirmation depth.
    ///
    /// Unshielded balances are not subject to confirmation-depth constraints, because the only
    /// possible operation on a transparent balance is to shield it, it is possible to create a
    /// zero-conf transaction to perform that shielding, and the resulting shielded notes will be
    /// subject to normal confirmation rules.
    unshielded: NonNegativeAmount,
}

impl AccountBalance {
    /// The [`Balance`] value having zero values for all its fields.
    pub const ZERO: Self = Self {
        sapling_balance: Balance::ZERO,
        orchard_balance: Balance::ZERO,
        unshielded: NonNegativeAmount::ZERO,
    };

    fn check_total(&self) -> Result<NonNegativeAmount, BalanceError> {
        (self.sapling_balance.total() + self.orchard_balance.total() + self.unshielded)
            .ok_or(BalanceError::Overflow)
    }

    /// Returns the [`Balance`] of Sapling funds in the account.
    pub fn sapling_balance(&self) -> &Balance {
        &self.sapling_balance
    }

    /// Provides a `mutable reference to the [`Balance`] of Sapling funds in the account
    /// to the specified callback, checking invariants after the callback's action has been
    /// evaluated.
    pub fn with_sapling_balance_mut<A, E: From<BalanceError>>(
        &mut self,
        f: impl FnOnce(&mut Balance) -> Result<A, E>,
    ) -> Result<A, E> {
        let result = f(&mut self.sapling_balance)?;
        self.check_total()?;
        Ok(result)
    }

    /// Returns the [`Balance`] of Orchard funds in the account.
    pub fn orchard_balance(&self) -> &Balance {
        &self.orchard_balance
    }

    /// Provides a `mutable reference to the [`Balance`] of Orchard funds in the account
    /// to the specified callback, checking invariants after the callback's action has been
    /// evaluated.
    pub fn with_orchard_balance_mut<A, E: From<BalanceError>>(
        &mut self,
        f: impl FnOnce(&mut Balance) -> Result<A, E>,
    ) -> Result<A, E> {
        let result = f(&mut self.orchard_balance)?;
        self.check_total()?;
        Ok(result)
    }

    /// Returns the total value of unspent transparent transaction outputs belonging to the wallet.
    pub fn unshielded(&self) -> NonNegativeAmount {
        self.unshielded
    }

    /// Adds the specified value to the unshielded total, checking for overflow of
    /// the total account balance.
    pub fn add_unshielded_value(&mut self, value: NonNegativeAmount) -> Result<(), BalanceError> {
        self.unshielded = (self.unshielded + value).ok_or(BalanceError::Overflow)?;
        self.check_total()?;
        Ok(())
    }

    /// Returns the total value of funds belonging to the account.
    pub fn total(&self) -> NonNegativeAmount {
        (self.sapling_balance.total() + self.orchard_balance.total() + self.unshielded)
            .expect("Account balance cannot overflow MAX_MONEY")
    }

    /// Returns the total value of shielded (Sapling and Orchard) funds that may immediately be
    /// spent.
    pub fn spendable_value(&self) -> NonNegativeAmount {
        (self.sapling_balance.spendable_value + self.orchard_balance.spendable_value)
            .expect("Account balance cannot overflow MAX_MONEY")
    }

    /// Returns the total value of change and/or shielding transaction outputs that are awaiting
    /// sufficient confirmations for spendability.
    pub fn change_pending_confirmation(&self) -> NonNegativeAmount {
        (self.sapling_balance.change_pending_confirmation
            + self.orchard_balance.change_pending_confirmation)
            .expect("Account balance cannot overflow MAX_MONEY")
    }

    /// Returns the value of shielded funds that are not yet spendable because additional scanning
    /// is required before it will be possible to derive witnesses for the associated notes.
    pub fn value_pending_spendability(&self) -> NonNegativeAmount {
        (self.sapling_balance.value_pending_spendability
            + self.orchard_balance.value_pending_spendability)
            .expect("Account balance cannot overflow MAX_MONEY")
    }
}

/// A polymorphic ratio type, usually used for rational numbers.
#[derive(Clone, Copy, Debug, PartialEq, Eq)]
pub struct Ratio<T> {
    numerator: T,
    denominator: T,
}

impl<T> Ratio<T> {
    /// Constructs a new Ratio from a numerator and a denominator.
    pub fn new(numerator: T, denominator: T) -> Self {
        Self {
            numerator,
            denominator,
        }
    }

    /// Returns the numerator of the ratio.
    pub fn numerator(&self) -> &T {
        &self.numerator
    }

    /// Returns the denominator of the ratio.
    pub fn denominator(&self) -> &T {
        &self.denominator
    }
}

/// A type representing the potentially-spendable value of unspent outputs in the wallet.
///
/// The balances reported using this data structure may overestimate the total spendable value of
/// the wallet, in the case that the spend of a previously received shielded note has not yet been
/// detected by the process of scanning the chain. The balances reported using this data structure
/// can only be certain to be unspent in the case that [`Self::is_synced`] is true, and even in
/// this circumstance it is possible that a newly created transaction could conflict with a
/// not-yet-mined transaction in the mempool.
#[derive(Debug, Clone, PartialEq, Eq)]
pub struct WalletSummary<AccountId: Eq + Hash> {
    account_balances: HashMap<AccountId, AccountBalance>,
    chain_tip_height: BlockHeight,
    fully_scanned_height: BlockHeight,
    scan_progress: Option<Ratio<u64>>,
    next_sapling_subtree_index: u64,
}

impl<AccountId: Eq + Hash> WalletSummary<AccountId> {
    /// Constructs a new [`WalletSummary`] from its constituent parts.
    pub fn new(
        account_balances: HashMap<AccountId, AccountBalance>,
        chain_tip_height: BlockHeight,
        fully_scanned_height: BlockHeight,
        scan_progress: Option<Ratio<u64>>,
        next_sapling_subtree_idx: u64,
    ) -> Self {
        Self {
            account_balances,
            chain_tip_height,
            fully_scanned_height,
            scan_progress,
            next_sapling_subtree_index: next_sapling_subtree_idx,
        }
    }

    /// Returns the balances of accounts in the wallet, keyed by account ID.
    pub fn account_balances(&self) -> &HashMap<AccountId, AccountBalance> {
        &self.account_balances
    }

    /// Returns the height of the current chain tip.
    pub fn chain_tip_height(&self) -> BlockHeight {
        self.chain_tip_height
    }

    /// Returns the height below which all blocks have been scanned by the wallet, ignoring blocks
    /// below the wallet birthday.
    pub fn fully_scanned_height(&self) -> BlockHeight {
        self.fully_scanned_height
    }

    /// Returns the progress of scanning shielded outputs, in terms of the ratio between notes
    /// scanned and the total number of notes added to the chain since the wallet birthday.
    ///
    /// This ratio should only be used to compute progress percentages, and the numerator and
    /// denominator should not be treated as authoritative note counts. Returns `None` if the
    /// wallet is unable to determine the size of the note commitment tree.
    pub fn scan_progress(&self) -> Option<Ratio<u64>> {
        self.scan_progress
    }

    /// Returns the Sapling subtree index that should start the next range of subtree
    /// roots passed to [`WalletCommitmentTrees::put_sapling_subtree_roots`].
    pub fn next_sapling_subtree_index(&self) -> u64 {
        self.next_sapling_subtree_index
    }

    /// Returns whether or not wallet scanning is complete.
    pub fn is_synced(&self) -> bool {
        self.chain_tip_height == self.fully_scanned_height
    }
}

/// A trait representing the capability to query a data store for unspent transaction outputs
/// belonging to a wallet.
pub trait InputSource {
    /// The type of errors produced by a wallet backend.
    type Error;

    /// Backend-specific account identifier.
    ///
    /// An account identifier corresponds to at most a single unified spending key's worth of spend
    /// authority, such that both received notes and change spendable by that spending authority
    /// will be interpreted as belonging to that account. This might be a database identifier type
    /// or a UUID.
    type AccountId: Copy + Debug + Eq + Hash;

    /// Backend-specific note identifier.
    ///
    /// For example, this might be a database identifier type or a UUID.
    type NoteRef: Copy + Debug + Eq + Ord;

    /// Fetches a spendable note by indexing into a transaction's shielded outputs for the
    /// specified shielded protocol.
    ///
    /// Returns `Ok(None)` if the note is not known to belong to the wallet or if the note
    /// is not spendable.
    fn get_spendable_note(
        &self,
        txid: &TxId,
        protocol: ShieldedProtocol,
        index: u32,
    ) -> Result<Option<ReceivedNote<Self::NoteRef, Note>>, Self::Error>;

    /// Returns a list of spendable notes sufficient to cover the specified target value, if
    /// possible. Only spendable notes corresponding to the specified shielded protocol will
    /// be included.
    fn select_spendable_notes(
        &self,
        account: Self::AccountId,
        target_value: Amount,
        sources: &[ShieldedProtocol],
        anchor_height: BlockHeight,
        exclude: &[Self::NoteRef],
    ) -> Result<Vec<ReceivedNote<Self::NoteRef, Note>>, Self::Error>;

    /// Fetches a spendable transparent output.
    ///
    /// Returns `Ok(None)` if the UTXO is not known to belong to the wallet or is not
    /// spendable.
    #[cfg(feature = "transparent-inputs")]
    fn get_unspent_transparent_output(
        &self,
        _outpoint: &OutPoint,
    ) -> Result<Option<WalletTransparentOutput>, Self::Error> {
        Ok(None)
    }

    /// Returns a list of unspent transparent UTXOs that appear in the chain at heights up to and
    /// including `max_height`.
    #[cfg(feature = "transparent-inputs")]
    fn get_unspent_transparent_outputs(
        &self,
        _address: &TransparentAddress,
        _max_height: BlockHeight,
        _exclude: &[OutPoint],
    ) -> Result<Vec<WalletTransparentOutput>, Self::Error> {
        Ok(vec![])
    }
}

/// Read-only operations required for light wallet functions.
///
/// This trait defines the read-only portion of the storage interface atop which
/// higher-level wallet operations are implemented. It serves to allow wallet functions to
/// be abstracted away from any particular data storage substrate.
pub trait WalletRead {
    /// The type of errors that may be generated when querying a wallet data store.
    type Error;

    /// The type of the account identifier.
    ///
    /// An account identifier corresponds to at most a single unified spending key's worth of spend
    /// authority, such that both received notes and change spendable by that spending authority
    /// will be interpreted as belonging to that account.
    type AccountId: Copy + Debug + Eq + Hash;

<<<<<<< HEAD
    /// Gets some of the account details (e.g. seed fingerprint+index and/or uvk) for a given account id.
    /// Returns `Ok(None)` if no account by the given ID is known.
    fn get_account(&self, account_id: Self::AccountId) -> Result<Option<Account>, Self::Error>;
=======
    /// Verifies that the given seed corresponds to the viewing key for the specified account.
    ///
    /// Returns:
    /// - `Ok(true)` if the viewing key for the specified account can be derived from the
    ///   provided seed.
    /// - `Ok(false)` if the derived seed does not match, or the specified account is not
    ///   present in the database.
    /// - `Err(_)` if a Unified Spending Key cannot be derived from the seed for the
    ///   specified account.
    fn validate_seed(
        &self,
        account_id: Self::AccountId,
        seed: &SecretVec<u8>,
    ) -> Result<bool, Self::Error>;
>>>>>>> 0c12f31d

    /// Returns the height of the chain as known to the wallet as of the most recent call to
    /// [`WalletWrite::update_chain_tip`].
    ///
    /// This will return `Ok(None)` if the height of the current consensus chain tip is unknown.
    fn chain_height(&self) -> Result<Option<BlockHeight>, Self::Error>;

    /// Returns the available block metadata for the block at the specified height, if any.
    fn block_metadata(&self, height: BlockHeight) -> Result<Option<BlockMetadata>, Self::Error>;

    /// Returns the metadata for the block at the height to which the wallet has been fully
    /// scanned.
    ///
    /// This is the height for which the wallet has fully trial-decrypted this and all preceding
    /// blocks above the wallet's birthday height. Along with this height, this method returns
    /// metadata describing the state of the wallet's note commitment trees as of the end of that
    /// block.
    fn block_fully_scanned(&self) -> Result<Option<BlockMetadata>, Self::Error>;

    /// Returns block metadata for the maximum height that the wallet has scanned.
    ///
    /// If the wallet is fully synced, this will be equivalent to `block_fully_scanned`;
    /// otherwise the maximal scanned height is likely to be greater than the fully scanned height
    /// due to the fact that out-of-order scanning can leave gaps.
    fn block_max_scanned(&self) -> Result<Option<BlockMetadata>, Self::Error>;

    /// Returns a vector of suggested scan ranges based upon the current wallet state.
    ///
    /// This method should only be used in cases where the [`CompactBlock`] data that will be made
    /// available to `scan_cached_blocks` for the requested block ranges includes note commitment
    /// tree size information for each block; or else the scan is likely to fail if notes belonging
    /// to the wallet are detected.
    ///
    /// The returned range(s) may include block heights beyond the current chain tip. Ranges are
    /// returned in order of descending priority, and higher-priority ranges should always be
    /// scanned before lower-priority ranges; in particular, ranges with [`ScanPriority::Verify`]
    /// priority must always be scanned first in order to avoid blockchain continuity errors in the
    /// case of a reorg.
    ///
    /// [`CompactBlock`]: crate::proto::compact_formats::CompactBlock
    /// [`ScanPriority::Verify`]: crate::data_api::scanning::ScanPriority
    fn suggest_scan_ranges(&self) -> Result<Vec<ScanRange>, Self::Error>;

    /// Returns the default target height (for the block in which a new
    /// transaction would be mined) and anchor height (to use for a new
    /// transaction), given the range of block heights that the backend
    /// knows about.
    ///
    /// This will return `Ok(None)` if no block data is present in the database.
    fn get_target_and_anchor_heights(
        &self,
        min_confirmations: NonZeroU32,
    ) -> Result<Option<(BlockHeight, BlockHeight)>, Self::Error>;

    /// Returns the minimum block height corresponding to an unspent note in the wallet.
    fn get_min_unspent_height(&self) -> Result<Option<BlockHeight>, Self::Error>;

    /// Returns the block hash for the block at the given height, if the
    /// associated block data is available. Returns `Ok(None)` if the hash
    /// is not found in the database.
    fn get_block_hash(&self, block_height: BlockHeight) -> Result<Option<BlockHash>, Self::Error>;

    /// Returns the block height and hash for the block at the maximum scanned block height.
    ///
    /// This will return `Ok(None)` if no blocks have been scanned.
    fn get_max_height_hash(&self) -> Result<Option<(BlockHeight, BlockHash)>, Self::Error>;

    /// Returns the block height in which the specified transaction was mined, or `Ok(None)` if the
    /// transaction is not in the main chain.
    fn get_tx_height(&self, txid: TxId) -> Result<Option<BlockHeight>, Self::Error>;

    /// Returns the birthday height for the wallet.
    ///
    /// This returns the earliest birthday height among accounts maintained by this wallet,
    /// or `Ok(None)` if the wallet has no initialized accounts.
    fn get_wallet_birthday(&self) -> Result<Option<BlockHeight>, Self::Error>;

    /// Returns the birthday height for the given account, or an error if the account is not known
    /// to the wallet.
    fn get_account_birthday(&self, account: Self::AccountId) -> Result<BlockHeight, Self::Error>;

    /// Returns the most recently generated unified address for the specified account, if the
    /// account identifier specified refers to a valid account for this wallet.
    ///
    /// This will return `Ok(None)` if the account identifier does not correspond to a known
    /// account.
    fn get_current_address(
        &self,
        account: Self::AccountId,
    ) -> Result<Option<UnifiedAddress>, Self::Error>;

    /// Returns all unified full viewing keys known to this wallet.
    fn get_unified_full_viewing_keys(
        &self,
    ) -> Result<HashMap<Self::AccountId, UnifiedFullViewingKey>, Self::Error>;

    /// Returns the account id corresponding to a given [`UnifiedFullViewingKey`], if any.
    fn get_account_for_ufvk(
        &self,
        ufvk: &UnifiedFullViewingKey,
    ) -> Result<Option<Self::AccountId>, Self::Error>;

    /// Returns the wallet balances and sync status for an account given the specified minimum
    /// number of confirmations, or `Ok(None)` if the wallet has no balance data available.
    fn get_wallet_summary(
        &self,
        min_confirmations: u32,
    ) -> Result<Option<WalletSummary<Self::AccountId>>, Self::Error>;

    /// Returns the memo for a note.
    ///
    /// Returns `Ok(None)` if the note is known to the wallet but memo data has not yet been
    /// populated for that note, or if the note identifier does not correspond to a note
    /// that is known to the wallet.
    fn get_memo(&self, note_id: NoteId) -> Result<Option<Memo>, Self::Error>;

    /// Returns a transaction.
    fn get_transaction(&self, txid: TxId) -> Result<Transaction, Self::Error>;

    /// Returns the nullifiers for Sapling notes that the wallet is tracking, along with their
    /// associated account IDs, that are either unspent or have not yet been confirmed as spent (in
    /// that a spending transaction known to the wallet has not yet been included in a block).
    fn get_sapling_nullifiers(
        &self,
        query: NullifierQuery,
    ) -> Result<Vec<(Self::AccountId, sapling::Nullifier)>, Self::Error>;

    /// Returns the nullifiers for Orchard notes that the wallet is tracking, along with their
    /// associated account IDs, that are either unspent or have not yet been confirmed as spent (in
    /// that a spending transaction known to the wallet has not yet been included in a block).
    #[cfg(feature = "orchard")]
    fn get_orchard_nullifiers(
        &self,
        query: NullifierQuery,
    ) -> Result<Vec<(Self::AccountId, orchard::note::Nullifier)>, Self::Error>;

    /// Returns the set of all transparent receivers associated with the given account.
    ///
    /// The set contains all transparent receivers that are known to have been derived
    /// under this account. Wallets should scan the chain for UTXOs sent to these
    /// receivers.
    #[cfg(feature = "transparent-inputs")]
    fn get_transparent_receivers(
        &self,
        _account: Self::AccountId,
    ) -> Result<HashMap<TransparentAddress, Option<TransparentAddressMetadata>>, Self::Error> {
        Ok(HashMap::new())
    }

    /// Returns a mapping from transparent receiver to not-yet-shielded UTXO balance,
    /// for each address associated with a nonzero balance.
    #[cfg(feature = "transparent-inputs")]
    fn get_transparent_balances(
        &self,
        _account: Self::AccountId,
        _max_height: BlockHeight,
    ) -> Result<HashMap<TransparentAddress, Amount>, Self::Error> {
        Ok(HashMap::new())
    }

    /// Returns a vector with the IDs of all accounts known to this wallet.
    fn get_account_ids(&self) -> Result<Vec<Self::AccountId>, Self::Error>;
}

/// Metadata describing the sizes of the zcash note commitment trees as of a particular block.
#[derive(Debug, Clone, Copy)]
pub struct BlockMetadata {
    block_height: BlockHeight,
    block_hash: BlockHash,
    sapling_tree_size: Option<u32>,
    #[cfg(feature = "orchard")]
    orchard_tree_size: Option<u32>,
}

impl BlockMetadata {
    /// Constructs a new [`BlockMetadata`] value from its constituent parts.
    pub fn from_parts(
        block_height: BlockHeight,
        block_hash: BlockHash,
        sapling_tree_size: Option<u32>,
        #[cfg(feature = "orchard")] orchard_tree_size: Option<u32>,
    ) -> Self {
        Self {
            block_height,
            block_hash,
            sapling_tree_size,
            #[cfg(feature = "orchard")]
            orchard_tree_size,
        }
    }

    /// Returns the block height.
    pub fn block_height(&self) -> BlockHeight {
        self.block_height
    }

    /// Returns the hash of the block
    pub fn block_hash(&self) -> BlockHash {
        self.block_hash
    }

    /// Returns the size of the Sapling note commitment tree for the final treestate of the block
    /// that this [`BlockMetadata`] describes, if available.
    pub fn sapling_tree_size(&self) -> Option<u32> {
        self.sapling_tree_size
    }

    /// Returns the size of the Orchard note commitment tree for the final treestate of the block
    /// that this [`BlockMetadata`] describes, if available.
    #[cfg(feature = "orchard")]
    pub fn orchard_tree_size(&self) -> Option<u32> {
        self.orchard_tree_size
    }
}

/// The protocol-specific note commitment and nullifier data extracted from the per-transaction
/// shielded bundles in [`CompactBlock`], used by the wallet for note commitment tree maintenance
/// and spend detection.
///
/// [`CompactBlock`]: crate::proto::compact_formats::CompactBlock
pub struct ScannedBundles<NoteCommitment, NF> {
    final_tree_size: u32,
    commitments: Vec<(NoteCommitment, Retention<BlockHeight>)>,
    nullifier_map: Vec<(TxId, u16, Vec<NF>)>,
}

impl<NoteCommitment, NF> ScannedBundles<NoteCommitment, NF> {
    pub(crate) fn new(
        final_tree_size: u32,
        commitments: Vec<(NoteCommitment, Retention<BlockHeight>)>,
        nullifier_map: Vec<(TxId, u16, Vec<NF>)>,
    ) -> Self {
        Self {
            final_tree_size,
            nullifier_map,
            commitments,
        }
    }

    /// Returns the size of the note commitment tree as of the end of the scanned block.
    pub fn final_tree_size(&self) -> u32 {
        self.final_tree_size
    }

    /// Returns the vector of nullifiers for each transaction in the block.
    ///
    /// The returned tuple is keyed by both transaction ID and the index of the transaction within
    /// the block, so that either the txid or the combination of the block hash available from
    /// [`ScannedBlock::block_hash`] and returned transaction index may be used to uniquely
    /// identify the transaction, depending upon the needs of the caller.
    pub fn nullifier_map(&self) -> &[(TxId, u16, Vec<NF>)] {
        &self.nullifier_map
    }

    /// Returns the ordered list of note commitments to be added to the note commitment
    /// tree.
    pub fn commitments(&self) -> &[(NoteCommitment, Retention<BlockHeight>)] {
        &self.commitments
    }
}

/// A struct used to return the vectors of note commitments for a [`ScannedBlock`]
/// as owned values.
pub struct ScannedBlockCommitments {
    /// The ordered vector of note commitments for Sapling outputs of the block.
    pub sapling: Vec<(sapling::Node, Retention<BlockHeight>)>,
    /// The ordered vector of note commitments for Orchard outputs of the block.
    /// Present only when the `orchard` feature is enabled.
    #[cfg(feature = "orchard")]
    pub orchard: Vec<(orchard::tree::MerkleHashOrchard, Retention<BlockHeight>)>,
}

/// The subset of information that is relevant to this wallet that has been
/// decrypted and extracted from a [`CompactBlock`].
///
/// [`CompactBlock`]: crate::proto::compact_formats::CompactBlock
pub struct ScannedBlock<A> {
    block_height: BlockHeight,
    block_hash: BlockHash,
    block_time: u32,
    transactions: Vec<WalletTx<A>>,
    sapling: ScannedBundles<sapling::Node, sapling::Nullifier>,
    #[cfg(feature = "orchard")]
    orchard: ScannedBundles<orchard::tree::MerkleHashOrchard, orchard::note::Nullifier>,
}

impl<A> ScannedBlock<A> {
    /// Constructs a new `ScannedBlock`
    pub(crate) fn from_parts(
        block_height: BlockHeight,
        block_hash: BlockHash,
        block_time: u32,
        transactions: Vec<WalletTx<A>>,
        sapling: ScannedBundles<sapling::Node, sapling::Nullifier>,
        #[cfg(feature = "orchard")] orchard: ScannedBundles<
            orchard::tree::MerkleHashOrchard,
            orchard::note::Nullifier,
        >,
    ) -> Self {
        Self {
            block_height,
            block_hash,
            block_time,
            transactions,
            sapling,
            #[cfg(feature = "orchard")]
            orchard,
        }
    }

    /// Returns the height of the block that was scanned.
    pub fn height(&self) -> BlockHeight {
        self.block_height
    }

    /// Returns the block hash of the block that was scanned.
    pub fn block_hash(&self) -> BlockHash {
        self.block_hash
    }

    /// Returns the block time of the block that was scanned, as a Unix timestamp in seconds.
    pub fn block_time(&self) -> u32 {
        self.block_time
    }

    /// Returns the list of transactions from this block that are relevant to the wallet.
    pub fn transactions(&self) -> &[WalletTx<A>] {
        &self.transactions
    }

    /// Returns the Sapling note commitment tree and nullifier data for the block.
    pub fn sapling(&self) -> &ScannedBundles<sapling::Node, sapling::Nullifier> {
        &self.sapling
    }

    /// Returns the Orchard note commitment tree and nullifier data for the block.
    #[cfg(feature = "orchard")]
    pub fn orchard(
        &self,
    ) -> &ScannedBundles<orchard::tree::MerkleHashOrchard, orchard::note::Nullifier> {
        &self.orchard
    }

    /// Consumes `self` and returns the lists of Sapling and Orchard note commitments associated
    /// with the scanned block as an owned value.
    pub fn into_commitments(self) -> ScannedBlockCommitments {
        ScannedBlockCommitments {
            sapling: self.sapling.commitments,
            #[cfg(feature = "orchard")]
            orchard: self.orchard.commitments,
        }
    }

    /// Returns the [`BlockMetadata`] corresponding to the scanned block.
    pub fn to_block_metadata(&self) -> BlockMetadata {
        BlockMetadata {
            block_height: self.block_height,
            block_hash: self.block_hash,
            sapling_tree_size: Some(self.sapling.final_tree_size),
            #[cfg(feature = "orchard")]
            orchard_tree_size: Some(self.orchard.final_tree_size),
        }
    }
}

/// A transaction that was detected during scanning of the blockchain,
/// including its decrypted Sapling outputs.
///
/// The purpose of this struct is to permit atomic updates of the
/// wallet database when transactions are successfully decrypted.
pub struct DecryptedTransaction<'a, AccountId> {
    pub tx: &'a Transaction,
    pub sapling_outputs: &'a Vec<DecryptedOutput<sapling::Note, AccountId>>,
}

/// A transaction that was constructed and sent by the wallet.
///
/// The purpose of this struct is to permit atomic updates of the
/// wallet database when transactions are created and submitted
/// to the network.
pub struct SentTransaction<'a, AccountId> {
    pub tx: &'a Transaction,
    pub created: time::OffsetDateTime,
    pub account: AccountId,
    pub outputs: Vec<SentTransactionOutput<AccountId>>,
    pub fee_amount: Amount,
    #[cfg(feature = "transparent-inputs")]
    pub utxos_spent: Vec<OutPoint>,
}

/// An output of a transaction generated by the wallet.
///
/// This type is capable of representing both shielded and transparent outputs.
pub struct SentTransactionOutput<AccountId> {
    output_index: usize,
    recipient: Recipient<AccountId, Note>,
    value: NonNegativeAmount,
    memo: Option<MemoBytes>,
}

impl<AccountId> SentTransactionOutput<AccountId> {
    /// Constructs a new [`SentTransactionOutput`] from its constituent parts.
    ///
    /// ### Fields:
    /// * `output_index` - the index of the output or action in the sent transaction
    /// * `recipient` - the recipient of the output, either a Zcash address or a
    ///    wallet-internal account and the note belonging to the wallet created by
    ///    the output
    /// * `value` - the value of the output, in zatoshis
    /// * `memo` - the memo that was sent with this output
    pub fn from_parts(
        output_index: usize,
        recipient: Recipient<AccountId, Note>,
        value: NonNegativeAmount,
        memo: Option<MemoBytes>,
    ) -> Self {
        Self {
            output_index,
            recipient,
            value,
            memo,
        }
    }

    /// Returns the index within the transaction that contains the recipient output.
    ///
    /// - If `recipient_address` is a Sapling address, this is an index into the Sapling
    ///   outputs of the transaction.
    /// - If `recipient_address` is a transparent address, this is an index into the
    ///   transparent outputs of the transaction.
    pub fn output_index(&self) -> usize {
        self.output_index
    }
    /// Returns the recipient address of the transaction, or the account id and
    /// resulting note for wallet-internal outputs.
    pub fn recipient(&self) -> &Recipient<AccountId, Note> {
        &self.recipient
    }
    /// Returns the value of the newly created output.
    pub fn value(&self) -> NonNegativeAmount {
        self.value
    }
    /// Returns the memo that was attached to the output, if any. This will only be `None`
    /// for transparent outputs.
    pub fn memo(&self) -> Option<&MemoBytes> {
        self.memo.as_ref()
    }
}

/// A data structure used to set the birthday height for an account, and ensure that the initial
/// note commitment tree state is recorded at that height.
#[derive(Clone, Debug)]
pub struct AccountBirthday {
    height: BlockHeight,
    sapling_frontier: Frontier<sapling::Node, { sapling::NOTE_COMMITMENT_TREE_DEPTH }>,
    recover_until: Option<BlockHeight>,
}

/// Errors that can occur in the construction of an [`AccountBirthday`] from a [`TreeState`].
pub enum BirthdayError {
    HeightInvalid(TryFromIntError),
    Decode(io::Error),
}

impl From<TryFromIntError> for BirthdayError {
    fn from(value: TryFromIntError) -> Self {
        Self::HeightInvalid(value)
    }
}

impl From<io::Error> for BirthdayError {
    fn from(value: io::Error) -> Self {
        Self::Decode(value)
    }
}

impl AccountBirthday {
    /// Constructs a new [`AccountBirthday`] from its constituent parts.
    ///
    /// * `height`: The birthday height of the account. This is defined as the height of the first
    ///    block to be scanned in wallet recovery.
    /// * `sapling_frontier`: The Sapling note commitment tree frontier as of the end of the block
    ///    prior to the birthday height.
    /// * `recover_until`: An optional height at which the wallet should exit "recovery mode". In
    ///    order to avoid confusing shifts in wallet balance and spendability that may temporarily be
    ///    visible to a user during the process of recovering from seed, wallets may optionally set a
    ///    "recover until" height. The wallet is considered to be in "recovery mode" until there
    ///    exist no unscanned ranges between the wallet's birthday height and the provided
    ///    `recover_until` height, exclusive.
    ///
    /// This API is intended primarily to be used in testing contexts; under normal circumstances,
    /// [`AccountBirthday::from_treestate`] should be used instead.
    #[cfg(feature = "test-dependencies")]
    pub fn from_parts(
        height: BlockHeight,
        sapling_frontier: Frontier<sapling::Node, { sapling::NOTE_COMMITMENT_TREE_DEPTH }>,
        recover_until: Option<BlockHeight>,
    ) -> Self {
        Self {
            height,
            sapling_frontier,
            recover_until,
        }
    }

    /// Constructs a new [`AccountBirthday`] from a [`TreeState`] returned from `lightwalletd`.
    ///
    /// * `treestate`: The tree state corresponding to the last block prior to the wallet's
    ///    birthday height.
    /// * `recover_until`: An optional height at which the wallet should exit "recovery mode". In
    ///    order to avoid confusing shifts in wallet balance and spendability that may temporarily be
    ///    visible to a user during the process of recovering from seed, wallets may optionally set a
    ///    "recover until" height. The wallet is considered to be in "recovery mode" until there
    ///    exist no unscanned ranges between the wallet's birthday height and the provided
    ///    `recover_until` height, exclusive.
    pub fn from_treestate(
        treestate: TreeState,
        recover_until: Option<BlockHeight>,
    ) -> Result<Self, BirthdayError> {
        Ok(Self {
            height: BlockHeight::try_from(treestate.height + 1)?,
            sapling_frontier: treestate.sapling_tree()?.to_frontier(),
            recover_until,
        })
    }

    /// Returns the Sapling note commitment tree frontier as of the end of the block at
    /// [`Self::height`].
    pub fn sapling_frontier(
        &self,
    ) -> &Frontier<sapling::Node, { sapling::NOTE_COMMITMENT_TREE_DEPTH }> {
        &self.sapling_frontier
    }

    /// Returns the birthday height of the account.
    pub fn height(&self) -> BlockHeight {
        self.height
    }

    /// Returns the height at which the wallet should exit "recovery mode".
    pub fn recover_until(&self) -> Option<BlockHeight> {
        self.recover_until
    }

    #[cfg(feature = "test-dependencies")]
    /// Constructs a new [`AccountBirthday`] at Sapling activation, with no
    /// "recover until" height.
    ///
    /// # Panics
    ///
    /// Panics if the Sapling activation height is not set.
    pub fn from_sapling_activation<P: zcash_primitives::consensus::Parameters>(
        params: &P,
    ) -> AccountBirthday {
        use zcash_primitives::consensus::NetworkUpgrade;

        AccountBirthday::from_parts(
            params.activation_height(NetworkUpgrade::Sapling).unwrap(),
            Frontier::empty(),
            None,
        )
    }
}

/// This trait encapsulates the write capabilities required to update stored
/// wallet data.
pub trait WalletWrite: WalletRead {
    /// The type of identifiers used to look up transparent UTXOs.
    type UtxoRef;

    /// Tells the wallet to track the next available account-level spend authority, given the
    /// current set of [ZIP 316] account identifiers known to the wallet database.
    ///
    /// Returns the account identifier for the newly-created wallet database entry, along with the
    /// associated [`UnifiedSpendingKey`]. Note that the unique account identifier should *not* be
    /// assumed equivalent to the ZIP 32 account index. It is an opaque identifier for a pool of
    /// funds or set of outputs controlled by a single spending authority.
    ///
    /// If `birthday.height()` is below the current chain tip, this operation will
    /// trigger a re-scan of the blocks at and above the provided height. The birthday height is
    /// defined as the minimum block height that will be scanned for funds belonging to the wallet.
    ///
    /// For new wallets, callers should construct the [`AccountBirthday`] using
    /// [`AccountBirthday::from_treestate`] for the block at height `chain_tip_height - 100`.
    /// Setting the birthday height to a tree state below the pruning depth ensures that reorgs
    /// cannot cause funds intended for the wallet to be missed; otherwise, if the chain tip height
    /// were used for the wallet birthday, a transaction targeted at a height greater than the
    /// chain tip could be mined at a height below that tip as part of a reorg.
    ///
    /// If `seed` was imported from a backup and this method is being used to restore a previous
    /// wallet state, you should use this method to add all of the desired accounts before scanning
    /// the chain from the seed's birthday height.
    ///
    /// By convention, wallets should only allow a new account to be generated after confirmed
    /// funds have been received by the currently-available account (in order to enable automated
    /// account recovery).
    ///
    /// [ZIP 316]: https://zips.z.cash/zip-0316
    fn create_account(
        &mut self,
        seed: &SecretVec<u8>,
        birthday: AccountBirthday,
    ) -> Result<(Self::AccountId, UnifiedSpendingKey), Self::Error>;

    /// Generates and persists the next available diversified address, given the current
    /// addresses known to the wallet.
    ///
    /// Returns `Ok(None)` if the account identifier does not correspond to a known
    /// account.
    fn get_next_available_address(
        &mut self,
        account: Self::AccountId,
        request: UnifiedAddressRequest,
    ) -> Result<Option<UnifiedAddress>, Self::Error>;

    /// Updates the state of the wallet database by persisting the provided block information,
    /// along with the note commitments that were detected when scanning the block for transactions
    /// pertaining to this wallet.
    ///
    /// `blocks` must be sequential, in order of increasing block height
    fn put_blocks(&mut self, blocks: Vec<ScannedBlock<Self::AccountId>>)
        -> Result<(), Self::Error>;

    /// Updates the wallet's view of the blockchain.
    ///
    /// This method is used to provide the wallet with information about the state of the
    /// blockchain, and detect any previously scanned data that needs to be re-validated
    /// before proceeding with scanning. It should be called at wallet startup prior to calling
    /// [`WalletRead::suggest_scan_ranges`] in order to provide the wallet with the information it
    /// needs to correctly prioritize scanning operations.
    fn update_chain_tip(&mut self, tip_height: BlockHeight) -> Result<(), Self::Error>;

    /// Caches a decrypted transaction in the persistent wallet store.
    fn store_decrypted_tx(
        &mut self,
        received_tx: DecryptedTransaction<Self::AccountId>,
    ) -> Result<(), Self::Error>;

    /// Saves information about a transaction that was constructed and sent by the wallet to the
    /// persistent wallet store.
    fn store_sent_tx(
        &mut self,
        sent_tx: &SentTransaction<Self::AccountId>,
    ) -> Result<(), Self::Error>;

    /// Truncates the wallet database to the specified height.
    ///
    /// This method assumes that the state of the underlying data store is
    /// consistent up to a particular block height. Since it is possible that
    /// a chain reorg might invalidate some stored state, this method must be
    /// implemented in order to allow users of this API to "reset" the data store
    /// to correctly represent chainstate as of a specified block height.
    ///
    /// After calling this method, the block at the given height will be the
    /// most recent block and all other operations will treat this block
    /// as the chain tip for balance determination purposes.
    ///
    /// There may be restrictions on heights to which it is possible to truncate.
    fn truncate_to_height(&mut self, block_height: BlockHeight) -> Result<(), Self::Error>;

    /// Adds a transparent UTXO received by the wallet to the data store.
    fn put_received_transparent_utxo(
        &mut self,
        output: &WalletTransparentOutput,
    ) -> Result<Self::UtxoRef, Self::Error>;
}

/// This trait describes a capability for manipulating wallet note commitment trees.
///
/// At present, this only serves the Sapling protocol, but it will be modified to
/// also provide operations related to Orchard note commitment trees in the future.
pub trait WalletCommitmentTrees {
    type Error;
    /// The type of the backing [`ShardStore`] for the Sapling note commitment tree.
    type SaplingShardStore<'a>: ShardStore<
        H = sapling::Node,
        CheckpointId = BlockHeight,
        Error = Self::Error,
    >;

    /// Evaluates the given callback function with a reference to the Sapling
    /// note commitment tree maintained by the wallet.
    fn with_sapling_tree_mut<F, A, E>(&mut self, callback: F) -> Result<A, E>
    where
        for<'a> F: FnMut(
            &'a mut ShardTree<
                Self::SaplingShardStore<'a>,
                { sapling::NOTE_COMMITMENT_TREE_DEPTH },
                SAPLING_SHARD_HEIGHT,
            >,
        ) -> Result<A, E>,
        E: From<ShardTreeError<Self::Error>>;

    /// Adds a sequence of Sapling note commitment tree subtree roots to the data store.
    ///
    /// Each such value should be the Merkle root of a subtree of the Sapling note commitment tree
    /// containing 2^[`SAPLING_SHARD_HEIGHT`] note commitments.
    fn put_sapling_subtree_roots(
        &mut self,
        start_index: u64,
        roots: &[CommitmentTreeRoot<sapling::Node>],
    ) -> Result<(), ShardTreeError<Self::Error>>;

    /// The type of the backing [`ShardStore`] for the Orchard note commitment tree.
    #[cfg(feature = "orchard")]
    type OrchardShardStore<'a>: ShardStore<
        H = orchard::tree::MerkleHashOrchard,
        CheckpointId = BlockHeight,
        Error = Self::Error,
    >;

    /// Evaluates the given callback function with a reference to the Orchard
    /// note commitment tree maintained by the wallet.
    #[cfg(feature = "orchard")]
    fn with_orchard_tree_mut<F, A, E>(&mut self, callback: F) -> Result<A, E>
    where
        for<'a> F: FnMut(
            &'a mut ShardTree<
                Self::OrchardShardStore<'a>,
                { ORCHARD_SHARD_HEIGHT * 2 },
                ORCHARD_SHARD_HEIGHT,
            >,
        ) -> Result<A, E>,
        E: From<ShardTreeError<Self::Error>>;

    /// Adds a sequence of Orchard note commitment tree subtree roots to the data store.
    ///
    /// Each such value should be the Merkle root of a subtree of the Orchard note commitment tree
    /// containing 2^[`ORCHARD_SHARD_HEIGHT`] note commitments.
    #[cfg(feature = "orchard")]
    fn put_orchard_subtree_roots(
        &mut self,
        start_index: u64,
        roots: &[CommitmentTreeRoot<orchard::tree::MerkleHashOrchard>],
    ) -> Result<(), ShardTreeError<Self::Error>>;
}

#[cfg(feature = "test-dependencies")]
pub mod testing {
    use incrementalmerkletree::Address;
    use secrecy::{ExposeSecret, SecretVec};
    use shardtree::{error::ShardTreeError, store::memory::MemoryShardStore, ShardTree};
    use std::{collections::HashMap, convert::Infallible, num::NonZeroU32};

    use zcash_primitives::{
        block::BlockHash,
        consensus::{BlockHeight, Network},
        memo::Memo,
        transaction::{components::Amount, Transaction, TxId},
    };

    use crate::{
        address::UnifiedAddress,
        keys::{UnifiedAddressRequest, UnifiedFullViewingKey, UnifiedSpendingKey},
        wallet::{Note, NoteId, ReceivedNote, WalletTransparentOutput},
        ShieldedProtocol,
    };

    use super::{
        chain::CommitmentTreeRoot, scanning::ScanRange, AccountBirthday, BlockMetadata,
        DecryptedTransaction, InputSource, NullifierQuery, ScannedBlock, SentTransaction,
        WalletCommitmentTrees, WalletRead, WalletSummary, WalletWrite, SAPLING_SHARD_HEIGHT,
    };

    #[cfg(feature = "transparent-inputs")]
    use {crate::wallet::TransparentAddressMetadata, zcash_primitives::legacy::TransparentAddress};

    #[cfg(feature = "orchard")]
    use super::ORCHARD_SHARD_HEIGHT;

    pub struct MockWalletDb {
        pub network: Network,
        pub sapling_tree: ShardTree<
            MemoryShardStore<sapling::Node, BlockHeight>,
            { SAPLING_SHARD_HEIGHT * 2 },
            SAPLING_SHARD_HEIGHT,
        >,
        #[cfg(feature = "orchard")]
        pub orchard_tree: ShardTree<
            MemoryShardStore<orchard::tree::MerkleHashOrchard, BlockHeight>,
            { ORCHARD_SHARD_HEIGHT * 2 },
            ORCHARD_SHARD_HEIGHT,
        >,
    }

    impl MockWalletDb {
        pub fn new(network: Network) -> Self {
            Self {
                network,
                sapling_tree: ShardTree::new(MemoryShardStore::empty(), 100),
                #[cfg(feature = "orchard")]
                orchard_tree: ShardTree::new(MemoryShardStore::empty(), 100),
            }
        }
    }

    impl InputSource for MockWalletDb {
        type Error = ();
        type NoteRef = u32;
        type AccountId = u32;

        fn get_spendable_note(
            &self,
            _txid: &TxId,
            _protocol: ShieldedProtocol,
            _index: u32,
        ) -> Result<Option<ReceivedNote<Self::NoteRef, Note>>, Self::Error> {
            Ok(None)
        }

        fn select_spendable_notes(
            &self,
            _account: Self::AccountId,
            _target_value: Amount,
            _sources: &[ShieldedProtocol],
            _anchor_height: BlockHeight,
            _exclude: &[Self::NoteRef],
        ) -> Result<Vec<ReceivedNote<Self::NoteRef, Note>>, Self::Error> {
            Ok(Vec::new())
        }
    }

    impl WalletRead for MockWalletDb {
        type Error = ();
        type AccountId = u32;

<<<<<<< HEAD
        fn get_account(
            &self,
            _account_id: Self::AccountId,
        ) -> Result<Option<super::Account>, Self::Error> {
            Ok(None)
        }

        fn chain_height(&self) -> Result<Option<BlockHeight>, Self::Error> {
            Ok(None)
=======
        fn validate_seed(
            &self,
            _account_id: Self::AccountId,
            _seed: &SecretVec<u8>,
        ) -> Result<bool, Self::Error> {
            Ok(false)
>>>>>>> 0c12f31d
        }

        fn chain_height(&self) -> Result<Option<BlockHeight>, Self::Error> {
            Ok(None)
        }

        fn block_metadata(
            &self,
            _height: BlockHeight,
        ) -> Result<Option<BlockMetadata>, Self::Error> {
            Ok(None)
        }

        fn block_fully_scanned(&self) -> Result<Option<BlockMetadata>, Self::Error> {
            Ok(None)
        }

        fn block_max_scanned(&self) -> Result<Option<BlockMetadata>, Self::Error> {
            Ok(None)
        }

        fn suggest_scan_ranges(&self) -> Result<Vec<ScanRange>, Self::Error> {
            Ok(vec![])
        }

        fn get_target_and_anchor_heights(
            &self,
            _min_confirmations: NonZeroU32,
        ) -> Result<Option<(BlockHeight, BlockHeight)>, Self::Error> {
            Ok(None)
        }

        fn get_min_unspent_height(&self) -> Result<Option<BlockHeight>, Self::Error> {
            Ok(None)
        }

        fn get_block_hash(
            &self,
            _block_height: BlockHeight,
        ) -> Result<Option<BlockHash>, Self::Error> {
            Ok(None)
        }

        fn get_max_height_hash(&self) -> Result<Option<(BlockHeight, BlockHash)>, Self::Error> {
            Ok(None)
        }

        fn get_tx_height(&self, _txid: TxId) -> Result<Option<BlockHeight>, Self::Error> {
            Ok(None)
        }

        fn get_wallet_birthday(&self) -> Result<Option<BlockHeight>, Self::Error> {
            Ok(None)
        }

        fn get_account_birthday(
            &self,
            _account: Self::AccountId,
        ) -> Result<BlockHeight, Self::Error> {
            Err(())
        }

        fn get_current_address(
            &self,
            _account: Self::AccountId,
        ) -> Result<Option<UnifiedAddress>, Self::Error> {
            Ok(None)
        }

        fn get_unified_full_viewing_keys(
            &self,
        ) -> Result<HashMap<Self::AccountId, UnifiedFullViewingKey>, Self::Error> {
            Ok(HashMap::new())
        }

        fn get_account_for_ufvk(
            &self,
            _ufvk: &UnifiedFullViewingKey,
        ) -> Result<Option<Self::AccountId>, Self::Error> {
            Ok(None)
        }

        fn get_wallet_summary(
            &self,
            _min_confirmations: u32,
        ) -> Result<Option<WalletSummary<Self::AccountId>>, Self::Error> {
            Ok(None)
        }

        fn get_memo(&self, _id_note: NoteId) -> Result<Option<Memo>, Self::Error> {
            Ok(None)
        }

        fn get_transaction(&self, _txid: TxId) -> Result<Transaction, Self::Error> {
            Err(())
        }

        fn get_sapling_nullifiers(
            &self,
            _query: NullifierQuery,
        ) -> Result<Vec<(Self::AccountId, sapling::Nullifier)>, Self::Error> {
            Ok(Vec::new())
        }

        #[cfg(feature = "orchard")]
        fn get_orchard_nullifiers(
            &self,
            _query: NullifierQuery,
        ) -> Result<Vec<(Self::AccountId, orchard::note::Nullifier)>, Self::Error> {
            Ok(Vec::new())
        }

        #[cfg(feature = "transparent-inputs")]
        fn get_transparent_receivers(
            &self,
            _account: Self::AccountId,
        ) -> Result<HashMap<TransparentAddress, Option<TransparentAddressMetadata>>, Self::Error>
        {
            Ok(HashMap::new())
        }

        #[cfg(feature = "transparent-inputs")]
        fn get_transparent_balances(
            &self,
            _account: Self::AccountId,
            _max_height: BlockHeight,
        ) -> Result<HashMap<TransparentAddress, Amount>, Self::Error> {
            Ok(HashMap::new())
        }

        fn get_account_ids(&self) -> Result<Vec<Self::AccountId>, Self::Error> {
            Ok(Vec::new())
        }
    }

    impl WalletWrite for MockWalletDb {
        type UtxoRef = u32;

        fn create_account(
            &mut self,
            seed: &SecretVec<u8>,
            _birthday: AccountBirthday,
        ) -> Result<(Self::AccountId, UnifiedSpendingKey), Self::Error> {
            let account = zip32::AccountId::ZERO;
            UnifiedSpendingKey::from_seed(&self.network, seed.expose_secret(), account)
                .map(|k| (u32::from(account), k))
                .map_err(|_| ())
        }

        fn get_next_available_address(
            &mut self,
            _account: Self::AccountId,
            _request: UnifiedAddressRequest,
        ) -> Result<Option<UnifiedAddress>, Self::Error> {
            Ok(None)
        }

        #[allow(clippy::type_complexity)]
        fn put_blocks(
            &mut self,
            _blocks: Vec<ScannedBlock<Self::AccountId>>,
        ) -> Result<(), Self::Error> {
            Ok(())
        }

        fn update_chain_tip(&mut self, _tip_height: BlockHeight) -> Result<(), Self::Error> {
            Ok(())
        }

        fn store_decrypted_tx(
            &mut self,
            _received_tx: DecryptedTransaction<Self::AccountId>,
        ) -> Result<(), Self::Error> {
            Ok(())
        }

        fn store_sent_tx(
            &mut self,
            _sent_tx: &SentTransaction<Self::AccountId>,
        ) -> Result<(), Self::Error> {
            Ok(())
        }

        fn truncate_to_height(&mut self, _block_height: BlockHeight) -> Result<(), Self::Error> {
            Ok(())
        }

        /// Adds a transparent UTXO received by the wallet to the data store.
        fn put_received_transparent_utxo(
            &mut self,
            _output: &WalletTransparentOutput,
        ) -> Result<Self::UtxoRef, Self::Error> {
            Ok(0)
        }
    }

    impl WalletCommitmentTrees for MockWalletDb {
        type Error = Infallible;
        type SaplingShardStore<'a> = MemoryShardStore<sapling::Node, BlockHeight>;

        fn with_sapling_tree_mut<F, A, E>(&mut self, mut callback: F) -> Result<A, E>
        where
            for<'a> F: FnMut(
                &'a mut ShardTree<
                    Self::SaplingShardStore<'a>,
                    { sapling::NOTE_COMMITMENT_TREE_DEPTH },
                    SAPLING_SHARD_HEIGHT,
                >,
            ) -> Result<A, E>,
            E: From<ShardTreeError<Infallible>>,
        {
            callback(&mut self.sapling_tree)
        }

        fn put_sapling_subtree_roots(
            &mut self,
            start_index: u64,
            roots: &[CommitmentTreeRoot<sapling::Node>],
        ) -> Result<(), ShardTreeError<Self::Error>> {
            self.with_sapling_tree_mut(|t| {
                for (root, i) in roots.iter().zip(0u64..) {
                    let root_addr =
                        Address::from_parts(SAPLING_SHARD_HEIGHT.into(), start_index + i);
                    t.insert(root_addr, *root.root_hash())?;
                }
                Ok::<_, ShardTreeError<Self::Error>>(())
            })?;

            Ok(())
        }

        #[cfg(feature = "orchard")]
        type OrchardShardStore<'a> =
            MemoryShardStore<orchard::tree::MerkleHashOrchard, BlockHeight>;

        #[cfg(feature = "orchard")]
        fn with_orchard_tree_mut<F, A, E>(&mut self, mut callback: F) -> Result<A, E>
        where
            for<'a> F: FnMut(
                &'a mut ShardTree<
                    Self::OrchardShardStore<'a>,
                    { ORCHARD_SHARD_HEIGHT * 2 },
                    ORCHARD_SHARD_HEIGHT,
                >,
            ) -> Result<A, E>,
            E: From<ShardTreeError<Self::Error>>,
        {
            callback(&mut self.orchard_tree)
        }

        /// Adds a sequence of note commitment tree subtree roots to the data store.
        #[cfg(feature = "orchard")]
        fn put_orchard_subtree_roots(
            &mut self,
            start_index: u64,
            roots: &[CommitmentTreeRoot<orchard::tree::MerkleHashOrchard>],
        ) -> Result<(), ShardTreeError<Self::Error>> {
            self.with_orchard_tree_mut(|t| {
                for (root, i) in roots.iter().zip(0u64..) {
                    let root_addr =
                        Address::from_parts(ORCHARD_SHARD_HEIGHT.into(), start_index + i);
                    t.insert(root_addr, *root.root_hash())?;
                }
                Ok::<_, ShardTreeError<Self::Error>>(())
            })?;

            Ok(())
        }
    }
}<|MERGE_RESOLUTION|>--- conflicted
+++ resolved
@@ -492,11 +492,10 @@
     /// will be interpreted as belonging to that account.
     type AccountId: Copy + Debug + Eq + Hash;
 
-<<<<<<< HEAD
     /// Gets some of the account details (e.g. seed fingerprint+index and/or uvk) for a given account id.
     /// Returns `Ok(None)` if no account by the given ID is known.
     fn get_account(&self, account_id: Self::AccountId) -> Result<Option<Account>, Self::Error>;
-=======
+
     /// Verifies that the given seed corresponds to the viewing key for the specified account.
     ///
     /// Returns:
@@ -505,13 +504,12 @@
     /// - `Ok(false)` if the derived seed does not match, or the specified account is not
     ///   present in the database.
     /// - `Err(_)` if a Unified Spending Key cannot be derived from the seed for the
-    ///   specified account.
+    ///   specified account or the account has no known ZIP-32 derivation.
     fn validate_seed(
         &self,
         account_id: Self::AccountId,
         seed: &SecretVec<u8>,
     ) -> Result<bool, Self::Error>;
->>>>>>> 0c12f31d
 
     /// Returns the height of the chain as known to the wallet as of the most recent call to
     /// [`WalletWrite::update_chain_tip`].
@@ -1338,7 +1336,6 @@
         type Error = ();
         type AccountId = u32;
 
-<<<<<<< HEAD
         fn get_account(
             &self,
             _account_id: Self::AccountId,
@@ -1346,16 +1343,12 @@
             Ok(None)
         }
 
-        fn chain_height(&self) -> Result<Option<BlockHeight>, Self::Error> {
-            Ok(None)
-=======
         fn validate_seed(
             &self,
             _account_id: Self::AccountId,
             _seed: &SecretVec<u8>,
         ) -> Result<bool, Self::Error> {
             Ok(false)
->>>>>>> 0c12f31d
         }
 
         fn chain_height(&self) -> Result<Option<BlockHeight>, Self::Error> {

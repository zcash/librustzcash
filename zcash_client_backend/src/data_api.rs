--- conflicted
+++ resolved
@@ -589,13 +589,8 @@
     /// receivers.
     fn get_transparent_receivers(
         &self,
-<<<<<<< HEAD
         account: Self::AccountId,
-    ) -> Result<HashMap<TransparentAddress, AddressMetadata>, Self::Error>;
-=======
-        account: AccountId,
     ) -> Result<HashMap<TransparentAddress, Option<TransparentAddressMetadata>>, Self::Error>;
->>>>>>> f1b6dd06
 
     /// Returns a mapping from transparent receiver to not-yet-shielded UTXO balance,
     /// for each address associated with a nonzero balance.

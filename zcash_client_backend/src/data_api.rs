//! # Utilities for Zcash wallet construction
//!
//! This module defines a set of APIs for wallet data persistence, and provides a suite of methods
//! based upon these APIs that can be used to implement a fully functional Zcash wallet. At
//! present, the interfaces provided here are built primarily around the use of a source of
//! [`CompactBlock`] data such as the Zcash Light Client Protocol as defined in
//! [ZIP 307](https://zips.z.cash/zip-0307) but they may be generalized to full-block use cases in
//! the future.
//!
//! ## Important Concepts
//!
//! There are several important operations that a Zcash wallet must perform that distinguish Zcash
//! wallet design from wallets for other cryptocurrencies.
//!
//! * Viewing Keys: Wallets based upon this module are built around the capabilities of Zcash
//!   [`UnifiedFullViewingKey`]s; the wallet backend provides no facilities for the storage
//!   of spending keys, and spending keys must be provided by the caller in order to perform
//!   transaction creation operations.
//! * Blockchain Scanning: A Zcash wallet must download and trial-decrypt each transaction on the
//!   Zcash blockchain using one or more Viewing Keys in order to find new shielded transaction
//!   outputs (generally termed "notes") belonging to the wallet. The primary entrypoint for this
//!   functionality is the [`scan_cached_blocks`] method. See the [`chain`] module for additional
//!   details.
//! * Witness Updates: In order to spend a shielded note, the wallet must be able to compute the
//!   Merkle path to that note in the global note commitment tree. When [`scan_cached_blocks`] is
//!   used to process a range of blocks, the note commitment tree is updated with the note
//!   commitments for the blocks in that range.
//! * Transaction Construction: The [`wallet`] module provides functions for creating Zcash
//!   transactions that spend funds belonging to the wallet.
//!
//! ## Core Traits
//!
//! The utility functions described above depend upon four important traits defined in this
//! module, which between them encompass the data storage requirements of a light wallet.
//! The relevant traits are [`InputSource`], [`WalletRead`], [`WalletWrite`], and
//! [`WalletCommitmentTrees`]. A complete implementation of the data storage layer for a wallet
//! will include an implementation of all four of these traits. See the [`zcash_client_sqlite`]
//! crate for a complete example of the implementation of these traits.
//!
//! ## Accounts
//!
//! The operation of the [`InputSource`], [`WalletRead`] and [`WalletWrite`] traits is built around
//! the concept of a wallet having one or more accounts, with a unique `AccountId` for each
//! account.
//!
//! An account identifier corresponds to at most a single [`UnifiedSpendingKey`]'s worth of spend
//! authority, with the received and spent notes of that account tracked via the corresponding
//! [`UnifiedFullViewingKey`]. Both received notes and change spendable by that spending authority
//! (both the external and internal parts of that key, as defined by
//! [ZIP 316](https://zips.z.cash/zip-0316)) will be interpreted as belonging to that account.
//!
//! [`CompactBlock`]: crate::proto::compact_formats::CompactBlock
//! [`scan_cached_blocks`]: crate::data_api::chain::scan_cached_blocks
//! [`zcash_client_sqlite`]: https://crates.io/crates/zcash_client_sqlite
//! [`TransactionRequest`]: crate::zip321::TransactionRequest
//! [`propose_shielding`]: crate::data_api::wallet::propose_shielding

<<<<<<< HEAD
=======
use nonempty::NonEmpty;
use secrecy::SecretVec;
>>>>>>> a1c9aa12
use std::{
    collections::HashMap,
    fmt::Debug,
    hash::Hash,
    io,
    num::{NonZeroU32, TryFromIntError},
};
<<<<<<< HEAD

use incrementalmerkletree::{frontier::Frontier, Retention};
use nonempty::NonEmpty;
use secrecy::SecretVec;
use shardtree::{error::ShardTreeError, store::ShardStore, ShardTree};
use zip32::fingerprint::SeedFingerprint;

use self::{
    chain::{ChainState, CommitmentTreeRoot},
    scanning::ScanRange,
};
use crate::{
    address::UnifiedAddress,
    decrypt::DecryptedOutput,
    keys::{
        UnifiedAddressRequest, UnifiedFullViewingKey, UnifiedIncomingViewingKey, UnifiedSpendingKey,
    },
    proto::service::TreeState,
    wallet::{Note, NoteId, ReceivedNote, Recipient, WalletTransparentOutput, WalletTx},
    ShieldedProtocol,
};
use zcash_primitives::{
    block::BlockHash,
    consensus::BlockHeight,
    memo::{Memo, MemoBytes},
    transaction::{
        components::amount::{BalanceError, NonNegativeAmount},
        Transaction, TxId,
    },
};

#[cfg(feature = "transparent-inputs")]
use {
    crate::wallet::TransparentAddressMetadata,
    zcash_primitives::{legacy::TransparentAddress, transaction::components::OutPoint},
};

#[cfg(any(test, feature = "test-dependencies"))]
use zcash_primitives::consensus::NetworkUpgrade;

pub mod chain;
pub mod error;
pub mod scanning;
pub mod wallet;

/// The height of subtree roots in the Sapling note commitment tree.
///
/// This conforms to the structure of subtree data returned by
/// `lightwalletd` when using the `GetSubtreeRoots` GRPC call.
pub const SAPLING_SHARD_HEIGHT: u8 = sapling::NOTE_COMMITMENT_TREE_DEPTH / 2;

/// The height of subtree roots in the Orchard note commitment tree.
///
/// This conforms to the structure of subtree data returned by
/// `lightwalletd` when using the `GetSubtreeRoots` GRPC call.
#[cfg(feature = "orchard")]
pub const ORCHARD_SHARD_HEIGHT: u8 = { orchard::NOTE_COMMITMENT_TREE_DEPTH as u8 } / 2;

/// An enumeration of constraints that can be applied when querying for nullifiers for notes
/// belonging to the wallet.
pub enum NullifierQuery {
    Unspent,
    All,
=======

use incrementalmerkletree::{frontier::Frontier, Retention};
use shardtree::{error::ShardTreeError, store::ShardStore, ShardTree};

use zcash_keys::{
    address::{Address, UnifiedAddress},
    keys::{
        UnifiedAddressRequest, UnifiedFullViewingKey, UnifiedIncomingViewingKey, UnifiedSpendingKey,
    },
};
use zcash_primitives::{block::BlockHash, transaction::Transaction};
use zcash_protocol::{
    consensus::BlockHeight,
    memo::{Memo, MemoBytes},
    value::{BalanceError, Zatoshis},
    ShieldedProtocol, TxId,
};
use zip32::{fingerprint::SeedFingerprint, DiversifierIndex};

use self::{
    chain::{ChainState, CommitmentTreeRoot},
    scanning::ScanRange,
};
use crate::{
    decrypt::DecryptedOutput,
    proto::service::TreeState,
    wallet::{Note, NoteId, ReceivedNote, Recipient, WalletTransparentOutput, WalletTx},
};

#[cfg(feature = "transparent-inputs")]
use {
    crate::wallet::TransparentAddressMetadata,
    std::ops::Range,
    std::time::SystemTime,
    transparent::{
        address::TransparentAddress,
        bundle::OutPoint,
        keys::{NonHardenedChildIndex, TransparentKeyScope},
    },
};

#[cfg(feature = "test-dependencies")]
use ambassador::delegatable_trait;

#[cfg(any(test, feature = "test-dependencies"))]
use zcash_protocol::consensus::NetworkUpgrade;

pub mod chain;
pub mod error;
pub mod scanning;
pub mod wallet;

#[cfg(any(test, feature = "test-dependencies"))]
pub mod testing;

/// The height of subtree roots in the Sapling note commitment tree.
///
/// This conforms to the structure of subtree data returned by
/// `lightwalletd` when using the `GetSubtreeRoots` GRPC call.
pub const SAPLING_SHARD_HEIGHT: u8 = sapling::NOTE_COMMITMENT_TREE_DEPTH / 2;

/// The height of subtree roots in the Orchard note commitment tree.
///
/// This conforms to the structure of subtree data returned by
/// `lightwalletd` when using the `GetSubtreeRoots` GRPC call.
#[cfg(feature = "orchard")]
pub const ORCHARD_SHARD_HEIGHT: u8 = { orchard::NOTE_COMMITMENT_TREE_DEPTH as u8 } / 2;

/// An enumeration of constraints that can be applied when querying for nullifiers for notes
/// belonging to the wallet.
pub enum NullifierQuery {
    Unspent,
    All,
}

/// An intent of representing spendable value to reach a certain targeted
/// amount.  `AtLeast(Zatoshis)` refers to the amount of `Zatoshis` that can cover
/// at minimum the given zatoshis that is conformed by the sum of spendable notes.
///
/// Discussion: why not just use ``Zatoshis``?
///
/// the `Zatoshis` value isn't enough to explain intent when seeking to match a
/// given a given amount. Is the value expressed in `Zatoshis` the ceiling value
/// or the minimum value of a given spend intent? How would you express that the
/// value spend intent is "as much as possible" without knowing the value upfront?
#[derive(Debug, Clone, Copy)]
pub enum TargetValue {
    AtLeast(Zatoshis),
}

/// Balance information for a value within a single pool in an account.
#[derive(Debug, Clone, Copy, PartialEq, Eq)]
pub struct Balance {
    spendable_value: Zatoshis,
    change_pending_confirmation: Zatoshis,
    value_pending_spendability: Zatoshis,
}

impl Balance {
    /// The [`Balance`] value having zero values for all its fields.
    pub const ZERO: Self = Self {
        spendable_value: Zatoshis::ZERO,
        change_pending_confirmation: Zatoshis::ZERO,
        value_pending_spendability: Zatoshis::ZERO,
    };

    fn check_total_adding(&self, value: Zatoshis) -> Result<Zatoshis, BalanceError> {
        (self.spendable_value
            + self.change_pending_confirmation
            + self.value_pending_spendability
            + value)
            .ok_or(BalanceError::Overflow)
    }

    /// Returns the value in the account that may currently be spent; it is possible to compute
    /// witnesses for all the notes that comprise this value, and all of this value is confirmed to
    /// the required confirmation depth.
    pub fn spendable_value(&self) -> Zatoshis {
        self.spendable_value
    }

    /// Adds the specified value to the spendable total, checking for overflow.
    pub fn add_spendable_value(&mut self, value: Zatoshis) -> Result<(), BalanceError> {
        self.check_total_adding(value)?;
        self.spendable_value = (self.spendable_value + value).unwrap();
        Ok(())
    }

    /// Returns the value in the account of shielded change notes that do not yet have sufficient
    /// confirmations to be spendable.
    pub fn change_pending_confirmation(&self) -> Zatoshis {
        self.change_pending_confirmation
    }

    /// Adds the specified value to the pending change total, checking for overflow.
    pub fn add_pending_change_value(&mut self, value: Zatoshis) -> Result<(), BalanceError> {
        self.check_total_adding(value)?;
        self.change_pending_confirmation = (self.change_pending_confirmation + value).unwrap();
        Ok(())
    }

    /// Returns the value in the account of all remaining received notes that either do not have
    /// sufficient confirmations to be spendable, or for which witnesses cannot yet be constructed
    /// without additional scanning.
    pub fn value_pending_spendability(&self) -> Zatoshis {
        self.value_pending_spendability
    }

    /// Adds the specified value to the pending spendable total, checking for overflow.
    pub fn add_pending_spendable_value(&mut self, value: Zatoshis) -> Result<(), BalanceError> {
        self.check_total_adding(value)?;
        self.value_pending_spendability = (self.value_pending_spendability + value).unwrap();
        Ok(())
    }

    /// Returns the total value of funds represented by this [`Balance`].
    pub fn total(&self) -> Zatoshis {
        (self.spendable_value + self.change_pending_confirmation + self.value_pending_spendability)
            .expect("Balance cannot overflow MAX_MONEY")
    }
}

/// Balance information for a single account. The sum of this struct's fields is the total balance
/// of the wallet.
#[derive(Debug, Clone, Copy, PartialEq, Eq)]
pub struct AccountBalance {
    /// The value of unspent Sapling outputs belonging to the account.
    sapling_balance: Balance,

    /// The value of unspent Orchard outputs belonging to the account.
    orchard_balance: Balance,

    /// The value of all unspent transparent outputs belonging to the account.
    unshielded_balance: Balance,
}

impl AccountBalance {
    /// The [`Balance`] value having zero values for all its fields.
    pub const ZERO: Self = Self {
        sapling_balance: Balance::ZERO,
        orchard_balance: Balance::ZERO,
        unshielded_balance: Balance::ZERO,
    };

    fn check_total(&self) -> Result<Zatoshis, BalanceError> {
        (self.sapling_balance.total()
            + self.orchard_balance.total()
            + self.unshielded_balance.total())
        .ok_or(BalanceError::Overflow)
    }

    /// Returns the [`Balance`] of Sapling funds in the account.
    pub fn sapling_balance(&self) -> &Balance {
        &self.sapling_balance
    }

    /// Provides a mutable reference to the [`Balance`] of Sapling funds in the account
    /// to the specified callback, checking invariants after the callback's action has been
    /// evaluated.
    pub fn with_sapling_balance_mut<A, E: From<BalanceError>>(
        &mut self,
        f: impl FnOnce(&mut Balance) -> Result<A, E>,
    ) -> Result<A, E> {
        let result = f(&mut self.sapling_balance)?;
        self.check_total()?;
        Ok(result)
    }

    /// Returns the [`Balance`] of Orchard funds in the account.
    pub fn orchard_balance(&self) -> &Balance {
        &self.orchard_balance
    }

    /// Provides a mutable reference to the [`Balance`] of Orchard funds in the account
    /// to the specified callback, checking invariants after the callback's action has been
    /// evaluated.
    pub fn with_orchard_balance_mut<A, E: From<BalanceError>>(
        &mut self,
        f: impl FnOnce(&mut Balance) -> Result<A, E>,
    ) -> Result<A, E> {
        let result = f(&mut self.orchard_balance)?;
        self.check_total()?;
        Ok(result)
    }

    /// Returns the total value of unspent transparent transaction outputs belonging to the wallet.
    #[deprecated(
        note = "this function is deprecated. Please use [`AccountBalance::unshielded_balance`] instead."
    )]
    pub fn unshielded(&self) -> Zatoshis {
        self.unshielded_balance.total()
    }

    /// Returns the [`Balance`] of unshielded funds in the account.
    pub fn unshielded_balance(&self) -> &Balance {
        &self.unshielded_balance
    }

    /// Provides a mutable reference to the [`Balance`] of transparent funds in the account
    /// to the specified callback, checking invariants after the callback's action has been
    /// evaluated.
    pub fn with_unshielded_balance_mut<A, E: From<BalanceError>>(
        &mut self,
        f: impl FnOnce(&mut Balance) -> Result<A, E>,
    ) -> Result<A, E> {
        let result = f(&mut self.unshielded_balance)?;
        self.check_total()?;
        Ok(result)
    }

    /// Returns the total value of funds belonging to the account.
    pub fn total(&self) -> Zatoshis {
        (self.sapling_balance.total()
            + self.orchard_balance.total()
            + self.unshielded_balance.total())
        .expect("Account balance cannot overflow MAX_MONEY")
    }

    /// Returns the total value of shielded (Sapling and Orchard) funds that may immediately be
    /// spent.
    pub fn spendable_value(&self) -> Zatoshis {
        (self.sapling_balance.spendable_value + self.orchard_balance.spendable_value)
            .expect("Account balance cannot overflow MAX_MONEY")
    }

    /// Returns the total value of change and/or shielding transaction outputs that are awaiting
    /// sufficient confirmations for spendability.
    pub fn change_pending_confirmation(&self) -> Zatoshis {
        (self.sapling_balance.change_pending_confirmation
            + self.orchard_balance.change_pending_confirmation)
            .expect("Account balance cannot overflow MAX_MONEY")
    }

    /// Returns the value of shielded funds that are not yet spendable because additional scanning
    /// is required before it will be possible to derive witnesses for the associated notes.
    pub fn value_pending_spendability(&self) -> Zatoshis {
        (self.sapling_balance.value_pending_spendability
            + self.orchard_balance.value_pending_spendability)
            .expect("Account balance cannot overflow MAX_MONEY")
    }
}

/// Source metadata for a ZIP 32-derived key.
#[derive(Clone, Debug, PartialEq, Eq, Hash)]
pub struct Zip32Derivation {
    seed_fingerprint: SeedFingerprint,
    account_index: zip32::AccountId,
}

impl Zip32Derivation {
    /// Constructs new derivation metadata from its constituent parts.
    pub fn new(seed_fingerprint: SeedFingerprint, account_index: zip32::AccountId) -> Self {
        Self {
            seed_fingerprint,
            account_index,
        }
    }

    /// Returns the seed fingerprint.
    pub fn seed_fingerprint(&self) -> &SeedFingerprint {
        &self.seed_fingerprint
    }

    /// Returns the account-level index in the ZIP 32 derivation path.
    pub fn account_index(&self) -> zip32::AccountId {
        self.account_index
    }
}

/// An enumeration used to control what information is tracked by the wallet for
/// notes received by a given account.
#[derive(Clone, Debug, PartialEq, Eq, Hash)]
pub enum AccountPurpose {
    /// For spending accounts, the wallet will track information needed to spend
    /// received notes.
    Spending { derivation: Option<Zip32Derivation> },
    /// For view-only accounts, the wallet will not track spend information.
    ViewOnly,
}

/// The kinds of accounts supported by `zcash_client_backend`.
#[derive(Clone, Debug, PartialEq, Eq, Hash)]
pub enum AccountSource {
    /// An account derived from a known seed.
    Derived {
        derivation: Zip32Derivation,
        key_source: Option<String>,
    },

    /// An account imported from a viewing key.
    Imported {
        purpose: AccountPurpose,
        key_source: Option<String>,
    },
}

impl AccountSource {
    /// Returns the key derivation metadata for the account source, if any is available.
    pub fn key_derivation(&self) -> Option<&Zip32Derivation> {
        match self {
            AccountSource::Derived { derivation, .. } => Some(derivation),
            AccountSource::Imported {
                purpose: AccountPurpose::Spending { derivation },
                ..
            } => derivation.as_ref(),
            _ => None,
        }
    }

    /// Returns the application-level key source identifier.
    pub fn key_source(&self) -> Option<&str> {
        match self {
            AccountSource::Derived { key_source, .. } => key_source.as_ref().map(|s| s.as_str()),
            AccountSource::Imported { key_source, .. } => key_source.as_ref().map(|s| s.as_str()),
        }
    }
}

/// A set of capabilities that a client account must provide.
pub trait Account {
    type AccountId: Copy;

    /// Returns the unique identifier for the account.
    fn id(&self) -> Self::AccountId;

    /// Returns the human-readable name for the account, if any has been configured.
    fn name(&self) -> Option<&str>;

    /// Returns whether this account is derived or imported, and the derivation parameters
    /// if applicable.
    fn source(&self) -> &AccountSource;

    /// Returns whether the account is a spending account or a view-only account.
    fn purpose(&self) -> AccountPurpose {
        match self.source() {
            AccountSource::Derived { derivation, .. } => AccountPurpose::Spending {
                derivation: Some(derivation.clone()),
            },
            AccountSource::Imported { purpose, .. } => purpose.clone(),
        }
    }

    /// Returns the UFVK that the wallet backend has stored for the account, if any.
    ///
    /// Accounts for which this returns `None` cannot be used in wallet contexts, because
    /// they are unable to maintain an accurate balance.
    fn ufvk(&self) -> Option<&UnifiedFullViewingKey>;

    /// Returns the UIVK that the wallet backend has stored for the account.
    ///
    /// All accounts are required to have at least an incoming viewing key. This gives no
    /// indication about whether an account can be used in a wallet context; for that, use
    /// [`Account::ufvk`].
    fn uivk(&self) -> UnifiedIncomingViewingKey;
}

#[cfg(any(test, feature = "test-dependencies"))]
impl<A: Copy> Account for (A, UnifiedFullViewingKey) {
    type AccountId = A;

    fn id(&self) -> A {
        self.0
    }

    fn source(&self) -> &AccountSource {
        &AccountSource::Imported {
            purpose: AccountPurpose::ViewOnly,
            key_source: None,
        }
    }

    fn ufvk(&self) -> Option<&UnifiedFullViewingKey> {
        Some(&self.1)
    }

    fn uivk(&self) -> UnifiedIncomingViewingKey {
        self.1.to_unified_incoming_viewing_key()
    }

    fn name(&self) -> Option<&str> {
        None
    }
}

#[cfg(any(test, feature = "test-dependencies"))]
impl<A: Copy> Account for (A, UnifiedIncomingViewingKey) {
    type AccountId = A;

    fn id(&self) -> A {
        self.0
    }

    fn name(&self) -> Option<&str> {
        None
    }

    fn source(&self) -> &AccountSource {
        &AccountSource::Imported {
            purpose: AccountPurpose::ViewOnly,
            key_source: None,
        }
    }

    fn ufvk(&self) -> Option<&UnifiedFullViewingKey> {
        None
    }

    fn uivk(&self) -> UnifiedIncomingViewingKey {
        self.1.clone()
    }
}

/// Information about an address in the wallet.
pub struct AddressInfo {
    address: Address,
    diversifier_index: DiversifierIndex,
    #[cfg(feature = "transparent-inputs")]
    transparent_key_scope: Option<TransparentKeyScope>,
}

impl AddressInfo {
    /// Constructs an `AddressInfo` from its constituent parts.
    pub fn from_parts(
        address: Address,
        diversifier_index: DiversifierIndex,
        #[cfg(feature = "transparent-inputs")] transparent_key_scope: Option<TransparentKeyScope>,
    ) -> Option<Self> {
        // Only allow `transparent_key_scope` to be set for transparent addresses.
        #[cfg(feature = "transparent-inputs")]
        let valid = transparent_key_scope.is_none()
            || matches!(address, Address::Transparent(_) | Address::Tex(_));
        #[cfg(not(feature = "transparent-inputs"))]
        let valid = true;

        valid.then_some(Self {
            address,
            diversifier_index,
            #[cfg(feature = "transparent-inputs")]
            transparent_key_scope,
        })
    }

    /// Returns the address this information is about.
    pub fn address(&self) -> &Address {
        &self.address
    }

    /// Returns the diversifier index the address was derived at.
    pub fn diversifier_index(&self) -> DiversifierIndex {
        self.diversifier_index
    }

    /// Returns the key scope if this is a transparent address.
    #[cfg(feature = "transparent-inputs")]
    pub fn transparent_key_scope(&self) -> Option<TransparentKeyScope> {
        self.transparent_key_scope
    }
}

/// A polymorphic ratio type, usually used for rational numbers.
#[derive(Clone, Copy, Debug, PartialEq, Eq)]
pub struct Ratio<T> {
    numerator: T,
    denominator: T,
}

impl<T> Ratio<T> {
    /// Constructs a new Ratio from a numerator and a denominator.
    pub fn new(numerator: T, denominator: T) -> Self {
        Self {
            numerator,
            denominator,
        }
    }

    /// Returns the numerator of the ratio.
    pub fn numerator(&self) -> &T {
        &self.numerator
    }

    /// Returns the denominator of the ratio.
    pub fn denominator(&self) -> &T {
        &self.denominator
    }
}

/// A type representing the progress the wallet has made toward detecting all of the funds
/// belonging to the wallet.
///
/// The window over which progress is computed spans from the wallet's birthday to the current
/// chain tip. It is divided into two regions, the "Scan Window" which covers the region from the
/// wallet recovery height to the current chain tip, and the "Recovery Window" which covers the
/// range from the wallet birthday to the wallet recovery height. If no wallet recovery height is
/// available, the scan window will cover the entire range from the wallet birthday to the chain
/// tip.
///
/// Progress for both scanning and recovery is represented in terms of the ratio between notes
/// scanned and the total number of notes added to the chain in the relevant window. This ratio
/// should only be used to compute progress percentages for display, and the numerator and
/// denominator should not be treated as authoritative note counts. In the case that there are no
/// notes in a given block range, the denominator of these values will be zero, so callers should always
/// use checked division when converting the resulting values to percentages.
#[derive(Debug, Clone, Copy, PartialEq, Eq)]
pub struct Progress {
    scan: Ratio<u64>,
    recovery: Option<Ratio<u64>>,
}

impl Progress {
    /// Constructs a new progress value from its constituent parts.
    pub fn new(scan: Ratio<u64>, recovery: Option<Ratio<u64>>) -> Self {
        Self { scan, recovery }
    }

    /// Returns the progress the wallet has made in scanning blocks for shielded notes belonging to
    /// the wallet between the wallet recovery height (or the wallet birthday if no recovery height
    /// is set) and the chain tip.
    pub fn scan(&self) -> Ratio<u64> {
        self.scan
    }

    /// Returns the progress the wallet has made in scanning blocks for shielded notes belonging to
    /// the wallet between the wallet birthday and the block height at which recovery from seed was
    /// initiated.
    ///
    /// Returns `None` if no recovery height is set for the wallet.
    pub fn recovery(&self) -> Option<Ratio<u64>> {
        self.recovery
    }
}

/// A type representing the potentially-spendable value of unspent outputs in the wallet.
///
/// The balances reported using this data structure may overestimate the total spendable value of
/// the wallet, in the case that the spend of a previously received shielded note has not yet been
/// detected by the process of scanning the chain. The balances reported using this data structure
/// can only be certain to be unspent in the case that [`Self::is_synced`] is true, and even in
/// this circumstance it is possible that a newly created transaction could conflict with a
/// not-yet-mined transaction in the mempool.
#[derive(Debug, Clone, PartialEq, Eq)]
pub struct WalletSummary<AccountId: Eq + Hash> {
    account_balances: HashMap<AccountId, AccountBalance>,
    chain_tip_height: BlockHeight,
    fully_scanned_height: BlockHeight,
    progress: Progress,
    next_sapling_subtree_index: u64,
    #[cfg(feature = "orchard")]
    next_orchard_subtree_index: u64,
}

impl<AccountId: Eq + Hash> WalletSummary<AccountId> {
    /// Constructs a new [`WalletSummary`] from its constituent parts.
    pub fn new(
        account_balances: HashMap<AccountId, AccountBalance>,
        chain_tip_height: BlockHeight,
        fully_scanned_height: BlockHeight,
        progress: Progress,
        next_sapling_subtree_index: u64,
        #[cfg(feature = "orchard")] next_orchard_subtree_index: u64,
    ) -> Self {
        Self {
            account_balances,
            chain_tip_height,
            fully_scanned_height,
            progress,
            next_sapling_subtree_index,
            #[cfg(feature = "orchard")]
            next_orchard_subtree_index,
        }
    }

    /// Returns the balances of accounts in the wallet, keyed by account ID.
    pub fn account_balances(&self) -> &HashMap<AccountId, AccountBalance> {
        &self.account_balances
    }

    /// Returns the height of the current chain tip.
    pub fn chain_tip_height(&self) -> BlockHeight {
        self.chain_tip_height
    }

    /// Returns the height below which all blocks have been scanned by the wallet, ignoring blocks
    /// below the wallet birthday.
    pub fn fully_scanned_height(&self) -> BlockHeight {
        self.fully_scanned_height
    }

    /// Returns the progress of scanning the chain to bring the wallet up to date.
    ///
    /// This progress metric is intended as an indicator of how close the wallet is to
    /// general usability, including the ability to spend existing funds that were
    /// previously spendable.
    ///
    /// The window over which progress is computed spans from the wallet's birthday to the current
    /// chain tip. It is divided into two segments: a "recovery" segment, between the wallet
    /// birthday and the recovery height (currently the height at which recovery from seed was
    /// initiated, but how this boundary is computed may change in the future), and a "scan"
    /// segment, between the recovery height and the current chain tip.
    ///
    /// When converting the ratios returned here to percentages, checked division must be used in
    /// order to avoid divide-by-zero errors. A zero denominator in a returned ratio indicates that
    /// there are no shielded notes to be scanned in the associated block range.
    pub fn progress(&self) -> Progress {
        self.progress
    }

    /// Returns the Sapling subtree index that should start the next range of subtree
    /// roots passed to [`WalletCommitmentTrees::put_sapling_subtree_roots`].
    pub fn next_sapling_subtree_index(&self) -> u64 {
        self.next_sapling_subtree_index
    }

    /// Returns the Orchard subtree index that should start the next range of subtree
    /// roots passed to [`WalletCommitmentTrees::put_orchard_subtree_roots`].
    #[cfg(feature = "orchard")]
    pub fn next_orchard_subtree_index(&self) -> u64 {
        self.next_orchard_subtree_index
    }

    /// Returns whether or not wallet scanning is complete.
    pub fn is_synced(&self) -> bool {
        self.chain_tip_height == self.fully_scanned_height
    }
}

/// A predicate that can be used to choose whether or not a particular note is retained in note
/// selection.
pub trait NoteRetention<NoteRef> {
    /// Returns whether the specified Sapling note should be retained.
    fn should_retain_sapling(&self, note: &ReceivedNote<NoteRef, sapling::Note>) -> bool;
    /// Returns whether the specified Orchard note should be retained.
    #[cfg(feature = "orchard")]
    fn should_retain_orchard(&self, note: &ReceivedNote<NoteRef, orchard::note::Note>) -> bool;
}

pub(crate) struct SimpleNoteRetention {
    pub(crate) sapling: bool,
    #[cfg(feature = "orchard")]
    pub(crate) orchard: bool,
}

impl<NoteRef> NoteRetention<NoteRef> for SimpleNoteRetention {
    fn should_retain_sapling(&self, _: &ReceivedNote<NoteRef, sapling::Note>) -> bool {
        self.sapling
    }

    #[cfg(feature = "orchard")]
    fn should_retain_orchard(&self, _: &ReceivedNote<NoteRef, orchard::note::Note>) -> bool {
        self.orchard
    }
}

/// Spendable shielded outputs controlled by the wallet.
pub struct SpendableNotes<NoteRef> {
    sapling: Vec<ReceivedNote<NoteRef, sapling::Note>>,
    #[cfg(feature = "orchard")]
    orchard: Vec<ReceivedNote<NoteRef, orchard::note::Note>>,
}

/// A type describing the mined-ness of transactions that should be returned in response to a
/// [`TransactionDataRequest`].
#[derive(Clone, Debug, PartialEq, Eq, PartialOrd, Ord, Hash)]
#[cfg(feature = "transparent-inputs")]
pub enum TransactionStatusFilter {
    /// Only mined transactions should be returned.
    Mined,
    /// Only mempool transactions should be returned.
    Mempool,
    /// Both mined transactions and transactions in the mempool should be returned.
    All,
}

/// A type used to filter transactions to be returned in response to a [`TransactionDataRequest`],
/// in terms of the spentness of the transaction's transparent outputs.
#[derive(Clone, Debug, PartialEq, Eq, PartialOrd, Ord, Hash)]
#[cfg(feature = "transparent-inputs")]
pub enum OutputStatusFilter {
    /// Only transactions that have currently-unspent transparent outputs should be returned.
    Unspent,
    /// All transactions corresponding to the data request should be returned, irrespective of
    /// whether or not those transactions produce transparent outputs that are currently unspent.
    All,
}

/// A request for transaction data enhancement, spentness check, or discovery
/// of spends from a given transparent address within a specific block range.
#[derive(Clone, Debug, PartialEq, Eq, PartialOrd, Ord, Hash)]
pub enum TransactionDataRequest {
    /// Information about the chain's view of a transaction is requested.
    ///
    /// The caller evaluating this request on behalf of the wallet backend should respond to this
    /// request by determining the status of the specified transaction with respect to the main
    /// chain; if using `lightwalletd` for access to chain data, this may be obtained by
    /// interpreting the results of the [`GetTransaction`] RPC method. It should then call
    /// [`WalletWrite::set_transaction_status`] to provide the resulting transaction status
    /// information to the wallet backend.
    ///
    /// [`GetTransaction`]: crate::proto::service::compact_tx_streamer_client::CompactTxStreamerClient::get_transaction
    GetStatus(TxId),
    /// Transaction enhancement (download of complete raw transaction data) is requested.
    ///
    /// The caller evaluating this request on behalf of the wallet backend should respond to this
    /// request by providing complete data for the specified transaction to
    /// [`wallet::decrypt_and_store_transaction`]; if using `lightwalletd` for access to chain
    /// state, this may be obtained via the [`GetTransaction`] RPC method. If no data is available
    /// for the specified transaction, this should be reported to the backend using
    /// [`WalletWrite::set_transaction_status`]. A [`TransactionDataRequest::Enhancement`] request
    /// subsumes any previously existing [`TransactionDataRequest::GetStatus`] request.
    ///
    /// [`GetTransaction`]: crate::proto::service::compact_tx_streamer_client::CompactTxStreamerClient::get_transaction
    Enhancement(TxId),
    /// Information about transactions that receive or spend funds belonging to the specified
    /// transparent address is requested.
    ///
    /// Fully transparent transactions, and transactions that do not contain either shielded inputs
    /// or shielded outputs belonging to the wallet, may not be discovered by the process of chain
    /// scanning; as a consequence, the wallet must actively query to find transactions that spend
    /// such funds. Ideally we'd be able to query by [`OutPoint`] but this is not currently
    /// functionality that is supported by the light wallet server.
    ///
    /// The caller evaluating this request on behalf of the wallet backend should respond to this
    /// request by detecting transactions involving the specified address within the provided block
    /// range; if using `lightwalletd` for access to chain data, this may be performed using the
    /// [`GetTaddressTxids`] RPC method. It should then call [`wallet::decrypt_and_store_transaction`]
    /// for each transaction so detected.
    ///
    /// [`GetTaddressTxids`]: crate::proto::service::compact_tx_streamer_client::CompactTxStreamerClient::get_taddress_txids
    #[cfg(feature = "transparent-inputs")]
    TransactionsInvolvingAddress {
        /// The address to request transactions and/or UTXOs for.
        address: TransparentAddress,
        /// Only transactions mined at heights greater than or equal to this height should be
        /// returned.
        block_range_start: BlockHeight,
        /// Only transactions mined at heights less than this height should be returned.
        block_range_end: Option<BlockHeight>,
        /// If a `request_at` time is set, the caller evaluating this request should attempt to
        /// retrieve transaction data related to the specified address at a time that is as close
        /// as practical to the specified instant, and in a fashion that decorrelates this request
        /// to a light wallet server from other requests made by the same caller.
        ///
        /// This may be ignored by callers that are able to satisfy the request without exposing
        /// correlations between addresses to untrusted parties; for example, a wallet application
        /// that uses a private, trusted-for-privacy supplier of chain data can safely ignore this
        /// field.
        request_at: Option<SystemTime>,
        /// The caller should respond to this request only with transactions that conform to the
        /// specified transaction status filter.
        tx_status_filter: TransactionStatusFilter,
        /// The caller should respond to this request only with transactions containing outputs
        /// that conform to the specified output status filter.
        output_status_filter: OutputStatusFilter,
    },
}

/// Metadata about the status of a transaction obtained by inspecting the chain state.
#[derive(Clone, Copy, Debug)]
pub enum TransactionStatus {
    /// The requested transaction ID was not recognized by the node.
    TxidNotRecognized,
    /// The requested transaction ID corresponds to a transaction that is recognized by the node,
    /// but is in the mempool or is otherwise not mined in the main chain (but may have been mined
    /// on a fork that was reorged away).
    NotInMainChain,
    /// The requested transaction ID corresponds to a transaction that has been included in the
    /// block at the provided height.
    Mined(BlockHeight),
}

impl<NoteRef> SpendableNotes<NoteRef> {
    /// Construct a new empty [`SpendableNotes`].
    pub fn empty() -> Self {
        Self::new(
            vec![],
            #[cfg(feature = "orchard")]
            vec![],
        )
    }

    /// Construct a new [`SpendableNotes`] from its constituent parts.
    pub fn new(
        sapling: Vec<ReceivedNote<NoteRef, sapling::Note>>,
        #[cfg(feature = "orchard")] orchard: Vec<ReceivedNote<NoteRef, orchard::note::Note>>,
    ) -> Self {
        Self {
            sapling,
            #[cfg(feature = "orchard")]
            orchard,
        }
    }

    /// Returns the set of spendable Sapling notes.
    pub fn sapling(&self) -> &[ReceivedNote<NoteRef, sapling::Note>] {
        self.sapling.as_ref()
    }

    /// Consumes this value and returns the Sapling notes contained within it.
    pub fn take_sapling(self) -> Vec<ReceivedNote<NoteRef, sapling::Note>> {
        self.sapling
    }

    /// Returns the set of spendable Orchard notes.
    #[cfg(feature = "orchard")]
    pub fn orchard(&self) -> &[ReceivedNote<NoteRef, orchard::note::Note>] {
        self.orchard.as_ref()
    }

    /// Consumes this value and returns the Orchard notes contained within it.
    #[cfg(feature = "orchard")]
    pub fn take_orchard(self) -> Vec<ReceivedNote<NoteRef, orchard::note::Note>> {
        self.orchard
    }

    /// Computes the total value of Sapling notes.
    pub fn sapling_value(&self) -> Result<Zatoshis, BalanceError> {
        self.sapling.iter().try_fold(Zatoshis::ZERO, |acc, n| {
            (acc + n.note_value()?).ok_or(BalanceError::Overflow)
        })
    }

    /// Computes the total value of Sapling notes.
    #[cfg(feature = "orchard")]
    pub fn orchard_value(&self) -> Result<Zatoshis, BalanceError> {
        self.orchard.iter().try_fold(Zatoshis::ZERO, |acc, n| {
            (acc + n.note_value()?).ok_or(BalanceError::Overflow)
        })
    }

    /// Computes the total value of spendable inputs
    pub fn total_value(&self) -> Result<Zatoshis, BalanceError> {
        #[cfg(not(feature = "orchard"))]
        return self.sapling_value();

        #[cfg(feature = "orchard")]
        return (self.sapling_value()? + self.orchard_value()?).ok_or(BalanceError::Overflow);
    }

    /// Consumes this [`SpendableNotes`] value and produces a vector of
    /// [`ReceivedNote<NoteRef, Note>`] values.
    pub fn into_vec(
        self,
        retention: &impl NoteRetention<NoteRef>,
    ) -> Vec<ReceivedNote<NoteRef, Note>> {
        let iter = self.sapling.into_iter().filter_map(|n| {
            retention
                .should_retain_sapling(&n)
                .then(|| n.map_note(Note::Sapling))
        });

        #[cfg(feature = "orchard")]
        let iter = iter.chain(self.orchard.into_iter().filter_map(|n| {
            retention
                .should_retain_orchard(&n)
                .then(|| n.map_note(Note::Orchard))
        }));

        iter.collect()
    }
}

/// Metadata about the structure of unspent outputs in a single pool within a wallet account.
///
/// This type is often used to represent a filtered view of outputs in the account that were
/// selected according to the conditions imposed by a [`NoteFilter`].
#[derive(Debug, Clone)]
pub struct PoolMeta {
    note_count: usize,
    value: Zatoshis,
}

impl PoolMeta {
    /// Constructs a new [`PoolMeta`] value from its constituent parts.
    pub fn new(note_count: usize, value: Zatoshis) -> Self {
        Self { note_count, value }
    }

    /// Returns the number of unspent outputs in the account, potentially selected in accordance
    /// with some [`NoteFilter`].
    pub fn note_count(&self) -> usize {
        self.note_count
    }

    /// Returns the total value of unspent outputs in the account that are accounted for in
    /// [`Self::note_count`].
    pub fn value(&self) -> Zatoshis {
        self.value
    }
}

/// Metadata about the structure of the wallet for a particular account.
///
/// At present this just contains counts of unspent outputs in each pool, but it may be extended in
/// the future to contain note values or other more detailed information about wallet structure.
///
/// Values of this type are intended to be used in selection of change output values. A value of
/// this type may represent filtered data, and may therefore not count all of the unspent notes in
/// the wallet.
///
/// A [`AccountMeta`] value is normally produced by querying the wallet database via passing a
/// [`NoteFilter`] to [`InputSource::get_account_metadata`].
#[derive(Debug, Clone)]
pub struct AccountMeta {
    sapling: Option<PoolMeta>,
    orchard: Option<PoolMeta>,
}

impl AccountMeta {
    /// Constructs a new [`AccountMeta`] value from its constituent parts.
    pub fn new(sapling: Option<PoolMeta>, orchard: Option<PoolMeta>) -> Self {
        Self { sapling, orchard }
    }

    /// Returns metadata about Sapling notes belonging to the account for which this was generated.
    ///
    /// Returns [`None`] if no metadata is available or it was not possible to evaluate the query
    /// described by a [`NoteFilter`] given the available wallet data.
    pub fn sapling(&self) -> Option<&PoolMeta> {
        self.sapling.as_ref()
    }

    /// Returns metadata about Orchard notes belonging to the account for which this was generated.
    ///
    /// Returns [`None`] if no metadata is available or it was not possible to evaluate the query
    /// described by a [`NoteFilter`] given the available wallet data.
    pub fn orchard(&self) -> Option<&PoolMeta> {
        self.orchard.as_ref()
    }

    fn sapling_note_count(&self) -> Option<usize> {
        self.sapling.as_ref().map(|m| m.note_count)
    }

    fn orchard_note_count(&self) -> Option<usize> {
        self.orchard.as_ref().map(|m| m.note_count)
    }

    /// Returns the number of unspent notes in the wallet for the given shielded protocol.
    pub fn note_count(&self, protocol: ShieldedProtocol) -> Option<usize> {
        match protocol {
            ShieldedProtocol::Sapling => self.sapling_note_count(),
            ShieldedProtocol::Orchard => self.orchard_note_count(),
        }
    }

    /// Returns the total number of unspent shielded notes belonging to the account for which this
    /// was generated.
    ///
    /// Returns [`None`] if no metadata is available or it was not possible to evaluate the query
    /// described by a [`NoteFilter`] given the available wallet data. If metadata is available
    /// only for a single pool, the metadata for that pool will be returned.
    pub fn total_note_count(&self) -> Option<usize> {
        let s = self.sapling_note_count();
        let o = self.orchard_note_count();
        s.zip(o).map(|(s, o)| s + o).or(s).or(o)
    }

    fn sapling_value(&self) -> Option<Zatoshis> {
        self.sapling.as_ref().map(|m| m.value)
    }

    fn orchard_value(&self) -> Option<Zatoshis> {
        self.orchard.as_ref().map(|m| m.value)
    }

    /// Returns the total value of shielded notes represented by [`Self::total_note_count`]
    ///
    /// Returns [`None`] if no metadata is available or it was not possible to evaluate the query
    /// described by a [`NoteFilter`] given the available wallet data. If metadata is available
    /// only for a single pool, the metadata for that pool will be returned.
    pub fn total_value(&self) -> Option<Zatoshis> {
        let s = self.sapling_value();
        let o = self.orchard_value();
        s.zip(o)
            .map(|(s, o)| (s + o).expect("Does not overflow Zcash maximum value."))
            .or(s)
            .or(o)
    }
}

/// A `u8` value in the range 0..=MAX
#[derive(Clone, Copy, Debug, PartialEq, Eq, PartialOrd, Ord)]
pub struct BoundedU8<const MAX: u8>(u8);

impl<const MAX: u8> BoundedU8<MAX> {
    /// Creates a constant `BoundedU8` from a [`u8`] value.
    ///
    /// Panics: if the value is outside the range `0..=MAX`.
    pub const fn new_const(value: u8) -> Self {
        assert!(value <= MAX);
        Self(value)
    }

    /// Creates a `BoundedU8` from a [`u8`] value.
    ///
    /// Returns `None` if the provided value is outside the range `0..=MAX`.
    pub fn new(value: u8) -> Option<Self> {
        if value <= MAX {
            Some(Self(value))
        } else {
            None
        }
    }

    /// Returns the wrapped [`u8`] value.
    pub fn value(&self) -> u8 {
        self.0
    }
}

impl<const MAX: u8> From<BoundedU8<MAX>> for u8 {
    fn from(value: BoundedU8<MAX>) -> Self {
        value.0
    }
}

impl<const MAX: u8> From<BoundedU8<MAX>> for usize {
    fn from(value: BoundedU8<MAX>) -> Self {
        usize::from(value.0)
    }
}

/// A small query language for filtering notes belonging to an account.
///
/// A filter described using this language is applied to notes individually. It is primarily
/// intended for retrieval of account metadata in service of making determinations for how to
/// allocate change notes, and is not currently intended for use in broader note selection
/// contexts.
#[derive(Clone, Debug, PartialEq, Eq)]
pub enum NoteFilter {
    /// Selects notes having value greater than or equal to the provided value.
    ExceedsMinValue(Zatoshis),
    /// Selects notes having value greater than or equal to approximately the n'th percentile of
    /// previously sent notes in the account, irrespective of pool. The wrapped value must be in
    /// the range `1..=99`. The value `n` is respected in a best-effort fashion; results are likely
    /// to be inaccurate if the account has not yet completed scanning or if insufficient send data
    /// is available to establish a distribution.
    // TODO: it might be worthwhile to add an optional parameter here that can be used to ignore
    // low-valued (test/memo-only) sends when constructing the distribution to be drawn from.
    ExceedsPriorSendPercentile(BoundedU8<99>),
    /// Selects notes having value greater than or equal to the specified percentage of the account
    /// balance across all shielded pools. The wrapped value must be in the range `1..=99`
    ExceedsBalancePercentage(BoundedU8<99>),
    /// A note will be selected if it satisfies both of the specified conditions.
    ///
    /// If it is not possible to evaluate one of the conditions (for example,
    /// [`NoteFilter::ExceedsPriorSendPercentile`] cannot be evaluated if no sends have been
    /// performed) then that condition will be ignored. If neither condition can be evaluated,
    /// then the entire condition cannot be evaluated.
    Combine(Box<NoteFilter>, Box<NoteFilter>),
    /// A note will be selected if it satisfies the first condition; if it is not possible to
    /// evaluate that condition (for example, [`NoteFilter::ExceedsPriorSendPercentile`] cannot
    /// be evaluated if no sends have been performed) then the second condition will be used for
    /// evaluation.
    Attempt {
        condition: Box<NoteFilter>,
        fallback: Box<NoteFilter>,
    },
}

impl NoteFilter {
    /// Constructs a [`NoteFilter::Combine`] query node.
    pub fn combine(l: NoteFilter, r: NoteFilter) -> Self {
        Self::Combine(Box::new(l), Box::new(r))
    }

    /// Constructs a [`NoteFilter::Attempt`] query node.
    pub fn attempt(condition: NoteFilter, fallback: NoteFilter) -> Self {
        Self::Attempt {
            condition: Box::new(condition),
            fallback: Box::new(fallback),
        }
    }
}

/// A trait representing the capability to query a data store for unspent transaction outputs
/// belonging to a account.
#[cfg_attr(feature = "test-dependencies", delegatable_trait)]
pub trait InputSource {
    /// The type of errors produced by a wallet backend.
    type Error: Debug;

    /// Backend-specific account identifier.
    ///
    /// An account identifier corresponds to at most a single unified spending key's worth of spend
    /// authority, such that both received notes and change spendable by that spending authority
    /// will be interpreted as belonging to that account. This might be a database identifier type
    /// or a UUID.
    type AccountId: Copy + Debug + Eq + Hash;

    /// Backend-specific note identifier.
    ///
    /// For example, this might be a database identifier type or a UUID.
    type NoteRef: Copy + Debug + Eq + Ord;

    /// Fetches a spendable note by indexing into a transaction's shielded outputs for the
    /// specified shielded protocol.
    ///
    /// Returns `Ok(None)` if the note is not known to belong to the wallet or if the note
    /// is not spendable.
    fn get_spendable_note(
        &self,
        txid: &TxId,
        protocol: ShieldedProtocol,
        index: u32,
    ) -> Result<Option<ReceivedNote<Self::NoteRef, Note>>, Self::Error>;

    /// Returns a list of spendable notes sufficient to cover the specified target value, if
    /// possible. Only spendable notes corresponding to the specified shielded protocol will
    /// be included.
    fn select_spendable_notes(
        &self,
        account: Self::AccountId,
        target_value: TargetValue,
        sources: &[ShieldedProtocol],
        anchor_height: BlockHeight,
        exclude: &[Self::NoteRef],
    ) -> Result<SpendableNotes<Self::NoteRef>, Self::Error>;

    /// Returns metadata describing the structure of the wallet for the specified account.
    ///
    /// The returned metadata value must exclude:
    /// - spent notes;
    /// - unspent notes excluded by the provided selector;
    /// - unspent notes identified in the given `exclude` list.
    ///
    /// Implementations of this method may limit the complexity of supported queries. Such
    /// limitations should be clearly documented for the implementing type.
    fn get_account_metadata(
        &self,
        account: Self::AccountId,
        selector: &NoteFilter,
        exclude: &[Self::NoteRef],
    ) -> Result<AccountMeta, Self::Error>;

    /// Fetches the transparent output corresponding to the provided `outpoint`.
    ///
    /// Returns `Ok(None)` if the UTXO is not known to belong to the wallet or is not
    /// spendable as of the chain tip height.
    #[cfg(feature = "transparent-inputs")]
    fn get_unspent_transparent_output(
        &self,
        _outpoint: &OutPoint,
    ) -> Result<Option<WalletTransparentOutput>, Self::Error> {
        Ok(None)
    }

    /// Returns the list of spendable transparent outputs received by this wallet at `address`
    /// such that, at height `target_height`:
    /// * the transaction that produced the output had or will have at least `min_confirmations`
    ///   confirmations; and
    /// * the output is unspent as of the current chain tip.
    ///
    /// An output that is potentially spent by an unmined transaction in the mempool is excluded
    /// iff the spending transaction will not be expired at `target_height`.
    #[cfg(feature = "transparent-inputs")]
    fn get_spendable_transparent_outputs(
        &self,
        _address: &TransparentAddress,
        _target_height: BlockHeight,
        _min_confirmations: u32,
    ) -> Result<Vec<WalletTransparentOutput>, Self::Error> {
        Ok(vec![])
    }
>>>>>>> a1c9aa12
}

/// Balance information for a value within a single pool in an account.
#[derive(Debug, Clone, Copy, PartialEq, Eq)]
pub struct Balance {
    spendable_value: NonNegativeAmount,
    change_pending_confirmation: NonNegativeAmount,
    value_pending_spendability: NonNegativeAmount,
}

impl Balance {
    /// The [`Balance`] value having zero values for all its fields.
    pub const ZERO: Self = Self {
        spendable_value: NonNegativeAmount::ZERO,
        change_pending_confirmation: NonNegativeAmount::ZERO,
        value_pending_spendability: NonNegativeAmount::ZERO,
    };

    fn check_total_adding(
        &self,
        value: NonNegativeAmount,
    ) -> Result<NonNegativeAmount, BalanceError> {
        (self.spendable_value
            + self.change_pending_confirmation
            + self.value_pending_spendability
            + value)
            .ok_or(BalanceError::Overflow)
    }

    /// Returns the value in the account that may currently be spent; it is possible to compute
    /// witnesses for all the notes that comprise this value, and all of this value is confirmed to
    /// the required confirmation depth.
    pub fn spendable_value(&self) -> NonNegativeAmount {
        self.spendable_value
    }

    /// Adds the specified value to the spendable total, checking for overflow.
    pub fn add_spendable_value(&mut self, value: NonNegativeAmount) -> Result<(), BalanceError> {
        self.check_total_adding(value)?;
        self.spendable_value = (self.spendable_value + value).unwrap();
        Ok(())
    }

    /// Returns the value in the account of shielded change notes that do not yet have sufficient
    /// confirmations to be spendable.
    pub fn change_pending_confirmation(&self) -> NonNegativeAmount {
        self.change_pending_confirmation
    }

    /// Adds the specified value to the pending change total, checking for overflow.
    pub fn add_pending_change_value(
        &mut self,
        value: NonNegativeAmount,
    ) -> Result<(), BalanceError> {
        self.check_total_adding(value)?;
        self.change_pending_confirmation = (self.change_pending_confirmation + value).unwrap();
        Ok(())
    }

    /// Returns the value in the account of all remaining received notes that either do not have
    /// sufficient confirmations to be spendable, or for which witnesses cannot yet be constructed
    /// without additional scanning.
    pub fn value_pending_spendability(&self) -> NonNegativeAmount {
        self.value_pending_spendability
    }

    /// Adds the specified value to the pending spendable total, checking for overflow.
    pub fn add_pending_spendable_value(
        &mut self,
        value: NonNegativeAmount,
    ) -> Result<(), BalanceError> {
        self.check_total_adding(value)?;
        self.value_pending_spendability = (self.value_pending_spendability + value).unwrap();
        Ok(())
    }

    /// Returns the total value of funds represented by this [`Balance`].
    pub fn total(&self) -> NonNegativeAmount {
        (self.spendable_value + self.change_pending_confirmation + self.value_pending_spendability)
            .expect("Balance cannot overflow MAX_MONEY")
    }
}

/// Balance information for a single account. The sum of this struct's fields is the total balance
/// of the wallet.
#[derive(Debug, Clone, Copy, PartialEq, Eq)]
pub struct AccountBalance {
    /// The value of unspent Sapling outputs belonging to the account.
    sapling_balance: Balance,

    /// The value of unspent Orchard outputs belonging to the account.
    orchard_balance: Balance,

    /// The value of all unspent transparent outputs belonging to the account, irrespective of
    /// confirmation depth.
    ///
    /// Unshielded balances are not subject to confirmation-depth constraints, because the only
    /// possible operation on a transparent balance is to shield it, it is possible to create a
    /// zero-conf transaction to perform that shielding, and the resulting shielded notes will be
    /// subject to normal confirmation rules.
    unshielded: NonNegativeAmount,
}

impl AccountBalance {
    /// The [`Balance`] value having zero values for all its fields.
    pub const ZERO: Self = Self {
        sapling_balance: Balance::ZERO,
        orchard_balance: Balance::ZERO,
        unshielded: NonNegativeAmount::ZERO,
    };

    fn check_total(&self) -> Result<NonNegativeAmount, BalanceError> {
        (self.sapling_balance.total() + self.orchard_balance.total() + self.unshielded)
            .ok_or(BalanceError::Overflow)
    }

    /// Returns the [`Balance`] of Sapling funds in the account.
    pub fn sapling_balance(&self) -> &Balance {
        &self.sapling_balance
    }

    /// Provides a `mutable reference to the [`Balance`] of Sapling funds in the account
    /// to the specified callback, checking invariants after the callback's action has been
    /// evaluated.
    pub fn with_sapling_balance_mut<A, E: From<BalanceError>>(
        &mut self,
        f: impl FnOnce(&mut Balance) -> Result<A, E>,
    ) -> Result<A, E> {
        let result = f(&mut self.sapling_balance)?;
        self.check_total()?;
        Ok(result)
    }

    /// Returns the [`Balance`] of Orchard funds in the account.
    pub fn orchard_balance(&self) -> &Balance {
        &self.orchard_balance
    }

    /// Provides a `mutable reference to the [`Balance`] of Orchard funds in the account
    /// to the specified callback, checking invariants after the callback's action has been
    /// evaluated.
    pub fn with_orchard_balance_mut<A, E: From<BalanceError>>(
        &mut self,
        f: impl FnOnce(&mut Balance) -> Result<A, E>,
    ) -> Result<A, E> {
        let result = f(&mut self.orchard_balance)?;
        self.check_total()?;
        Ok(result)
    }

    /// Returns the total value of unspent transparent transaction outputs belonging to the wallet.
    pub fn unshielded(&self) -> NonNegativeAmount {
        self.unshielded
    }

    /// Adds the specified value to the unshielded total, checking for overflow of
    /// the total account balance.
    pub fn add_unshielded_value(&mut self, value: NonNegativeAmount) -> Result<(), BalanceError> {
        self.unshielded = (self.unshielded + value).ok_or(BalanceError::Overflow)?;
        self.check_total()?;
        Ok(())
    }

    /// Returns the total value of funds belonging to the account.
    pub fn total(&self) -> NonNegativeAmount {
        (self.sapling_balance.total() + self.orchard_balance.total() + self.unshielded)
            .expect("Account balance cannot overflow MAX_MONEY")
    }

    /// Returns the total value of shielded (Sapling and Orchard) funds that may immediately be
    /// spent.
    pub fn spendable_value(&self) -> NonNegativeAmount {
        (self.sapling_balance.spendable_value + self.orchard_balance.spendable_value)
            .expect("Account balance cannot overflow MAX_MONEY")
    }

    /// Returns the total value of change and/or shielding transaction outputs that are awaiting
    /// sufficient confirmations for spendability.
    pub fn change_pending_confirmation(&self) -> NonNegativeAmount {
        (self.sapling_balance.change_pending_confirmation
            + self.orchard_balance.change_pending_confirmation)
            .expect("Account balance cannot overflow MAX_MONEY")
    }

    /// Returns the value of shielded funds that are not yet spendable because additional scanning
    /// is required before it will be possible to derive witnesses for the associated notes.
    pub fn value_pending_spendability(&self) -> NonNegativeAmount {
        (self.sapling_balance.value_pending_spendability
            + self.orchard_balance.value_pending_spendability)
            .expect("Account balance cannot overflow MAX_MONEY")
    }
}

/// The kinds of accounts supported by `zcash_client_backend`.
#[derive(Clone, Copy, Debug, PartialEq, Eq, Hash)]
pub enum AccountSource {
    /// An account derived from a known seed.
    Derived {
        seed_fingerprint: SeedFingerprint,
        account_index: zip32::AccountId,
    },

    /// An account imported from a viewing key.
    Imported,
}

/// A set of capabilities that a client account must provide.
pub trait Account<AccountId: Copy> {
    /// Returns the unique identifier for the account.
    fn id(&self) -> AccountId;

    /// Returns whether this account is derived or imported, and the derivation parameters
    /// if applicable.
    fn source(&self) -> AccountSource;

    /// Returns the UFVK that the wallet backend has stored for the account, if any.
    ///
    /// Accounts for which this returns `None` cannot be used in wallet contexts, because
    /// they are unable to maintain an accurate balance.
    fn ufvk(&self) -> Option<&UnifiedFullViewingKey>;

    /// Returns the UIVK that the wallet backend has stored for the account.
    ///
    /// All accounts are required to have at least an incoming viewing key. This gives no
    /// indication about whether an account can be used in a wallet context; for that, use
    /// [`Account::ufvk`].
    fn uivk(&self) -> UnifiedIncomingViewingKey;
}

#[cfg(any(test, feature = "test-dependencies"))]
impl<A: Copy> Account<A> for (A, UnifiedFullViewingKey) {
    fn id(&self) -> A {
        self.0
    }

    fn source(&self) -> AccountSource {
        AccountSource::Imported
    }

    fn ufvk(&self) -> Option<&UnifiedFullViewingKey> {
        Some(&self.1)
    }

    fn uivk(&self) -> UnifiedIncomingViewingKey {
        self.1.to_unified_incoming_viewing_key()
    }
}

#[cfg(any(test, feature = "test-dependencies"))]
impl<A: Copy> Account<A> for (A, UnifiedIncomingViewingKey) {
    fn id(&self) -> A {
        self.0
    }

    fn source(&self) -> AccountSource {
        AccountSource::Imported
    }

    fn ufvk(&self) -> Option<&UnifiedFullViewingKey> {
        None
    }

    fn uivk(&self) -> UnifiedIncomingViewingKey {
        self.1.clone()
    }
}

/// A polymorphic ratio type, usually used for rational numbers.
#[derive(Clone, Copy, Debug, PartialEq, Eq)]
pub struct Ratio<T> {
    numerator: T,
    denominator: T,
}

impl<T> Ratio<T> {
    /// Constructs a new Ratio from a numerator and a denominator.
    pub fn new(numerator: T, denominator: T) -> Self {
        Self {
            numerator,
            denominator,
        }
    }

    /// Returns the numerator of the ratio.
    pub fn numerator(&self) -> &T {
        &self.numerator
    }

    /// Returns the denominator of the ratio.
    pub fn denominator(&self) -> &T {
        &self.denominator
    }
}

/// A type representing the potentially-spendable value of unspent outputs in the wallet.
///
<<<<<<< HEAD
/// The balances reported using this data structure may overestimate the total spendable value of
/// the wallet, in the case that the spend of a previously received shielded note has not yet been
/// detected by the process of scanning the chain. The balances reported using this data structure
/// can only be certain to be unspent in the case that [`Self::is_synced`] is true, and even in
/// this circumstance it is possible that a newly created transaction could conflict with a
/// not-yet-mined transaction in the mempool.
#[derive(Debug, Clone, PartialEq, Eq)]
pub struct WalletSummary<AccountId: Eq + Hash> {
    account_balances: HashMap<AccountId, AccountBalance>,
    chain_tip_height: BlockHeight,
    fully_scanned_height: BlockHeight,
    scan_progress: Option<Ratio<u64>>,
    next_sapling_subtree_index: u64,
    #[cfg(feature = "orchard")]
    next_orchard_subtree_index: u64,
}

impl<AccountId: Eq + Hash> WalletSummary<AccountId> {
    /// Constructs a new [`WalletSummary`] from its constituent parts.
    pub fn new(
        account_balances: HashMap<AccountId, AccountBalance>,
        chain_tip_height: BlockHeight,
        fully_scanned_height: BlockHeight,
        scan_progress: Option<Ratio<u64>>,
        next_sapling_subtree_index: u64,
        #[cfg(feature = "orchard")] next_orchard_subtree_index: u64,
    ) -> Self {
        Self {
            account_balances,
            chain_tip_height,
            fully_scanned_height,
            scan_progress,
            next_sapling_subtree_index,
            #[cfg(feature = "orchard")]
            next_orchard_subtree_index,
        }
    }

    /// Returns the balances of accounts in the wallet, keyed by account ID.
    pub fn account_balances(&self) -> &HashMap<AccountId, AccountBalance> {
        &self.account_balances
    }

    /// Returns the height of the current chain tip.
    pub fn chain_tip_height(&self) -> BlockHeight {
        self.chain_tip_height
    }

    /// Returns the height below which all blocks have been scanned by the wallet, ignoring blocks
    /// below the wallet birthday.
    pub fn fully_scanned_height(&self) -> BlockHeight {
        self.fully_scanned_height
    }

    /// Returns the progress of scanning shielded outputs, in terms of the ratio between notes
    /// scanned and the total number of notes added to the chain since the wallet birthday.
    ///
    /// This ratio should only be used to compute progress percentages, and the numerator and
    /// denominator should not be treated as authoritative note counts. Returns `None` if the
    /// wallet is unable to determine the size of the note commitment tree.
    pub fn scan_progress(&self) -> Option<Ratio<u64>> {
        self.scan_progress
    }

    /// Returns the Sapling subtree index that should start the next range of subtree
    /// roots passed to [`WalletCommitmentTrees::put_sapling_subtree_roots`].
    pub fn next_sapling_subtree_index(&self) -> u64 {
        self.next_sapling_subtree_index
    }

    /// Returns the Orchard subtree index that should start the next range of subtree
    /// roots passed to [`WalletCommitmentTrees::put_orchard_subtree_roots`].
    #[cfg(feature = "orchard")]
    pub fn next_orchard_subtree_index(&self) -> u64 {
        self.next_orchard_subtree_index
    }

    /// Returns whether or not wallet scanning is complete.
    pub fn is_synced(&self) -> bool {
        self.chain_tip_height == self.fully_scanned_height
    }
}

/// A predicate that can be used to choose whether or not a particular note is retained in note
/// selection.
pub trait NoteRetention<NoteRef> {
    /// Returns whether the specified Sapling note should be retained.
    fn should_retain_sapling(&self, note: &ReceivedNote<NoteRef, sapling::Note>) -> bool;
    /// Returns whether the specified Orchard note should be retained.
    #[cfg(feature = "orchard")]
    fn should_retain_orchard(&self, note: &ReceivedNote<NoteRef, orchard::note::Note>) -> bool;
}

pub(crate) struct SimpleNoteRetention {
    pub(crate) sapling: bool,
    #[cfg(feature = "orchard")]
    pub(crate) orchard: bool,
}

impl<NoteRef> NoteRetention<NoteRef> for SimpleNoteRetention {
    fn should_retain_sapling(&self, _: &ReceivedNote<NoteRef, sapling::Note>) -> bool {
        self.sapling
    }

    #[cfg(feature = "orchard")]
    fn should_retain_orchard(&self, _: &ReceivedNote<NoteRef, orchard::note::Note>) -> bool {
        self.orchard
    }
}

/// Spendable shielded outputs controlled by the wallet.
pub struct SpendableNotes<NoteRef> {
    sapling: Vec<ReceivedNote<NoteRef, sapling::Note>>,
    #[cfg(feature = "orchard")]
    orchard: Vec<ReceivedNote<NoteRef, orchard::note::Note>>,
}

impl<NoteRef> SpendableNotes<NoteRef> {
    /// Construct a new empty [`SpendableNotes`].
    pub fn empty() -> Self {
        Self::new(
            vec![],
            #[cfg(feature = "orchard")]
            vec![],
        )
    }

    /// Construct a new [`SpendableNotes`] from its constituent parts.
    pub fn new(
        sapling: Vec<ReceivedNote<NoteRef, sapling::Note>>,
        #[cfg(feature = "orchard")] orchard: Vec<ReceivedNote<NoteRef, orchard::note::Note>>,
    ) -> Self {
        Self {
            sapling,
            #[cfg(feature = "orchard")]
            orchard,
        }
    }

    /// Returns the set of spendable Sapling notes.
    pub fn sapling(&self) -> &[ReceivedNote<NoteRef, sapling::Note>] {
        self.sapling.as_ref()
    }

    /// Returns the set of spendable Orchard notes.
    #[cfg(feature = "orchard")]
    pub fn orchard(&self) -> &[ReceivedNote<NoteRef, orchard::note::Note>] {
        self.orchard.as_ref()
    }

    /// Computes the total value of Sapling notes.
    pub fn sapling_value(&self) -> Result<NonNegativeAmount, BalanceError> {
        self.sapling
            .iter()
            .try_fold(NonNegativeAmount::ZERO, |acc, n| {
                (acc + n.note_value()?).ok_or(BalanceError::Overflow)
            })
    }

    /// Computes the total value of Sapling notes.
    #[cfg(feature = "orchard")]
    pub fn orchard_value(&self) -> Result<NonNegativeAmount, BalanceError> {
        self.orchard
            .iter()
            .try_fold(NonNegativeAmount::ZERO, |acc, n| {
                (acc + n.note_value()?).ok_or(BalanceError::Overflow)
            })
    }

    /// Computes the total value of spendable inputs
    pub fn total_value(&self) -> Result<NonNegativeAmount, BalanceError> {
        #[cfg(not(feature = "orchard"))]
        return self.sapling_value();

        #[cfg(feature = "orchard")]
        return (self.sapling_value()? + self.orchard_value()?).ok_or(BalanceError::Overflow);
    }

    /// Consumes this [`SpendableNotes`] value and produces a vector of
    /// [`ReceivedNote<NoteRef, Note>`] values.
    pub fn into_vec(
        self,
        retention: &impl NoteRetention<NoteRef>,
    ) -> Vec<ReceivedNote<NoteRef, Note>> {
        let iter = self.sapling.into_iter().filter_map(|n| {
            retention
                .should_retain_sapling(&n)
                .then(|| n.map_note(Note::Sapling))
        });

        #[cfg(feature = "orchard")]
        let iter = iter.chain(self.orchard.into_iter().filter_map(|n| {
            retention
                .should_retain_orchard(&n)
                .then(|| n.map_note(Note::Orchard))
        }));

        iter.collect()
    }
}

/// A trait representing the capability to query a data store for unspent transaction outputs
/// belonging to a wallet.
pub trait InputSource {
    /// The type of errors produced by a wallet backend.
    type Error: Debug;

    /// Backend-specific account identifier.
    ///
    /// An account identifier corresponds to at most a single unified spending key's worth of spend
    /// authority, such that both received notes and change spendable by that spending authority
    /// will be interpreted as belonging to that account. This might be a database identifier type
    /// or a UUID.
    type AccountId: Copy + Debug + Eq + Hash;

    /// Backend-specific note identifier.
    ///
    /// For example, this might be a database identifier type or a UUID.
    type NoteRef: Copy + Debug + Eq + Ord;

    /// Fetches a spendable note by indexing into a transaction's shielded outputs for the
    /// specified shielded protocol.
    ///
    /// Returns `Ok(None)` if the note is not known to belong to the wallet or if the note
    /// is not spendable.
    fn get_spendable_note(
        &self,
        txid: &TxId,
        protocol: ShieldedProtocol,
        index: u32,
    ) -> Result<Option<ReceivedNote<Self::NoteRef, Note>>, Self::Error>;

    /// Returns a list of spendable notes sufficient to cover the specified target value, if
    /// possible. Only spendable notes corresponding to the specified shielded protocol will
    /// be included.
    fn select_spendable_notes(
        &self,
        account: Self::AccountId,
        target_value: NonNegativeAmount,
        sources: &[ShieldedProtocol],
        anchor_height: BlockHeight,
        exclude: &[Self::NoteRef],
    ) -> Result<SpendableNotes<Self::NoteRef>, Self::Error>;

    /// Fetches a spendable transparent output.
    ///
    /// Returns `Ok(None)` if the UTXO is not known to belong to the wallet or is not
    /// spendable.
    #[cfg(feature = "transparent-inputs")]
    fn get_unspent_transparent_output(
        &self,
        _outpoint: &OutPoint,
    ) -> Result<Option<WalletTransparentOutput>, Self::Error> {
        Ok(None)
    }

    /// Returns a list of unspent transparent UTXOs that appear in the chain at heights up to and
    /// including `max_height`.
    #[cfg(feature = "transparent-inputs")]
    fn get_unspent_transparent_outputs(
        &self,
        _address: &TransparentAddress,
        _max_height: BlockHeight,
        _exclude: &[OutPoint],
    ) -> Result<Vec<WalletTransparentOutput>, Self::Error> {
        Ok(vec![])
    }
}
=======
/// This trait defines the read-only portion of the storage interface atop which
/// higher-level wallet operations are implemented. It serves to allow wallet functions to
/// be abstracted away from any particular data storage substrate.
#[cfg_attr(feature = "test-dependencies", delegatable_trait)]
pub trait WalletRead {
    /// The type of errors that may be generated when querying a wallet data store.
    type Error: Debug;

    /// The type of the account identifier.
    ///
    /// An account identifier corresponds to at most a single unified spending key's worth of spend
    /// authority, such that both received notes and change spendable by that spending authority
    /// will be interpreted as belonging to that account.
    type AccountId: Copy + Debug + Eq + Hash;

    /// The concrete account type used by this wallet backend.
    type Account: Account<AccountId = Self::AccountId>;

    /// Returns a vector with the IDs of all accounts known to this wallet.
    fn get_account_ids(&self) -> Result<Vec<Self::AccountId>, Self::Error>;

    /// Returns the account corresponding to the given ID, if any.
    fn get_account(
        &self,
        account_id: Self::AccountId,
    ) -> Result<Option<Self::Account>, Self::Error>;

    /// Returns the account corresponding to a given [`SeedFingerprint`] and
    /// [`zip32::AccountId`], if any.
    fn get_derived_account(
        &self,
        seed: &SeedFingerprint,
        account_id: zip32::AccountId,
    ) -> Result<Option<Self::Account>, Self::Error>;

    /// Verifies that the given seed corresponds to the viewing key for the specified account.
    ///
    /// Returns:
    /// - `Ok(true)` if the viewing key for the specified account can be derived from the
    ///   provided seed.
    /// - `Ok(false)` if the derived viewing key does not match, or the specified account is not
    ///   present in the database.
    /// - `Err(_)` if a Unified Spending Key cannot be derived from the seed for the
    ///   specified account or the account has no known ZIP-32 derivation.
    fn validate_seed(
        &self,
        account_id: Self::AccountId,
        seed: &SecretVec<u8>,
    ) -> Result<bool, Self::Error>;

    /// Checks whether the given seed is relevant to any of the derived accounts (where
    /// [`Account::source`] is [`AccountSource::Derived`]) in the wallet.
    ///
    /// This API does not check whether the seed is relevant to any imported account,
    /// because that would require brute-forcing the ZIP 32 account index space.
    fn seed_relevance_to_derived_accounts(
        &self,
        seed: &SecretVec<u8>,
    ) -> Result<SeedRelevance<Self::AccountId>, Self::Error>;

    /// Returns the account corresponding to a given [`UnifiedFullViewingKey`], if any.
    fn get_account_for_ufvk(
        &self,
        ufvk: &UnifiedFullViewingKey,
    ) -> Result<Option<Self::Account>, Self::Error>;

    /// Returns information about every address tracked for this account.
    fn list_addresses(&self, account: Self::AccountId) -> Result<Vec<AddressInfo>, Self::Error>;

    /// Returns the most recently generated unified address for the specified account that conforms
    /// to the specified address filter, if the account identifier specified refers to a valid
    /// account for this wallet.
    ///
    /// This will return `Ok(None)` if no previously generated address conforms to the specified
    /// request.
    fn get_last_generated_address_matching(
        &self,
        account: Self::AccountId,
        address_filter: UnifiedAddressRequest,
    ) -> Result<Option<UnifiedAddress>, Self::Error>;

    /// Returns the birthday height for the given account, or an error if the account is not known
    /// to the wallet.
    fn get_account_birthday(&self, account: Self::AccountId) -> Result<BlockHeight, Self::Error>;

    /// Returns the birthday height for the wallet.
    ///
    /// This returns the earliest birthday height among accounts maintained by this wallet,
    /// or `Ok(None)` if the wallet has no initialized accounts.
    fn get_wallet_birthday(&self) -> Result<Option<BlockHeight>, Self::Error>;

    /// Returns a [`WalletSummary`] that represents the sync status, and the wallet balances
    /// given the specified minimum number of confirmations for all accounts known to the
    /// wallet; or `Ok(None)` if the wallet has no summary data available.
    fn get_wallet_summary(
        &self,
        min_confirmations: u32,
    ) -> Result<Option<WalletSummary<Self::AccountId>>, Self::Error>;

    /// Returns the height of the chain as known to the wallet as of the most recent call to
    /// [`WalletWrite::update_chain_tip`].
    ///
    /// This will return `Ok(None)` if the height of the current consensus chain tip is unknown.
    fn chain_height(&self) -> Result<Option<BlockHeight>, Self::Error>;
>>>>>>> a1c9aa12

/// Read-only operations required for light wallet functions.
///
/// This trait defines the read-only portion of the storage interface atop which
/// higher-level wallet operations are implemented. It serves to allow wallet functions to
/// be abstracted away from any particular data storage substrate.
pub trait WalletRead {
    /// The type of errors that may be generated when querying a wallet data store.
    type Error: Debug;

<<<<<<< HEAD
    /// The type of the account identifier.
    ///
    /// An account identifier corresponds to at most a single unified spending key's worth of spend
    /// authority, such that both received notes and change spendable by that spending authority
    /// will be interpreted as belonging to that account.
    type AccountId: Copy + Debug + Eq + Hash;
=======
    /// Returns the available block metadata for the block at the specified height, if any.
    fn block_metadata(&self, height: BlockHeight) -> Result<Option<BlockMetadata>, Self::Error>;

    /// Returns the metadata for the block at the height to which the wallet has been fully
    /// scanned.
    ///
    /// This is the height for which the wallet has fully trial-decrypted this and all preceding
    /// blocks above the wallet's birthday height. Along with this height, this method returns
    /// metadata describing the state of the wallet's note commitment trees as of the end of that
    /// block.
    fn block_fully_scanned(&self) -> Result<Option<BlockMetadata>, Self::Error>;

    /// Returns the block height and hash for the block at the maximum scanned block height.
    ///
    /// This will return `Ok(None)` if no blocks have been scanned.
    fn get_max_height_hash(&self) -> Result<Option<(BlockHeight, BlockHash)>, Self::Error>;

    /// Returns block metadata for the maximum height that the wallet has scanned.
    ///
    /// If the wallet is fully synced, this will be equivalent to `block_fully_scanned`;
    /// otherwise the maximal scanned height is likely to be greater than the fully scanned height
    /// due to the fact that out-of-order scanning can leave gaps.
    fn block_max_scanned(&self) -> Result<Option<BlockMetadata>, Self::Error>;

    /// Returns a vector of suggested scan ranges based upon the current wallet state.
    ///
    /// This method should only be used in cases where the [`CompactBlock`] data that will be made
    /// available to `scan_cached_blocks` for the requested block ranges includes note commitment
    /// tree size information for each block; or else the scan is likely to fail if notes belonging
    /// to the wallet are detected.
    ///
    /// The returned range(s) may include block heights beyond the current chain tip. Ranges are
    /// returned in order of descending priority, and higher-priority ranges should always be
    /// scanned before lower-priority ranges; in particular, ranges with [`ScanPriority::Verify`]
    /// priority must always be scanned first in order to avoid blockchain continuity errors in the
    /// case of a reorg.
    ///
    /// [`CompactBlock`]: crate::proto::compact_formats::CompactBlock
    /// [`ScanPriority::Verify`]: crate::data_api::scanning::ScanPriority
    fn suggest_scan_ranges(&self) -> Result<Vec<ScanRange>, Self::Error>;

    /// Returns the default target height (for the block in which a new
    /// transaction would be mined) and anchor height (to use for a new
    /// transaction), given the range of block heights that the backend
    /// knows about.
    ///
    /// This will return `Ok(None)` if no block data is present in the database.
    fn get_target_and_anchor_heights(
        &self,
        min_confirmations: NonZeroU32,
    ) -> Result<Option<(BlockHeight, BlockHeight)>, Self::Error>;
>>>>>>> a1c9aa12

    /// The concrete account type used by this wallet backend.
    type Account: Account<Self::AccountId>;

    /// Returns a vector with the IDs of all accounts known to this wallet.
    fn get_account_ids(&self) -> Result<Vec<Self::AccountId>, Self::Error>;

    /// Returns the account corresponding to the given ID, if any.
    fn get_account(
        &self,
        account_id: Self::AccountId,
    ) -> Result<Option<Self::Account>, Self::Error>;

    /// Returns the account corresponding to a given [`SeedFingerprint`] and
    /// [`zip32::AccountId`], if any.
    fn get_derived_account(
        &self,
        seed: &SeedFingerprint,
        account_id: zip32::AccountId,
    ) -> Result<Option<Self::Account>, Self::Error>;

    /// Verifies that the given seed corresponds to the viewing key for the specified account.
    ///
    /// Returns:
    /// - `Ok(true)` if the viewing key for the specified account can be derived from the
    ///   provided seed.
    /// - `Ok(false)` if the derived viewing key does not match, or the specified account is not
    ///   present in the database.
    /// - `Err(_)` if a Unified Spending Key cannot be derived from the seed for the
    ///   specified account or the account has no known ZIP-32 derivation.
    fn validate_seed(
        &self,
        account_id: Self::AccountId,
        seed: &SecretVec<u8>,
    ) -> Result<bool, Self::Error>;

    /// Checks whether the given seed is relevant to any of the derived accounts (where
    /// [`Account::source`] is [`AccountSource::Derived`]) in the wallet.
    ///
    /// This API does not check whether the seed is relevant to any imported account,
    /// because that would require brute-forcing the ZIP 32 account index space.
    fn seed_relevance_to_derived_accounts(
        &self,
        seed: &SecretVec<u8>,
    ) -> Result<SeedRelevance<Self::AccountId>, Self::Error>;

    /// Returns the account corresponding to a given [`UnifiedFullViewingKey`], if any.
    fn get_account_for_ufvk(
        &self,
        ufvk: &UnifiedFullViewingKey,
    ) -> Result<Option<Self::Account>, Self::Error>;

    /// Returns all unified full viewing keys known to this wallet.
    fn get_unified_full_viewing_keys(
        &self,
    ) -> Result<HashMap<Self::AccountId, UnifiedFullViewingKey>, Self::Error>;

    /// Returns the memo for a note.
    ///
    /// Returns `Ok(None)` if the note is known to the wallet but memo data has not yet been
    /// populated for that note, or if the note identifier does not correspond to a note
    /// that is known to the wallet.
    fn get_memo(&self, note_id: NoteId) -> Result<Option<Memo>, Self::Error>;

    /// Returns a transaction.
    fn get_transaction(&self, txid: TxId) -> Result<Option<Transaction>, Self::Error>;

    /// Returns the nullifiers for Sapling notes that the wallet is tracking, along with their
    /// associated account IDs, that are either unspent or have not yet been confirmed as spent (in
    /// that a spending transaction known to the wallet has not yet been included in a block).
    fn get_sapling_nullifiers(
        &self,
<<<<<<< HEAD
        account: Self::AccountId,
    ) -> Result<Option<UnifiedAddress>, Self::Error>;

    /// Returns the birthday height for the given account, or an error if the account is not known
    /// to the wallet.
    fn get_account_birthday(&self, account: Self::AccountId) -> Result<BlockHeight, Self::Error>;

    /// Returns the birthday height for the wallet.
    ///
    /// This returns the earliest birthday height among accounts maintained by this wallet,
    /// or `Ok(None)` if the wallet has no initialized accounts.
    fn get_wallet_birthday(&self) -> Result<Option<BlockHeight>, Self::Error>;

    /// Returns the wallet balances and sync status for an account given the specified minimum
    /// number of confirmations, or `Ok(None)` if the wallet has no balance data available.
    fn get_wallet_summary(
        &self,
        min_confirmations: u32,
    ) -> Result<Option<WalletSummary<Self::AccountId>>, Self::Error>;

    /// Returns the height of the chain as known to the wallet as of the most recent call to
    /// [`WalletWrite::update_chain_tip`].
    ///
    /// This will return `Ok(None)` if the height of the current consensus chain tip is unknown.
    fn chain_height(&self) -> Result<Option<BlockHeight>, Self::Error>;

    /// Returns the block hash for the block at the given height, if the
    /// associated block data is available. Returns `Ok(None)` if the hash
    /// is not found in the database.
    fn get_block_hash(&self, block_height: BlockHeight) -> Result<Option<BlockHash>, Self::Error>;

    /// Returns the available block metadata for the block at the specified height, if any.
    fn block_metadata(&self, height: BlockHeight) -> Result<Option<BlockMetadata>, Self::Error>;

    /// Returns the metadata for the block at the height to which the wallet has been fully
    /// scanned.
    ///
    /// This is the height for which the wallet has fully trial-decrypted this and all preceding
    /// blocks above the wallet's birthday height. Along with this height, this method returns
    /// metadata describing the state of the wallet's note commitment trees as of the end of that
    /// block.
    fn block_fully_scanned(&self) -> Result<Option<BlockMetadata>, Self::Error>;

    /// Returns the block height and hash for the block at the maximum scanned block height.
    ///
    /// This will return `Ok(None)` if no blocks have been scanned.
    fn get_max_height_hash(&self) -> Result<Option<(BlockHeight, BlockHash)>, Self::Error>;

    /// Returns block metadata for the maximum height that the wallet has scanned.
    ///
    /// If the wallet is fully synced, this will be equivalent to `block_fully_scanned`;
    /// otherwise the maximal scanned height is likely to be greater than the fully scanned height
    /// due to the fact that out-of-order scanning can leave gaps.
    fn block_max_scanned(&self) -> Result<Option<BlockMetadata>, Self::Error>;

    /// Returns a vector of suggested scan ranges based upon the current wallet state.
    ///
    /// This method should only be used in cases where the [`CompactBlock`] data that will be made
    /// available to `scan_cached_blocks` for the requested block ranges includes note commitment
    /// tree size information for each block; or else the scan is likely to fail if notes belonging
    /// to the wallet are detected.
    ///
    /// The returned range(s) may include block heights beyond the current chain tip. Ranges are
    /// returned in order of descending priority, and higher-priority ranges should always be
    /// scanned before lower-priority ranges; in particular, ranges with [`ScanPriority::Verify`]
    /// priority must always be scanned first in order to avoid blockchain continuity errors in the
    /// case of a reorg.
    ///
    /// [`CompactBlock`]: crate::proto::compact_formats::CompactBlock
    /// [`ScanPriority::Verify`]: crate::data_api::scanning::ScanPriority
    fn suggest_scan_ranges(&self) -> Result<Vec<ScanRange>, Self::Error>;

    /// Returns the default target height (for the block in which a new
    /// transaction would be mined) and anchor height (to use for a new
    /// transaction), given the range of block heights that the backend
    /// knows about.
    ///
    /// This will return `Ok(None)` if no block data is present in the database.
    fn get_target_and_anchor_heights(
        &self,
        min_confirmations: NonZeroU32,
    ) -> Result<Option<(BlockHeight, BlockHeight)>, Self::Error>;

    /// Returns the minimum block height corresponding to an unspent note in the wallet.
    fn get_min_unspent_height(&self) -> Result<Option<BlockHeight>, Self::Error>;

    /// Returns the block height in which the specified transaction was mined, or `Ok(None)` if the
    /// transaction is not in the main chain.
    fn get_tx_height(&self, txid: TxId) -> Result<Option<BlockHeight>, Self::Error>;

    /// Returns all unified full viewing keys known to this wallet.
    fn get_unified_full_viewing_keys(
        &self,
    ) -> Result<HashMap<Self::AccountId, UnifiedFullViewingKey>, Self::Error>;
=======
        query: NullifierQuery,
    ) -> Result<Vec<(Self::AccountId, sapling::Nullifier)>, Self::Error>;

    /// Returns the nullifiers for Orchard notes that the wallet is tracking, along with their
    /// associated account IDs, that are either unspent or have not yet been confirmed as spent (in
    /// that a spending transaction known to the wallet has not yet been included in a block).
    #[cfg(feature = "orchard")]
    fn get_orchard_nullifiers(
        &self,
        query: NullifierQuery,
    ) -> Result<Vec<(Self::AccountId, orchard::note::Nullifier)>, Self::Error>;

    /// Returns the set of non-ephemeral transparent receivers associated with the given
    /// account controlled by this wallet.
    ///
    /// The set contains all non-ephemeral transparent receivers that are known to have
    /// been derived under this account. Wallets should scan the chain for UTXOs sent to
    /// these receivers.
    ///
    /// Use [`Self::get_known_ephemeral_addresses`] to obtain the ephemeral transparent
    /// receivers.
    #[cfg(feature = "transparent-inputs")]
    fn get_transparent_receivers(
        &self,
        _account: Self::AccountId,
        _include_change: bool,
    ) -> Result<HashMap<TransparentAddress, Option<TransparentAddressMetadata>>, Self::Error> {
        Ok(HashMap::new())
    }

    /// Returns a mapping from each transparent receiver associated with the specified account
    /// to its not-yet-shielded UTXO balance as of the end of the block at the provided
    /// `max_height`, when that balance is non-zero.
    ///
    /// Balances of ephemeral transparent addresses will not be included.
    #[cfg(feature = "transparent-inputs")]
    fn get_transparent_balances(
        &self,
        _account: Self::AccountId,
        _max_height: BlockHeight,
    ) -> Result<HashMap<TransparentAddress, Zatoshis>, Self::Error> {
        Ok(HashMap::new())
    }

    /// Returns the metadata associated with a given transparent receiver in an account
    /// controlled by this wallet, if available.
    ///
    /// This is equivalent to (but may be implemented more efficiently than):
    /// ```compile_fail
    /// Ok(
    ///     if let Some(result) = self.get_transparent_receivers(account, true)?.get(address) {
    ///         result.clone()
    ///     } else {
    ///         self.get_known_ephemeral_addresses(account, None)?
    ///             .into_iter()
    ///             .find(|(known_addr, _)| known_addr == address)
    ///             .map(|(_, metadata)| metadata)
    ///     },
    /// )
    /// ```
    ///
    /// Returns `Ok(None)` if the address is not recognized, or we do not have metadata for it.
    /// Returns `Ok(Some(metadata))` if we have the metadata.
    #[cfg(feature = "transparent-inputs")]
    fn get_transparent_address_metadata(
        &self,
        account: Self::AccountId,
        address: &TransparentAddress,
    ) -> Result<Option<TransparentAddressMetadata>, Self::Error> {
        // This should be overridden.
        Ok(
            if let Some(result) = self.get_transparent_receivers(account, true)?.get(address) {
                result.clone()
            } else {
                self.get_known_ephemeral_addresses(account, None)?
                    .into_iter()
                    .find(|(known_addr, _)| known_addr == address)
                    .map(|(_, metadata)| metadata)
            },
        )
    }

    /// Returns the maximum block height at which a transparent output belonging to the wallet has
    /// been observed.
    ///
    /// We must start looking for UTXOs for addresses within the current gap limit as of the block
    /// height at which they might have first been revealed. This would have occurred when the gap
    /// advanced as a consequence of a transaction being mined. The address at the start of the current
    /// gap was potentially first revealed after the address at index `gap_start - (gap_limit + 1)`
    /// received an output in a mined transaction; therefore, we take that height to be where we
    /// should start searching for UTXOs.
    #[cfg(feature = "transparent-inputs")]
    fn utxo_query_height(&self, account: Self::AccountId) -> Result<BlockHeight, Self::Error>;

    /// Returns a vector of ephemeral transparent addresses associated with the given
    /// account controlled by this wallet, along with their metadata. The result includes
    /// reserved addresses, and addresses for the backend's configured gap limit worth
    /// of additional indices (capped to the maximum index).
    ///
    /// If `index_range` is some `Range`, it limits the result to addresses with indices
    /// in that range. An `index_range` of `None` is defined to be equivalent to
    /// `0..(1u32 << 31)`.
    ///
    /// Wallets should scan the chain for UTXOs sent to these ephemeral transparent
    /// receivers, but do not need to do so regularly. Under expected usage, outputs
    /// would only be detected with these receivers in the following situations:
    ///
    /// - This wallet created a payment to a ZIP 320 (TEX) address, but the second
    ///   transaction (that spent the output sent to the ephemeral address) did not get
    ///   mined before it expired.
    ///   - In this case the output will already be known to the wallet (because it
    ///     stores the transactions that it creates).
    ///
    /// - Another wallet app using the same seed phrase created a payment to a ZIP 320
    ///   address, and this wallet queried for the ephemeral UTXOs after the first
    ///   transaction was mined but before the second transaction was mined.
    ///   - In this case, the output should not be considered unspent until the expiry
    ///     height of the transaction it was received in has passed. Wallets creating
    ///     payments to TEX addresses generally set the same expiry height for the first
    ///     and second transactions, meaning that this wallet does not need to observe
    ///     the second transaction to determine when it would have expired.
    ///
    /// - A TEX address recipient decided to return funds that the wallet had sent to
    ///   them.
    ///
    /// In all cases, the wallet should re-shield the unspent outputs, in a separate
    /// transaction per ephemeral address, before re-spending the funds.
    #[cfg(feature = "transparent-inputs")]
    fn get_known_ephemeral_addresses(
        &self,
        _account: Self::AccountId,
        _index_range: Option<Range<NonHardenedChildIndex>>,
    ) -> Result<Vec<(TransparentAddress, TransparentAddressMetadata)>, Self::Error> {
        Ok(vec![])
    }
>>>>>>> a1c9aa12

    /// If a given ephemeral address might have been reserved, i.e. would be included in
    /// the result of `get_known_ephemeral_addresses(account_id, None)` for any of the
    /// wallet's accounts, then return `Ok(Some(account_id))`. Otherwise return `Ok(None)`.
    ///
    /// This is equivalent to (but may be implemented more efficiently than):
    /// ```compile_fail
    /// for account_id in self.get_account_ids()? {
    ///     if self
    ///         .get_known_ephemeral_addresses(account_id, None)?
    ///         .into_iter()
    ///         .any(|(known_addr, _)| &known_addr == address)
    ///     {
    ///         return Ok(Some(account_id));
    ///     }
    /// }
    /// Ok(None)
    /// ```
    #[cfg(feature = "transparent-inputs")]
    fn find_account_for_ephemeral_address(
        &self,
        address: &TransparentAddress,
    ) -> Result<Option<Self::AccountId>, Self::Error> {
        for account_id in self.get_account_ids()? {
            if self
                .get_known_ephemeral_addresses(account_id, None)?
                .into_iter()
                .any(|(known_addr, _)| &known_addr == address)
            {
                return Ok(Some(account_id));
            }
        }
        Ok(None)
    }

    /// Returns a vector of [`TransactionDataRequest`] values that describe information needed by
    /// the wallet to complete its view of transaction history.
    ///
    /// Requests for the same transaction data may be returned repeatedly by successive data
    /// requests. The caller of this method should consider the latest set of requests returned
    /// by this method to be authoritative and to subsume that returned by previous calls.
    ///
    /// Callers should poll this method on a regular interval, not as part of ordinary chain
    /// scanning, which already produces requests for transaction data enhancement. Note that
    /// responding to a set of transaction data requests may result in the creation of new
    /// transaction data requests, such as when it is necessary to fill in purely-transparent
    /// transaction history by walking the chain backwards via transparent inputs.
    fn transaction_data_requests(&self) -> Result<Vec<TransactionDataRequest>, Self::Error>;
}

/// Read-only operations required for testing light wallet functions.
///
/// These methods expose internal details or unstable interfaces, primarily to enable use
/// of the [`testing`] framework. They should not be used in production software.
#[cfg(any(test, feature = "test-dependencies"))]
#[cfg_attr(feature = "test-dependencies", delegatable_trait)]
pub trait WalletTest: InputSource + WalletRead {
    /// Returns a vector of transaction summaries.
    ///
    /// Currently test-only, as production use could return a very large number of results; either
    /// pagination or a streaming design will be necessary to stabilize this feature for production
    /// use.
    fn get_tx_history(
        &self,
    ) -> Result<
        Vec<testing::TransactionSummary<<Self as WalletRead>::AccountId>>,
        <Self as WalletRead>::Error,
    >;

    /// Returns the note IDs for shielded notes sent by the wallet in a particular
    /// transaction.
    fn get_sent_note_ids(
        &self,
        _txid: &TxId,
        _protocol: ShieldedProtocol,
    ) -> Result<Vec<NoteId>, <Self as WalletRead>::Error>;

    /// Returns the outputs for a transaction sent by the wallet.
    #[allow(clippy::type_complexity)]
    fn get_sent_outputs(
        &self,
        txid: &TxId,
    ) -> Result<Vec<OutputOfSentTx>, <Self as WalletRead>::Error>;

    #[allow(clippy::type_complexity)]
    fn get_checkpoint_history(
        &self,
        protocol: &ShieldedProtocol,
    ) -> Result<
        Vec<(BlockHeight, Option<incrementalmerkletree::Position>)>,
        <Self as WalletRead>::Error,
    >;

    /// Fetches the transparent output corresponding to the provided `outpoint`.
    /// Allows selecting unspendable outputs for testing purposes.
    ///
    /// Returns `Ok(None)` if the UTXO is not known to belong to the wallet or is not
    /// spendable as of the chain tip height.
    #[cfg(feature = "transparent-inputs")]
    fn get_transparent_output(
        &self,
        outpoint: &OutPoint,
        allow_unspendable: bool,
    ) -> Result<Option<WalletTransparentOutput>, <Self as InputSource>::Error>;

    /// Returns all the notes that have been received by the wallet.
    fn get_notes(
        &self,
        protocol: ShieldedProtocol,
    ) -> Result<Vec<ReceivedNote<Self::NoteRef, Note>>, <Self as InputSource>::Error>;
}

/// The output of a transaction sent by the wallet.
///
/// This type is opaque, and exists for use by tests defined in this crate.
#[cfg(any(test, feature = "test-dependencies"))]
#[allow(dead_code)]
#[derive(Clone, Debug)]
pub struct OutputOfSentTx {
    value: Zatoshis,
    external_recipient: Option<Address>,
    ephemeral_address: Option<(Address, u32)>,
}

#[cfg(any(test, feature = "test-dependencies"))]
impl OutputOfSentTx {
    /// Constructs an output from its test-relevant parts.
    ///
    /// If the output is to an ephemeral address, `ephemeral_address` should contain the
    /// address along with the `address_index` it was derived from under the BIP 32 path
    /// `m/44'/<coin_type>'/<account>'/2/<address_index>`.
    pub fn from_parts(
        value: Zatoshis,
        external_recipient: Option<Address>,
        ephemeral_address: Option<(Address, u32)>,
    ) -> Self {
        Self {
            value,
            external_recipient,
            ephemeral_address,
        }
    }
}

/// The relevance of a seed to a given wallet.
///
/// This is the return type for [`WalletRead::seed_relevance_to_derived_accounts`].
#[derive(Clone, Debug, PartialEq, Eq)]
pub enum SeedRelevance<A: Copy> {
    /// The seed is relevant to at least one derived account within the wallet.
    Relevant { account_ids: NonEmpty<A> },
    /// The seed is not relevant to any of the derived accounts within the wallet.
    NotRelevant,
    /// The wallet contains no derived accounts.
    NoDerivedAccounts,
    /// The wallet contains no accounts.
    NoAccounts,
}

/// Metadata describing the sizes of the zcash note commitment trees as of a particular block.
#[derive(Debug, Clone, Copy)]
pub struct BlockMetadata {
    block_height: BlockHeight,
    block_hash: BlockHash,
    sapling_tree_size: Option<u32>,
    #[cfg(feature = "orchard")]
    orchard_tree_size: Option<u32>,
}

impl BlockMetadata {
    /// Constructs a new [`BlockMetadata`] value from its constituent parts.
    pub fn from_parts(
        block_height: BlockHeight,
        block_hash: BlockHash,
        sapling_tree_size: Option<u32>,
        #[cfg(feature = "orchard")] orchard_tree_size: Option<u32>,
    ) -> Self {
        Self {
            block_height,
            block_hash,
            sapling_tree_size,
            #[cfg(feature = "orchard")]
            orchard_tree_size,
        }
    }

    /// Returns the block height.
    pub fn block_height(&self) -> BlockHeight {
        self.block_height
    }

    /// Returns the hash of the block
    pub fn block_hash(&self) -> BlockHash {
        self.block_hash
    }

    /// Returns the size of the Sapling note commitment tree for the final treestate of the block
    /// that this [`BlockMetadata`] describes, if available.
    pub fn sapling_tree_size(&self) -> Option<u32> {
        self.sapling_tree_size
    }

    /// Returns the size of the Orchard note commitment tree for the final treestate of the block
    /// that this [`BlockMetadata`] describes, if available.
    #[cfg(feature = "orchard")]
    pub fn orchard_tree_size(&self) -> Option<u32> {
        self.orchard_tree_size
    }
}

/// The protocol-specific note commitment and nullifier data extracted from the per-transaction
/// shielded bundles in [`CompactBlock`], used by the wallet for note commitment tree maintenance
/// and spend detection.
///
/// [`CompactBlock`]: crate::proto::compact_formats::CompactBlock
pub struct ScannedBundles<NoteCommitment, NF> {
    final_tree_size: u32,
    commitments: Vec<(NoteCommitment, Retention<BlockHeight>)>,
    nullifier_map: Vec<(TxId, u16, Vec<NF>)>,
}

impl<NoteCommitment, NF> ScannedBundles<NoteCommitment, NF> {
    pub(crate) fn new(
        final_tree_size: u32,
        commitments: Vec<(NoteCommitment, Retention<BlockHeight>)>,
        nullifier_map: Vec<(TxId, u16, Vec<NF>)>,
    ) -> Self {
        Self {
            final_tree_size,
            nullifier_map,
            commitments,
        }
    }

    /// Returns the size of the note commitment tree as of the end of the scanned block.
    pub fn final_tree_size(&self) -> u32 {
        self.final_tree_size
    }

    /// Returns the vector of nullifiers for each transaction in the block.
    ///
<<<<<<< HEAD
    /// Returns `Ok(None)` if the note is known to the wallet but memo data has not yet been
    /// populated for that note, or if the note identifier does not correspond to a note
    /// that is known to the wallet.
    fn get_memo(&self, note_id: NoteId) -> Result<Option<Memo>, Self::Error>;

    /// Returns a transaction.
    fn get_transaction(&self, txid: TxId) -> Result<Option<Transaction>, Self::Error>;

    /// Returns the nullifiers for Sapling notes that the wallet is tracking, along with their
    /// associated account IDs, that are either unspent or have not yet been confirmed as spent (in
    /// that a spending transaction known to the wallet has not yet been included in a block).
    fn get_sapling_nullifiers(
        &self,
        query: NullifierQuery,
    ) -> Result<Vec<(Self::AccountId, sapling::Nullifier)>, Self::Error>;

    /// Returns the nullifiers for Orchard notes that the wallet is tracking, along with their
    /// associated account IDs, that are either unspent or have not yet been confirmed as spent (in
    /// that a spending transaction known to the wallet has not yet been included in a block).
    #[cfg(feature = "orchard")]
    fn get_orchard_nullifiers(
        &self,
        query: NullifierQuery,
    ) -> Result<Vec<(Self::AccountId, orchard::note::Nullifier)>, Self::Error>;

    /// Returns the set of all transparent receivers associated with the given account.
    ///
    /// The set contains all transparent receivers that are known to have been derived
    /// under this account. Wallets should scan the chain for UTXOs sent to these
    /// receivers.
    #[cfg(feature = "transparent-inputs")]
    fn get_transparent_receivers(
        &self,
        _account: Self::AccountId,
    ) -> Result<HashMap<TransparentAddress, Option<TransparentAddressMetadata>>, Self::Error> {
        Ok(HashMap::new())
    }

    /// Returns a mapping from transparent receiver to not-yet-shielded UTXO balance,
    /// for each address associated with a nonzero balance.
    #[cfg(feature = "transparent-inputs")]
    fn get_transparent_balances(
        &self,
        _account: Self::AccountId,
        _max_height: BlockHeight,
    ) -> Result<HashMap<TransparentAddress, NonNegativeAmount>, Self::Error> {
        Ok(HashMap::new())
    }
}

/// The relevance of a seed to a given wallet.
///
/// This is the return type for [`WalletRead::seed_relevance_to_derived_accounts`].
#[derive(Clone, Debug, PartialEq, Eq)]
pub enum SeedRelevance<A: Copy> {
    /// The seed is relevant to at least one derived account within the wallet.
    Relevant { account_ids: NonEmpty<A> },
    /// The seed is not relevant to any of the derived accounts within the wallet.
    NotRelevant,
    /// The wallet contains no derived accounts.
    NoDerivedAccounts,
    /// The wallet contains no accounts.
    NoAccounts,
}

/// Metadata describing the sizes of the zcash note commitment trees as of a particular block.
#[derive(Debug, Clone, Copy)]
pub struct BlockMetadata {
    block_height: BlockHeight,
    block_hash: BlockHash,
    sapling_tree_size: Option<u32>,
    #[cfg(feature = "orchard")]
    orchard_tree_size: Option<u32>,
}

impl BlockMetadata {
    /// Constructs a new [`BlockMetadata`] value from its constituent parts.
    pub fn from_parts(
        block_height: BlockHeight,
        block_hash: BlockHash,
        sapling_tree_size: Option<u32>,
        #[cfg(feature = "orchard")] orchard_tree_size: Option<u32>,
    ) -> Self {
        Self {
            block_height,
            block_hash,
            sapling_tree_size,
            #[cfg(feature = "orchard")]
            orchard_tree_size,
        }
    }

    /// Returns the block height.
    pub fn block_height(&self) -> BlockHeight {
        self.block_height
    }

    /// Returns the hash of the block
    pub fn block_hash(&self) -> BlockHash {
        self.block_hash
    }

    /// Returns the size of the Sapling note commitment tree for the final treestate of the block
    /// that this [`BlockMetadata`] describes, if available.
    pub fn sapling_tree_size(&self) -> Option<u32> {
        self.sapling_tree_size
    }

    /// Returns the size of the Orchard note commitment tree for the final treestate of the block
    /// that this [`BlockMetadata`] describes, if available.
    #[cfg(feature = "orchard")]
    pub fn orchard_tree_size(&self) -> Option<u32> {
        self.orchard_tree_size
    }
}

/// The protocol-specific note commitment and nullifier data extracted from the per-transaction
/// shielded bundles in [`CompactBlock`], used by the wallet for note commitment tree maintenance
/// and spend detection.
///
/// [`CompactBlock`]: crate::proto::compact_formats::CompactBlock
pub struct ScannedBundles<NoteCommitment, NF> {
    final_tree_size: u32,
    commitments: Vec<(NoteCommitment, Retention<BlockHeight>)>,
    nullifier_map: Vec<(TxId, u16, Vec<NF>)>,
}

impl<NoteCommitment, NF> ScannedBundles<NoteCommitment, NF> {
    pub(crate) fn new(
        final_tree_size: u32,
        commitments: Vec<(NoteCommitment, Retention<BlockHeight>)>,
        nullifier_map: Vec<(TxId, u16, Vec<NF>)>,
    ) -> Self {
        Self {
            final_tree_size,
            nullifier_map,
            commitments,
        }
    }

    /// Returns the size of the note commitment tree as of the end of the scanned block.
    pub fn final_tree_size(&self) -> u32 {
        self.final_tree_size
    }

    /// Returns the vector of nullifiers for each transaction in the block.
    ///
    /// The returned tuple is keyed by both transaction ID and the index of the transaction within
    /// the block, so that either the txid or the combination of the block hash available from
    /// [`ScannedBlock::block_hash`] and returned transaction index may be used to uniquely
    /// identify the transaction, depending upon the needs of the caller.
    pub fn nullifier_map(&self) -> &[(TxId, u16, Vec<NF>)] {
        &self.nullifier_map
    }

    /// Returns the ordered list of note commitments to be added to the note commitment
    /// tree.
    pub fn commitments(&self) -> &[(NoteCommitment, Retention<BlockHeight>)] {
        &self.commitments
    }
}

/// A struct used to return the vectors of note commitments for a [`ScannedBlock`]
/// as owned values.
pub struct ScannedBlockCommitments {
    /// The ordered vector of note commitments for Sapling outputs of the block.
    pub sapling: Vec<(sapling::Node, Retention<BlockHeight>)>,
    /// The ordered vector of note commitments for Orchard outputs of the block.
    /// Present only when the `orchard` feature is enabled.
    #[cfg(feature = "orchard")]
    pub orchard: Vec<(orchard::tree::MerkleHashOrchard, Retention<BlockHeight>)>,
}

/// The subset of information that is relevant to this wallet that has been
/// decrypted and extracted from a [`CompactBlock`].
///
/// [`CompactBlock`]: crate::proto::compact_formats::CompactBlock
pub struct ScannedBlock<A> {
    block_height: BlockHeight,
    block_hash: BlockHash,
    block_time: u32,
    transactions: Vec<WalletTx<A>>,
    sapling: ScannedBundles<sapling::Node, sapling::Nullifier>,
    #[cfg(feature = "orchard")]
    orchard: ScannedBundles<orchard::tree::MerkleHashOrchard, orchard::note::Nullifier>,
}

impl<A> ScannedBlock<A> {
    /// Constructs a new `ScannedBlock`
    pub(crate) fn from_parts(
        block_height: BlockHeight,
        block_hash: BlockHash,
        block_time: u32,
        transactions: Vec<WalletTx<A>>,
        sapling: ScannedBundles<sapling::Node, sapling::Nullifier>,
        #[cfg(feature = "orchard")] orchard: ScannedBundles<
            orchard::tree::MerkleHashOrchard,
            orchard::note::Nullifier,
        >,
    ) -> Self {
        Self {
            block_height,
            block_hash,
            block_time,
            transactions,
            sapling,
            #[cfg(feature = "orchard")]
            orchard,
        }
    }

    /// Returns the height of the block that was scanned.
    pub fn height(&self) -> BlockHeight {
        self.block_height
    }

    /// Returns the block hash of the block that was scanned.
    pub fn block_hash(&self) -> BlockHash {
        self.block_hash
    }

    /// Returns the block time of the block that was scanned, as a Unix timestamp in seconds.
    pub fn block_time(&self) -> u32 {
        self.block_time
    }

    /// Returns the list of transactions from this block that are relevant to the wallet.
    pub fn transactions(&self) -> &[WalletTx<A>] {
        &self.transactions
    }

    /// Returns the Sapling note commitment tree and nullifier data for the block.
    pub fn sapling(&self) -> &ScannedBundles<sapling::Node, sapling::Nullifier> {
        &self.sapling
    }

    /// Returns the Orchard note commitment tree and nullifier data for the block.
    #[cfg(feature = "orchard")]
    pub fn orchard(
        &self,
    ) -> &ScannedBundles<orchard::tree::MerkleHashOrchard, orchard::note::Nullifier> {
        &self.orchard
    }

    /// Consumes `self` and returns the lists of Sapling and Orchard note commitments associated
    /// with the scanned block as an owned value.
    pub fn into_commitments(self) -> ScannedBlockCommitments {
        ScannedBlockCommitments {
            sapling: self.sapling.commitments,
            #[cfg(feature = "orchard")]
            orchard: self.orchard.commitments,
        }
    }

=======
    /// The returned tuple is keyed by both transaction ID and the index of the transaction within
    /// the block, so that either the txid or the combination of the block hash available from
    /// [`ScannedBlock::block_hash`] and returned transaction index may be used to uniquely
    /// identify the transaction, depending upon the needs of the caller.
    pub fn nullifier_map(&self) -> &[(TxId, u16, Vec<NF>)] {
        &self.nullifier_map
    }

    /// Returns the ordered list of note commitments to be added to the note commitment
    /// tree.
    pub fn commitments(&self) -> &[(NoteCommitment, Retention<BlockHeight>)] {
        &self.commitments
    }
}

/// A struct used to return the vectors of note commitments for a [`ScannedBlock`]
/// as owned values.
pub struct ScannedBlockCommitments {
    /// The ordered vector of note commitments for Sapling outputs of the block.
    pub sapling: Vec<(sapling::Node, Retention<BlockHeight>)>,
    /// The ordered vector of note commitments for Orchard outputs of the block.
    /// Present only when the `orchard` feature is enabled.
    #[cfg(feature = "orchard")]
    pub orchard: Vec<(orchard::tree::MerkleHashOrchard, Retention<BlockHeight>)>,
}

/// The subset of information that is relevant to this wallet that has been
/// decrypted and extracted from a [`CompactBlock`].
///
/// [`CompactBlock`]: crate::proto::compact_formats::CompactBlock
pub struct ScannedBlock<A> {
    block_height: BlockHeight,
    block_hash: BlockHash,
    block_time: u32,
    transactions: Vec<WalletTx<A>>,
    sapling: ScannedBundles<sapling::Node, sapling::Nullifier>,
    #[cfg(feature = "orchard")]
    orchard: ScannedBundles<orchard::tree::MerkleHashOrchard, orchard::note::Nullifier>,
}

impl<A> ScannedBlock<A> {
    /// Constructs a new `ScannedBlock`
    pub(crate) fn from_parts(
        block_height: BlockHeight,
        block_hash: BlockHash,
        block_time: u32,
        transactions: Vec<WalletTx<A>>,
        sapling: ScannedBundles<sapling::Node, sapling::Nullifier>,
        #[cfg(feature = "orchard")] orchard: ScannedBundles<
            orchard::tree::MerkleHashOrchard,
            orchard::note::Nullifier,
        >,
    ) -> Self {
        Self {
            block_height,
            block_hash,
            block_time,
            transactions,
            sapling,
            #[cfg(feature = "orchard")]
            orchard,
        }
    }

    /// Returns the height of the block that was scanned.
    pub fn height(&self) -> BlockHeight {
        self.block_height
    }

    /// Returns the block hash of the block that was scanned.
    pub fn block_hash(&self) -> BlockHash {
        self.block_hash
    }

    /// Returns the block time of the block that was scanned, as a Unix timestamp in seconds.
    pub fn block_time(&self) -> u32 {
        self.block_time
    }

    /// Returns the list of transactions from this block that are relevant to the wallet.
    pub fn transactions(&self) -> &[WalletTx<A>] {
        &self.transactions
    }

    /// Returns the Sapling note commitment tree and nullifier data for the block.
    pub fn sapling(&self) -> &ScannedBundles<sapling::Node, sapling::Nullifier> {
        &self.sapling
    }

    /// Returns the Orchard note commitment tree and nullifier data for the block.
    #[cfg(feature = "orchard")]
    pub fn orchard(
        &self,
    ) -> &ScannedBundles<orchard::tree::MerkleHashOrchard, orchard::note::Nullifier> {
        &self.orchard
    }

    /// Consumes `self` and returns the lists of Sapling and Orchard note commitments associated
    /// with the scanned block as an owned value.
    pub fn into_commitments(self) -> ScannedBlockCommitments {
        ScannedBlockCommitments {
            sapling: self.sapling.commitments,
            #[cfg(feature = "orchard")]
            orchard: self.orchard.commitments,
        }
    }

>>>>>>> a1c9aa12
    /// Returns the [`BlockMetadata`] corresponding to the scanned block.
    pub fn to_block_metadata(&self) -> BlockMetadata {
        BlockMetadata {
            block_height: self.block_height,
            block_hash: self.block_hash,
            sapling_tree_size: Some(self.sapling.final_tree_size),
            #[cfg(feature = "orchard")]
            orchard_tree_size: Some(self.orchard.final_tree_size),
        }
    }
}

/// A transaction that was detected during scanning of the blockchain,
/// including its decrypted Sapling and/or Orchard outputs.
///
/// The purpose of this struct is to permit atomic updates of the
/// wallet database when transactions are successfully decrypted.
pub struct DecryptedTransaction<'a, AccountId> {
<<<<<<< HEAD
=======
    mined_height: Option<BlockHeight>,
>>>>>>> a1c9aa12
    tx: &'a Transaction,
    sapling_outputs: Vec<DecryptedOutput<sapling::Note, AccountId>>,
    #[cfg(feature = "orchard")]
    orchard_outputs: Vec<DecryptedOutput<orchard::note::Note, AccountId>>,
}

impl<'a, AccountId> DecryptedTransaction<'a, AccountId> {
    /// Constructs a new [`DecryptedTransaction`] from its constituent parts.
    pub fn new(
<<<<<<< HEAD
=======
        mined_height: Option<BlockHeight>,
>>>>>>> a1c9aa12
        tx: &'a Transaction,
        sapling_outputs: Vec<DecryptedOutput<sapling::Note, AccountId>>,
        #[cfg(feature = "orchard")] orchard_outputs: Vec<
            DecryptedOutput<orchard::note::Note, AccountId>,
        >,
    ) -> Self {
        Self {
<<<<<<< HEAD
=======
            mined_height,
>>>>>>> a1c9aa12
            tx,
            sapling_outputs,
            #[cfg(feature = "orchard")]
            orchard_outputs,
        }
    }

<<<<<<< HEAD
=======
    /// Returns the height at which the transaction was mined, if known.
    pub fn mined_height(&self) -> Option<BlockHeight> {
        self.mined_height
    }
>>>>>>> a1c9aa12
    /// Returns the raw transaction data.
    pub fn tx(&self) -> &Transaction {
        self.tx
    }
    /// Returns the Sapling outputs that were decrypted from the transaction.
    pub fn sapling_outputs(&self) -> &[DecryptedOutput<sapling::Note, AccountId>] {
        &self.sapling_outputs
    }
    /// Returns the Orchard outputs that were decrypted from the transaction.
    #[cfg(feature = "orchard")]
    pub fn orchard_outputs(&self) -> &[DecryptedOutput<orchard::note::Note, AccountId>] {
        &self.orchard_outputs
    }
<<<<<<< HEAD
=======

    /// Returns whether the transaction has decrypted outputs
    pub fn has_decrypted_outputs(&self) -> bool {
        let has_sapling = !self.sapling_outputs.is_empty();
        #[cfg(feature = "orchard")]
        let has_orchard = !self.orchard_outputs.is_empty();
        #[cfg(not(feature = "orchard"))]
        let has_orchard = false;

        has_sapling || has_orchard
    }
>>>>>>> a1c9aa12
}

/// A transaction that was constructed and sent by the wallet.
///
/// The purpose of this struct is to permit atomic updates of the
/// wallet database when transactions are created and submitted
/// to the network.
pub struct SentTransaction<'a, AccountId> {
    tx: &'a Transaction,
    created: time::OffsetDateTime,
<<<<<<< HEAD
    account: AccountId,
    outputs: Vec<SentTransactionOutput<AccountId>>,
    fee_amount: NonNegativeAmount,
    #[cfg(feature = "transparent-inputs")]
    utxos_spent: Vec<OutPoint>,
=======
    target_height: BlockHeight,
    account: AccountId,
    outputs: &'a [SentTransactionOutput<AccountId>],
    fee_amount: Zatoshis,
    #[cfg(feature = "transparent-inputs")]
    utxos_spent: &'a [OutPoint],
>>>>>>> a1c9aa12
}

impl<'a, AccountId> SentTransaction<'a, AccountId> {
    /// Constructs a new [`SentTransaction`] from its constituent parts.
<<<<<<< HEAD
    pub fn new(
        tx: &'a Transaction,
        created: time::OffsetDateTime,
        account: AccountId,
        outputs: Vec<SentTransactionOutput<AccountId>>,
        fee_amount: NonNegativeAmount,
        #[cfg(feature = "transparent-inputs")] utxos_spent: Vec<OutPoint>,
=======
    ///
    /// ### Parameters
    /// - `tx`: the raw transaction data
    /// - `created`: the system time at which the transaction was created
    /// - `target_height`: the target height that was used in the construction of the transaction
    /// - `account`: the account that spent funds in creation of the transaction
    /// - `outputs`: the outputs created by the transaction, including those sent to external
    ///   recipients which may not otherwise be recoverable
    /// - `fee_amount`: the fee value paid by the transaction
    /// - `utxos_spent`: the UTXOs controlled by the wallet that were spent in this transaction
    pub fn new(
        tx: &'a Transaction,
        created: time::OffsetDateTime,
        target_height: BlockHeight,
        account: AccountId,
        outputs: &'a [SentTransactionOutput<AccountId>],
        fee_amount: Zatoshis,
        #[cfg(feature = "transparent-inputs")] utxos_spent: &'a [OutPoint],
>>>>>>> a1c9aa12
    ) -> Self {
        Self {
            tx,
            created,
<<<<<<< HEAD
=======
            target_height,
>>>>>>> a1c9aa12
            account,
            outputs,
            fee_amount,
            #[cfg(feature = "transparent-inputs")]
            utxos_spent,
        }
    }

    /// Returns the transaction that was sent.
    pub fn tx(&self) -> &Transaction {
        self.tx
    }
    /// Returns the timestamp of the transaction's creation.
    pub fn created(&self) -> time::OffsetDateTime {
        self.created
    }
    /// Returns the id for the account that created the outputs.
    pub fn account_id(&self) -> &AccountId {
        &self.account
    }
    /// Returns the outputs of the transaction.
    pub fn outputs(&self) -> &[SentTransactionOutput<AccountId>] {
<<<<<<< HEAD
        self.outputs.as_ref()
    }
    /// Returns the fee paid by the transaction.
    pub fn fee_amount(&self) -> NonNegativeAmount {
=======
        self.outputs
    }
    /// Returns the fee paid by the transaction.
    pub fn fee_amount(&self) -> Zatoshis {
>>>>>>> a1c9aa12
        self.fee_amount
    }
    /// Returns the list of UTXOs spent in the created transaction.
    #[cfg(feature = "transparent-inputs")]
    pub fn utxos_spent(&self) -> &[OutPoint] {
<<<<<<< HEAD
        self.utxos_spent.as_ref()
=======
        self.utxos_spent
    }

    /// Returns the block height that this transaction was created to target.
    pub fn target_height(&self) -> BlockHeight {
        self.target_height
>>>>>>> a1c9aa12
    }
}

/// An output of a transaction generated by the wallet.
///
/// This type is capable of representing both shielded and transparent outputs.
pub struct SentTransactionOutput<AccountId> {
    output_index: usize,
<<<<<<< HEAD
    recipient: Recipient<AccountId, Note>,
    value: NonNegativeAmount,
=======
    recipient: Recipient<AccountId>,
    value: Zatoshis,
>>>>>>> a1c9aa12
    memo: Option<MemoBytes>,
}

impl<AccountId> SentTransactionOutput<AccountId> {
    /// Constructs a new [`SentTransactionOutput`] from its constituent parts.
    ///
    /// ### Fields:
    /// * `output_index` - the index of the output or action in the sent transaction
    /// * `recipient` - the recipient of the output, either a Zcash address or a
<<<<<<< HEAD
    ///    wallet-internal account and the note belonging to the wallet created by
    ///    the output
=======
    ///   wallet-internal account and the note belonging to the wallet created by
    ///   the output
>>>>>>> a1c9aa12
    /// * `value` - the value of the output, in zatoshis
    /// * `memo` - the memo that was sent with this output
    pub fn from_parts(
        output_index: usize,
<<<<<<< HEAD
        recipient: Recipient<AccountId, Note>,
        value: NonNegativeAmount,
=======
        recipient: Recipient<AccountId>,
        value: Zatoshis,
>>>>>>> a1c9aa12
        memo: Option<MemoBytes>,
    ) -> Self {
        Self {
            output_index,
            recipient,
            value,
            memo,
        }
    }

    /// Returns the index within the transaction that contains the recipient output.
    ///
    /// - If `recipient_address` is a Sapling address, this is an index into the Sapling
    ///   outputs of the transaction.
    /// - If `recipient_address` is a transparent address, this is an index into the
    ///   transparent outputs of the transaction.
    pub fn output_index(&self) -> usize {
        self.output_index
    }
    /// Returns the recipient address of the transaction, or the account id and
<<<<<<< HEAD
    /// resulting note for wallet-internal outputs.
    pub fn recipient(&self) -> &Recipient<AccountId, Note> {
        &self.recipient
    }
    /// Returns the value of the newly created output.
    pub fn value(&self) -> NonNegativeAmount {
=======
    /// resulting note/outpoint for wallet-internal outputs.
    pub fn recipient(&self) -> &Recipient<AccountId> {
        &self.recipient
    }
    /// Returns the value of the newly created output.
    pub fn value(&self) -> Zatoshis {
>>>>>>> a1c9aa12
        self.value
    }
    /// Returns the memo that was attached to the output, if any. This will only be `None`
    /// for transparent outputs.
    pub fn memo(&self) -> Option<&MemoBytes> {
        self.memo.as_ref()
    }
}

/// A data structure used to set the birthday height for an account, and ensure that the initial
/// note commitment tree state is recorded at that height.
#[derive(Clone, Debug)]
pub struct AccountBirthday {
    prior_chain_state: ChainState,
    recover_until: Option<BlockHeight>,
}

/// Errors that can occur in the construction of an [`AccountBirthday`] from a [`TreeState`].
pub enum BirthdayError {
    HeightInvalid(TryFromIntError),
    Decode(io::Error),
}

impl From<TryFromIntError> for BirthdayError {
    fn from(value: TryFromIntError) -> Self {
        Self::HeightInvalid(value)
    }
}

impl From<io::Error> for BirthdayError {
    fn from(value: io::Error) -> Self {
        Self::Decode(value)
    }
}

impl AccountBirthday {
    /// Constructs a new [`AccountBirthday`] from its constituent parts.
    ///
    /// * `prior_chain_state`: The chain state prior to the birthday height of the account. The
<<<<<<< HEAD
    ///    birthday height  is defined as the height of the first block to be scanned in wallet
    ///    recovery.
    /// * `recover_until`: An optional height at which the wallet should exit "recovery mode". In
    ///    order to avoid confusing shifts in wallet balance and spendability that may temporarily be
    ///    visible to a user during the process of recovering from seed, wallets may optionally set a
    ///    "recover until" height. The wallet is considered to be in "recovery mode" until there
    ///    exist no unscanned ranges between the wallet's birthday height and the provided
    ///    `recover_until` height, exclusive.
=======
    ///   birthday height is defined as the height of the first block to be scanned in wallet
    ///   recovery.
    /// * `recover_until`: An optional height at which the wallet should exit "recovery mode". In
    ///   order to avoid confusing shifts in wallet balance and spendability that may temporarily be
    ///   visible to a user during the process of recovering from seed, wallets may optionally set a
    ///   "recover until" height. The wallet is considered to be in "recovery mode" until there
    ///   exist no unscanned ranges between the wallet's birthday height and the provided
    ///   `recover_until` height, exclusive.
>>>>>>> a1c9aa12
    ///
    /// This API is intended primarily to be used in testing contexts; under normal circumstances,
    /// [`AccountBirthday::from_treestate`] should be used instead.
    #[cfg(any(test, feature = "test-dependencies"))]
    pub fn from_parts(prior_chain_state: ChainState, recover_until: Option<BlockHeight>) -> Self {
        Self {
            prior_chain_state,
            recover_until,
        }
    }

    /// Constructs a new [`AccountBirthday`] from a [`TreeState`] returned from `lightwalletd`.
    ///
    /// * `treestate`: The tree state corresponding to the last block prior to the wallet's
<<<<<<< HEAD
    ///    birthday height.
    /// * `recover_until`: An optional height at which the wallet should exit "recovery mode". In
    ///    order to avoid confusing shifts in wallet balance and spendability that may temporarily be
    ///    visible to a user during the process of recovering from seed, wallets may optionally set a
    ///    "recover until" height. The wallet is considered to be in "recovery mode" until there
    ///    exist no unscanned ranges between the wallet's birthday height and the provided
    ///    `recover_until` height, exclusive.
=======
    ///   birthday height.
    /// * `recover_until`: An optional height at which the wallet should exit "recovery mode". In
    ///   order to avoid confusing shifts in wallet balance and spendability that may temporarily be
    ///   visible to a user during the process of recovering from seed, wallets may optionally set a
    ///   "recover until" height. The wallet is considered to be in "recovery mode" until there
    ///   exist no unscanned ranges between the wallet's birthday height and the provided
    ///   `recover_until` height, exclusive.
>>>>>>> a1c9aa12
    pub fn from_treestate(
        treestate: TreeState,
        recover_until: Option<BlockHeight>,
    ) -> Result<Self, BirthdayError> {
        Ok(Self {
            prior_chain_state: treestate.to_chain_state()?,
            recover_until,
        })
    }

    /// Returns the Sapling note commitment tree frontier as of the end of the block at
    /// [`Self::height`].
    pub fn sapling_frontier(
        &self,
    ) -> &Frontier<sapling::Node, { sapling::NOTE_COMMITMENT_TREE_DEPTH }> {
        self.prior_chain_state.final_sapling_tree()
    }

    /// Returns the Orchard note commitment tree frontier as of the end of the block at
    /// [`Self::height`].
    #[cfg(feature = "orchard")]
    pub fn orchard_frontier(
        &self,
    ) -> &Frontier<orchard::tree::MerkleHashOrchard, { orchard::NOTE_COMMITMENT_TREE_DEPTH as u8 }>
    {
        self.prior_chain_state.final_orchard_tree()
    }

    /// Returns the birthday height of the account.
    pub fn height(&self) -> BlockHeight {
        self.prior_chain_state.block_height() + 1
    }
<<<<<<< HEAD

    /// Returns the height at which the wallet should exit "recovery mode".
    pub fn recover_until(&self) -> Option<BlockHeight> {
        self.recover_until
    }

    #[cfg(any(test, feature = "test-dependencies"))]
    /// Constructs a new [`AccountBirthday`] at the given network upgrade's activation,
    /// with no "recover until" height.
    ///
    /// # Panics
    ///
    /// Panics if the activation height for the given network upgrade is not set.
    pub fn from_activation<P: zcash_primitives::consensus::Parameters>(
        params: &P,
        network_upgrade: NetworkUpgrade,
        prior_block_hash: BlockHash,
    ) -> AccountBirthday {
        AccountBirthday::from_parts(
            ChainState::empty(
                params.activation_height(network_upgrade).unwrap() - 1,
                prior_block_hash,
            ),
            None,
        )
    }

=======

    /// Returns the height at which the wallet should exit "recovery mode".
    pub fn recover_until(&self) -> Option<BlockHeight> {
        self.recover_until
    }

    #[cfg(any(test, feature = "test-dependencies"))]
    /// Constructs a new [`AccountBirthday`] at the given network upgrade's activation,
    /// with no "recover until" height.
    ///
    /// # Panics
    ///
    /// Panics if the activation height for the given network upgrade is not set.
    pub fn from_activation<P: zcash_protocol::consensus::Parameters>(
        params: &P,
        network_upgrade: NetworkUpgrade,
        prior_block_hash: BlockHash,
    ) -> AccountBirthday {
        AccountBirthday::from_parts(
            ChainState::empty(
                params.activation_height(network_upgrade).unwrap() - 1,
                prior_block_hash,
            ),
            None,
        )
    }

>>>>>>> a1c9aa12
    #[cfg(any(test, feature = "test-dependencies"))]
    /// Constructs a new [`AccountBirthday`] at Sapling activation, with no
    /// "recover until" height.
    ///
    /// # Panics
    ///
    /// Panics if the Sapling activation height is not set.
<<<<<<< HEAD
    pub fn from_sapling_activation<P: zcash_primitives::consensus::Parameters>(
=======
    pub fn from_sapling_activation<P: zcash_protocol::consensus::Parameters>(
>>>>>>> a1c9aa12
        params: &P,
        prior_block_hash: BlockHash,
    ) -> AccountBirthday {
        Self::from_activation(params, NetworkUpgrade::Sapling, prior_block_hash)
    }
}

/// This trait encapsulates the write capabilities required to update stored wallet data.
///
/// # Adding accounts
///
/// This trait provides several methods for adding accounts to the wallet data:
/// - [`WalletWrite::create_account`]
/// - [`WalletWrite::import_account_hd`]
/// - [`WalletWrite::import_account_ufvk`]
///
/// All of these methods take an [`AccountBirthday`]. The birthday height is defined as
/// the minimum block height that will be scanned for funds belonging to the wallet. If
/// `birthday.height()` is below the current chain tip, the account addition operation
/// will trigger a re-scan of the blocks at and above the provided height.
///
/// The order in which you call these methods will affect the resulting wallet structure:
/// - If only [`WalletWrite::create_account`] is used, the resulting accounts will have
///   sequential [ZIP 32] account indices within each given seed.
/// - If [`WalletWrite::import_account_hd`] is used to import accounts with non-sequential
///   ZIP 32 account indices from the same seed, a call to [`WalletWrite::create_account`]
///   will use the ZIP 32 account index just after the highest-numbered existing account.
/// - If an account is added to the wallet, and then a later call to one of the methods
///   would produce a UFVK that collides with that account on any FVK component (i.e.
///   Sapling, Orchard, or transparent), an error will be returned. This can occur in the
///   following cases:
///   - An account is created via [`WalletWrite::create_account`] with an auto-selected
///     ZIP 32 account index, and that index is later imported explicitly via either
///     [`WalletWrite::import_account_ufvk`] or [`WalletWrite::import_account_hd`].
///   - An account is imported via [`WalletWrite::import_account_ufvk`] or
///     [`WalletWrite::import_account_hd`], and then the ZIP 32 account index
///     corresponding to that account's UFVK is later imported either implicitly
///     via [`WalletWrite::create_account`], or explicitly via a call to
///     [`WalletWrite::import_account_ufvk`] or [`WalletWrite::import_account_hd`].
///
/// Note that an error will be returned on an FVK collision even if the UFVKs do not
/// match exactly, e.g. if they have different subsets of components.
///
/// A future change to this trait might introduce a method to "upgrade" an imported
/// account with derivation information. See [zcash/librustzcash#1284] for details.
///
/// Users of the `WalletWrite` trait should generally distinguish in their APIs and wallet
/// UIs between creating a new account, and importing an account that previously existed.
/// By convention, wallets should only allow a new account to be generated after confirmed
/// funds have been received by the newest existing account; this allows automated account
/// recovery to discover and recover all funds within a particular seed.
///
/// # Creating a new wallet
///
/// To create a new wallet:
/// - Generate a new [BIP 39] mnemonic phrase, using a crate like [`bip0039`].
/// - Derive the corresponding seed from the mnemonic phrase.
/// - Use [`WalletWrite::create_account`] with the resulting seed.
///
/// Callers should construct the [`AccountBirthday`] using [`AccountBirthday::from_treestate`] for
/// the block at height `chain_tip_height - 100`. Setting the birthday height to a tree state below
/// the pruning depth ensures that reorgs cannot cause funds intended for the wallet to be missed;
/// otherwise, if the chain tip height were used for the wallet birthday, a transaction targeted at
/// a height greater than the chain tip could be mined at a height below that tip as part of a
/// reorg.
///
/// # Restoring a wallet from backup
///
/// To restore a backed-up wallet:
/// - Derive the seed from its BIP 39 mnemonic phrase.
/// - Use [`WalletWrite::import_account_hd`] once for each ZIP 32 account index that the
///   user wants to restore.
/// - If the highest previously-used ZIP 32 account index was _not_ restored by the user,
///   remember this index separately as `index_max`. The first time the user wants to
///   generate a new account, use [`WalletWrite::import_account_hd`] to create the account
///   `index_max + 1`.
/// - [`WalletWrite::create_account`] can be used to generate subsequent new accounts in
///   the restored wallet.
///
/// Automated account recovery has not yet been implemented by this crate. A wallet app
/// that supports multiple accounts can implement it manually by tracking account balances
/// relative to [`WalletSummary::fully_scanned_height`], and creating new accounts as
/// funds appear in existing accounts.
///
/// If the number of accounts is known in advance, the wallet should create all accounts before
/// scanning the chain so that the scan can be done in a single pass for all accounts.
///
/// [ZIP 32]: https://zips.z.cash/zip-0032
/// [zcash/librustzcash#1284]: https://github.com/zcash/librustzcash/issues/1284
/// [BIP 39]: https://github.com/bitcoin/bips/blob/master/bip-0039.mediawiki
/// [`bip0039`]: https://crates.io/crates/bip0039
#[cfg_attr(feature = "test-dependencies", delegatable_trait)]
pub trait WalletWrite: WalletRead {
    /// The type of identifiers used to look up transparent UTXOs.
    type UtxoRef;

    /// Tells the wallet to track the next available account-level spend authority, given the
    /// current set of [ZIP 316] account identifiers known to the wallet database.
    ///
<<<<<<< HEAD
    /// Returns the account identifier for the newly-created wallet database entry, along with the
    /// associated [`UnifiedSpendingKey`]. Note that the unique account identifier should *not* be
    /// assumed equivalent to the ZIP 32 account index. It is an opaque identifier for a pool of
    /// funds or set of outputs controlled by a single spending authority.
    ///
    /// If `birthday.height()` is below the current chain tip, this operation will
    /// trigger a re-scan of the blocks at and above the provided height. The birthday height is
    /// defined as the minimum block height that will be scanned for funds belonging to the wallet.
    ///
    /// For new wallets, callers should construct the [`AccountBirthday`] using
    /// [`AccountBirthday::from_treestate`] for the block at height `chain_tip_height - 100`.
    /// Setting the birthday height to a tree state below the pruning depth ensures that reorgs
    /// cannot cause funds intended for the wallet to be missed; otherwise, if the chain tip height
    /// were used for the wallet birthday, a transaction targeted at a height greater than the
    /// chain tip could be mined at a height below that tip as part of a reorg.
    ///
    /// If `seed` was imported from a backup and this method is being used to restore a previous
    /// wallet state, you should use this method to add all of the desired accounts before scanning
    /// the chain from the seed's birthday height.
    ///
    /// By convention, wallets should only allow a new account to be generated after confirmed
    /// funds have been received by the currently-available account (in order to enable automated
    /// account recovery).
=======
    /// The "next available account" is defined as the ZIP-32 account index immediately following
    /// the highest existing account index among all accounts in the wallet that share the given
    /// seed. Users of the [`WalletWrite`] trait that only call this method are guaranteed to have
    /// accounts with sequential indices.
    ///
    /// Returns the account identifier for the newly-created wallet database entry, along with the
    /// associated [`UnifiedSpendingKey`]. Note that the unique account identifier should *not* be
    /// assumed equivalent to the ZIP 32 account index. It is an opaque identifier for a pool of
    /// funds or set of outputs controlled by a single spending authority.
    ///
    /// The ZIP-32 account index may be obtained by calling [`WalletRead::get_account`]
    /// with the returned account identifier.
    ///
    /// The [`WalletWrite`] trait documentation has more details about account creation and import.
    ///
    /// # Arguments
    /// - `account_name`: A human-readable name for the account.
    /// - `seed`: The 256-byte (at least) HD seed from which to derive the account UFVK.
    /// - `birthday`: Metadata about where to start scanning blocks to find transactions intended
    ///   for the account.
    /// - `key_source`: A string identifier or other metadata describing the source of the seed.
    ///   This is treated as opaque metadata by the wallet backend; it is provided for use by
    ///   applications which need to track additional identifying information for an account.
    ///
    /// # Implementation notes
    ///
    /// Implementations of this method **MUST NOT** "fill in gaps" by selecting an account index
    /// that is lower than any existing account index among all accounts in the wallet that share
    /// the given seed.
    ///
    /// # Panics
>>>>>>> a1c9aa12
    ///
    /// Panics if the length of the seed is not between 32 and 252 bytes inclusive.
    ///
    /// [ZIP 316]: https://zips.z.cash/zip-0316
    fn create_account(
        &mut self,
        account_name: &str,
        seed: &SecretVec<u8>,
        birthday: &AccountBirthday,
        key_source: Option<&str>,
    ) -> Result<(Self::AccountId, UnifiedSpendingKey), Self::Error>;

    /// Tells the wallet to track a specific account index for a given seed.
    ///
    /// Returns details about the imported account, including the unique account identifier for
    /// the newly-created wallet database entry, along with the associated [`UnifiedSpendingKey`].
    /// Note that the unique account identifier should *not* be assumed equivalent to the ZIP 32
    /// account index. It is an opaque identifier for a pool of funds or set of outputs controlled
    /// by a single spending authority.
    ///
    /// Import accounts with indices that are exactly one greater than the highest existing account
    /// index to ensure account indices are contiguous, thereby facilitating automated account
    /// recovery.
    ///
    /// The [`WalletWrite`] trait documentation has more details about account creation and import.
    ///
    /// # Arguments
    /// - `account_name`: A human-readable name for the account.
    /// - `seed`: The 256-byte (at least) HD seed from which to derive the account UFVK.
    /// - `account_index`: The ZIP 32 account-level component of the HD derivation path at
    ///   which to derive the account's UFVK.
    /// - `birthday`: Metadata about where to start scanning blocks to find transactions intended
    ///   for the account.
    /// - `key_source`: A string identifier or other metadata describing the source of the seed.
    ///   This is treated as opaque metadata by the wallet backend; it is provided for use by
    ///   applications which need to track additional identifying information for an account.
    ///
    /// # Panics
    ///
    /// Panics if the length of the seed is not between 32 and 252 bytes inclusive.
    ///
    /// [ZIP 316]: https://zips.z.cash/zip-0316
    fn import_account_hd(
        &mut self,
        account_name: &str,
        seed: &SecretVec<u8>,
<<<<<<< HEAD
        birthday: &AccountBirthday,
    ) -> Result<(Self::AccountId, UnifiedSpendingKey), Self::Error>;
=======
        account_index: zip32::AccountId,
        birthday: &AccountBirthday,
        key_source: Option<&str>,
    ) -> Result<(Self::Account, UnifiedSpendingKey), Self::Error>;
>>>>>>> a1c9aa12

    /// Tells the wallet to track an account using a unified full viewing key.
    ///
    /// Returns details about the imported account, including the unique account identifier for
    /// the newly-created wallet database entry. Unlike the other account creation APIs
    /// ([`Self::create_account`] and [`Self::import_account_hd`]), no spending key is returned
    /// because the wallet has no information about how the UFVK was derived.
    ///
    /// Certain optimizations are possible for accounts which will never be used to spend funds. If
    /// `spending_key_available` is `false`, the wallet may choose to optimize for this case, in
    /// which case any attempt to spend funds from the account will result in an error.
    ///
    /// The [`WalletWrite`] trait documentation has more details about account creation and import.
    ///
    /// # Arguments
    /// - `account_name`: A human-readable name for the account.
    /// - `unified_key`: The UFVK used to detect transactions involving the account.
    /// - `birthday`: Metadata about where to start scanning blocks to find transactions intended
    ///   for the account.
    /// - `purpose`: Metadata describing whether or not data required for spending should be
    ///   tracked by the wallet.
    /// - `key_source`: A string identifier or other metadata describing the source of the seed.
    ///   This is treated as opaque metadata by the wallet backend; it is provided for use by
    ///   applications which need to track additional identifying information for an account.
    ///
    /// # Panics
    ///
    /// Panics if the length of the seed is not between 32 and 252 bytes inclusive.
    fn import_account_ufvk(
        &mut self,
        account_name: &str,
        unified_key: &UnifiedFullViewingKey,
        birthday: &AccountBirthday,
        purpose: AccountPurpose,
        key_source: Option<&str>,
    ) -> Result<Self::Account, Self::Error>;

    /// Generates, persists, and marks as exposed the next available diversified address for the
    /// specified account, given the current addresses known to the wallet.
    ///
    /// Returns `Ok(None)` if the account identifier does not correspond to a known
    /// account.
    fn get_next_available_address(
        &mut self,
        account: Self::AccountId,
        request: UnifiedAddressRequest,
<<<<<<< HEAD
    ) -> Result<Option<UnifiedAddress>, Self::Error>;

    /// Updates the wallet's view of the blockchain.
    ///
    /// This method is used to provide the wallet with information about the state of the
    /// blockchain, and detect any previously scanned data that needs to be re-validated
    /// before proceeding with scanning. It should be called at wallet startup prior to calling
    /// [`WalletRead::suggest_scan_ranges`] in order to provide the wallet with the information it
    /// needs to correctly prioritize scanning operations.
    fn update_chain_tip(&mut self, tip_height: BlockHeight) -> Result<(), Self::Error>;

    /// Updates the state of the wallet database by persisting the provided block information,
    /// along with the note commitments that were detected when scanning the block for transactions
    /// pertaining to this wallet.
    ///
    /// ### Arguments
    /// - `from_state` must be the chain state for the block height prior to the first
    ///   block in `blocks`.
    /// - `blocks` must be sequential, in order of increasing block height.
    fn put_blocks(
        &mut self,
        from_state: &ChainState,
        blocks: Vec<ScannedBlock<Self::AccountId>>,
    ) -> Result<(), Self::Error>;

    /// Adds a transparent UTXO received by the wallet to the data store.
    fn put_received_transparent_utxo(
        &mut self,
        output: &WalletTransparentOutput,
    ) -> Result<Self::UtxoRef, Self::Error>;
=======
    ) -> Result<Option<(UnifiedAddress, DiversifierIndex)>, Self::Error>;
>>>>>>> a1c9aa12

    /// Generates, persists, and marks as exposed a diversified address for the specified account
    /// at the provided diversifier index.
    ///
    /// Returns `Ok(None)` in the case that it is not possible to generate an address conforming
    /// to the provided request at the specified diversifier index. Such a result might arise from
    /// the diversifier index not being valid for a [`ReceiverRequirement::Require`]'ed receiver.
    /// Some implementations of this trait may return `Err(_)` in some cases to expose more
    /// information, which is only accessible in a backend-specific context.
    ///
    /// Address generation should fail if an address has already been exposed for the given
    /// diversifier index and the given request produced an address having different receivers than
    /// what was originally exposed.
    ///
    /// # WARNINGS
    /// If an address generated using this method has a transparent receiver and the
    /// chosen diversifier index would be outside the wallet's internally-configured gap limit,
    /// funds sent to these address are **likely to not be discovered on recovery from seed**. It
    /// up to the caller of this method to either ensure that they only request transparent
    /// receivers with indices within the range of a reasonable gap limit, or that they ensure that
    /// their wallet provides backup facilities that can be used to ensure that funds sent to such
    /// addresses are recoverable after a loss of wallet data.
    ///
    /// [`ReceiverRequirement::Require`]: zcash_keys::keys::ReceiverRequirement::Require
    fn get_address_for_index(
        &mut self,
<<<<<<< HEAD
        received_tx: DecryptedTransaction<Self::AccountId>,
    ) -> Result<(), Self::Error>;

    /// Saves information about a transaction that was constructed and sent by the wallet to the
    /// persistent wallet store.
    fn store_sent_tx(
        &mut self,
        sent_tx: &SentTransaction<Self::AccountId>,
    ) -> Result<(), Self::Error>;
=======
        account: Self::AccountId,
        diversifier_index: DiversifierIndex,
        request: UnifiedAddressRequest,
    ) -> Result<Option<UnifiedAddress>, Self::Error>;
>>>>>>> a1c9aa12

    /// Updates the wallet's view of the blockchain.
    ///
    /// This method is used to provide the wallet with information about the state of the
    /// blockchain, and detect any previously scanned data that needs to be re-validated
    /// before proceeding with scanning. It should be called at wallet startup prior to calling
    /// [`WalletRead::suggest_scan_ranges`] in order to provide the wallet with the information it
    /// needs to correctly prioritize scanning operations.
    fn update_chain_tip(&mut self, tip_height: BlockHeight) -> Result<(), Self::Error>;

    /// Updates the state of the wallet database by persisting the provided block information,
    /// along with the note commitments that were detected when scanning the block for transactions
    /// pertaining to this wallet.
    ///
<<<<<<< HEAD
    /// After calling this method, the block at the given height will be the
    /// most recent block and all other operations will treat this block
    /// as the chain tip for balance determination purposes.
    ///
    /// There may be restrictions on heights to which it is possible to truncate.
    fn truncate_to_height(&mut self, block_height: BlockHeight) -> Result<(), Self::Error>;
}
=======
    /// ### Arguments
    /// - `from_state` must be the chain state for the block height prior to the first
    ///   block in `blocks`.
    /// - `blocks` must be sequential, in order of increasing block height.
    fn put_blocks(
        &mut self,
        from_state: &ChainState,
        blocks: Vec<ScannedBlock<Self::AccountId>>,
    ) -> Result<(), Self::Error>;
>>>>>>> a1c9aa12

/// This trait describes a capability for manipulating wallet note commitment trees.
///
/// At present, this only serves the Sapling protocol, but it will be modified to
/// also provide operations related to Orchard note commitment trees in the future.
pub trait WalletCommitmentTrees {
    type Error: Debug;

    /// The type of the backing [`ShardStore`] for the Sapling note commitment tree.
    type SaplingShardStore<'a>: ShardStore<
        H = sapling::Node,
        CheckpointId = BlockHeight,
        Error = Self::Error,
    >;

    /// Evaluates the given callback function with a reference to the Sapling
    /// note commitment tree maintained by the wallet.
    fn with_sapling_tree_mut<F, A, E>(&mut self, callback: F) -> Result<A, E>
    where
        for<'a> F: FnMut(
            &'a mut ShardTree<
                Self::SaplingShardStore<'a>,
                { sapling::NOTE_COMMITMENT_TREE_DEPTH },
                SAPLING_SHARD_HEIGHT,
            >,
        ) -> Result<A, E>,
        E: From<ShardTreeError<Self::Error>>;

    /// Adds a sequence of Sapling note commitment tree subtree roots to the data store.
    ///
    /// Each such value should be the Merkle root of a subtree of the Sapling note commitment tree
    /// containing 2^[`SAPLING_SHARD_HEIGHT`] note commitments.
    fn put_sapling_subtree_roots(
        &mut self,
<<<<<<< HEAD
        start_index: u64,
        roots: &[CommitmentTreeRoot<sapling::Node>],
    ) -> Result<(), ShardTreeError<Self::Error>>;

    /// The type of the backing [`ShardStore`] for the Orchard note commitment tree.
    #[cfg(feature = "orchard")]
    type OrchardShardStore<'a>: ShardStore<
        H = orchard::tree::MerkleHashOrchard,
        CheckpointId = BlockHeight,
        Error = Self::Error,
    >;

    /// Evaluates the given callback function with a reference to the Orchard
    /// note commitment tree maintained by the wallet.
    #[cfg(feature = "orchard")]
    fn with_orchard_tree_mut<F, A, E>(&mut self, callback: F) -> Result<A, E>
    where
        for<'a> F: FnMut(
            &'a mut ShardTree<
                Self::OrchardShardStore<'a>,
                { ORCHARD_SHARD_HEIGHT * 2 },
                ORCHARD_SHARD_HEIGHT,
            >,
        ) -> Result<A, E>,
        E: From<ShardTreeError<Self::Error>>;

    /// Adds a sequence of Orchard note commitment tree subtree roots to the data store.
    ///
    /// Each such value should be the Merkle root of a subtree of the Orchard note commitment tree
    /// containing 2^[`ORCHARD_SHARD_HEIGHT`] note commitments.
    #[cfg(feature = "orchard")]
    fn put_orchard_subtree_roots(
        &mut self,
        start_index: u64,
        roots: &[CommitmentTreeRoot<orchard::tree::MerkleHashOrchard>],
    ) -> Result<(), ShardTreeError<Self::Error>>;
}

#[cfg(feature = "test-dependencies")]
pub mod testing {
    use incrementalmerkletree::Address;
    use secrecy::{ExposeSecret, SecretVec};
    use shardtree::{error::ShardTreeError, store::memory::MemoryShardStore, ShardTree};
    use std::{collections::HashMap, convert::Infallible, num::NonZeroU32};
    use zip32::fingerprint::SeedFingerprint;

    use zcash_primitives::{
        block::BlockHash,
        consensus::{BlockHeight, Network},
        memo::Memo,
        transaction::{components::amount::NonNegativeAmount, Transaction, TxId},
    };

    use crate::{
        address::UnifiedAddress,
        keys::{UnifiedAddressRequest, UnifiedFullViewingKey, UnifiedSpendingKey},
        wallet::{Note, NoteId, ReceivedNote, WalletTransparentOutput},
        ShieldedProtocol,
    };

    use super::{
        chain::{ChainState, CommitmentTreeRoot},
        scanning::ScanRange,
        AccountBirthday, BlockMetadata, DecryptedTransaction, InputSource, NullifierQuery,
        ScannedBlock, SeedRelevance, SentTransaction, SpendableNotes, WalletCommitmentTrees,
        WalletRead, WalletSummary, WalletWrite, SAPLING_SHARD_HEIGHT,
    };

    #[cfg(feature = "transparent-inputs")]
    use {crate::wallet::TransparentAddressMetadata, zcash_primitives::legacy::TransparentAddress};

    #[cfg(feature = "orchard")]
    use super::ORCHARD_SHARD_HEIGHT;

    pub struct MockWalletDb {
        pub network: Network,
        pub sapling_tree: ShardTree<
            MemoryShardStore<sapling::Node, BlockHeight>,
            { SAPLING_SHARD_HEIGHT * 2 },
            SAPLING_SHARD_HEIGHT,
        >,
        #[cfg(feature = "orchard")]
        pub orchard_tree: ShardTree<
            MemoryShardStore<orchard::tree::MerkleHashOrchard, BlockHeight>,
            { ORCHARD_SHARD_HEIGHT * 2 },
            ORCHARD_SHARD_HEIGHT,
        >,
    }

    impl MockWalletDb {
        pub fn new(network: Network) -> Self {
            Self {
                network,
                sapling_tree: ShardTree::new(MemoryShardStore::empty(), 100),
                #[cfg(feature = "orchard")]
                orchard_tree: ShardTree::new(MemoryShardStore::empty(), 100),
            }
        }
    }

    impl InputSource for MockWalletDb {
        type Error = ();
        type NoteRef = u32;
        type AccountId = u32;

        fn get_spendable_note(
            &self,
            _txid: &TxId,
            _protocol: ShieldedProtocol,
            _index: u32,
        ) -> Result<Option<ReceivedNote<Self::NoteRef, Note>>, Self::Error> {
            Ok(None)
        }

        fn select_spendable_notes(
            &self,
            _account: Self::AccountId,
            _target_value: NonNegativeAmount,
            _sources: &[ShieldedProtocol],
            _anchor_height: BlockHeight,
            _exclude: &[Self::NoteRef],
        ) -> Result<SpendableNotes<Self::NoteRef>, Self::Error> {
            Ok(SpendableNotes::empty())
        }
    }

    impl WalletRead for MockWalletDb {
        type Error = ();
        type AccountId = u32;
        type Account = (Self::AccountId, UnifiedFullViewingKey);

        fn get_account_ids(&self) -> Result<Vec<Self::AccountId>, Self::Error> {
            Ok(Vec::new())
        }

        fn get_account(
            &self,
            _account_id: Self::AccountId,
        ) -> Result<Option<Self::Account>, Self::Error> {
            Ok(None)
        }

        fn get_derived_account(
            &self,
            _seed: &SeedFingerprint,
            _account_id: zip32::AccountId,
        ) -> Result<Option<Self::Account>, Self::Error> {
            Ok(None)
        }

        fn validate_seed(
            &self,
            _account_id: Self::AccountId,
            _seed: &SecretVec<u8>,
        ) -> Result<bool, Self::Error> {
            Ok(false)
        }

        fn seed_relevance_to_derived_accounts(
            &self,
            _seed: &SecretVec<u8>,
        ) -> Result<SeedRelevance<Self::AccountId>, Self::Error> {
            Ok(SeedRelevance::NoAccounts)
        }

        fn get_account_for_ufvk(
            &self,
            _ufvk: &UnifiedFullViewingKey,
        ) -> Result<Option<Self::Account>, Self::Error> {
            Ok(None)
        }

        fn get_current_address(
            &self,
            _account: Self::AccountId,
        ) -> Result<Option<UnifiedAddress>, Self::Error> {
            Ok(None)
        }

        fn get_account_birthday(
            &self,
            _account: Self::AccountId,
        ) -> Result<BlockHeight, Self::Error> {
            Err(())
        }

        fn get_wallet_birthday(&self) -> Result<Option<BlockHeight>, Self::Error> {
            Ok(None)
        }

        fn get_wallet_summary(
            &self,
            _min_confirmations: u32,
        ) -> Result<Option<WalletSummary<Self::AccountId>>, Self::Error> {
            Ok(None)
        }

        fn chain_height(&self) -> Result<Option<BlockHeight>, Self::Error> {
            Ok(None)
        }

        fn get_block_hash(
            &self,
            _block_height: BlockHeight,
        ) -> Result<Option<BlockHash>, Self::Error> {
            Ok(None)
        }

        fn block_metadata(
            &self,
            _height: BlockHeight,
        ) -> Result<Option<BlockMetadata>, Self::Error> {
            Ok(None)
        }

        fn block_fully_scanned(&self) -> Result<Option<BlockMetadata>, Self::Error> {
            Ok(None)
        }

        fn get_max_height_hash(&self) -> Result<Option<(BlockHeight, BlockHash)>, Self::Error> {
            Ok(None)
        }

        fn block_max_scanned(&self) -> Result<Option<BlockMetadata>, Self::Error> {
            Ok(None)
        }

        fn suggest_scan_ranges(&self) -> Result<Vec<ScanRange>, Self::Error> {
            Ok(vec![])
        }

        fn get_target_and_anchor_heights(
            &self,
            _min_confirmations: NonZeroU32,
        ) -> Result<Option<(BlockHeight, BlockHeight)>, Self::Error> {
            Ok(None)
        }

        fn get_min_unspent_height(&self) -> Result<Option<BlockHeight>, Self::Error> {
            Ok(None)
        }

        fn get_tx_height(&self, _txid: TxId) -> Result<Option<BlockHeight>, Self::Error> {
            Ok(None)
        }

        fn get_unified_full_viewing_keys(
            &self,
        ) -> Result<HashMap<Self::AccountId, UnifiedFullViewingKey>, Self::Error> {
            Ok(HashMap::new())
        }

        fn get_memo(&self, _id_note: NoteId) -> Result<Option<Memo>, Self::Error> {
            Ok(None)
        }

        fn get_transaction(&self, _txid: TxId) -> Result<Option<Transaction>, Self::Error> {
            Ok(None)
        }

        fn get_sapling_nullifiers(
            &self,
            _query: NullifierQuery,
        ) -> Result<Vec<(Self::AccountId, sapling::Nullifier)>, Self::Error> {
            Ok(Vec::new())
        }

        #[cfg(feature = "orchard")]
        fn get_orchard_nullifiers(
            &self,
            _query: NullifierQuery,
        ) -> Result<Vec<(Self::AccountId, orchard::note::Nullifier)>, Self::Error> {
            Ok(Vec::new())
        }

        #[cfg(feature = "transparent-inputs")]
        fn get_transparent_receivers(
            &self,
            _account: Self::AccountId,
        ) -> Result<HashMap<TransparentAddress, Option<TransparentAddressMetadata>>, Self::Error>
        {
            Ok(HashMap::new())
        }

        #[cfg(feature = "transparent-inputs")]
        fn get_transparent_balances(
            &self,
            _account: Self::AccountId,
            _max_height: BlockHeight,
        ) -> Result<HashMap<TransparentAddress, NonNegativeAmount>, Self::Error> {
            Ok(HashMap::new())
        }
    }

    impl WalletWrite for MockWalletDb {
        type UtxoRef = u32;

        fn create_account(
            &mut self,
            seed: &SecretVec<u8>,
            _birthday: &AccountBirthday,
        ) -> Result<(Self::AccountId, UnifiedSpendingKey), Self::Error> {
            let account = zip32::AccountId::ZERO;
            UnifiedSpendingKey::from_seed(&self.network, seed.expose_secret(), account)
                .map(|k| (u32::from(account), k))
                .map_err(|_| ())
        }

        fn get_next_available_address(
            &mut self,
            _account: Self::AccountId,
            _request: UnifiedAddressRequest,
        ) -> Result<Option<UnifiedAddress>, Self::Error> {
            Ok(None)
        }

        #[allow(clippy::type_complexity)]
        fn put_blocks(
            &mut self,
            _from_state: &ChainState,
            _blocks: Vec<ScannedBlock<Self::AccountId>>,
        ) -> Result<(), Self::Error> {
            Ok(())
        }

        fn update_chain_tip(&mut self, _tip_height: BlockHeight) -> Result<(), Self::Error> {
            Ok(())
        }

        fn store_decrypted_tx(
            &mut self,
            _received_tx: DecryptedTransaction<Self::AccountId>,
        ) -> Result<(), Self::Error> {
            Ok(())
        }

        fn store_sent_tx(
            &mut self,
            _sent_tx: &SentTransaction<Self::AccountId>,
        ) -> Result<(), Self::Error> {
            Ok(())
        }

        fn truncate_to_height(&mut self, _block_height: BlockHeight) -> Result<(), Self::Error> {
            Ok(())
        }

        /// Adds a transparent UTXO received by the wallet to the data store.
        fn put_received_transparent_utxo(
            &mut self,
            _output: &WalletTransparentOutput,
        ) -> Result<Self::UtxoRef, Self::Error> {
            Ok(0)
        }
    }

    impl WalletCommitmentTrees for MockWalletDb {
        type Error = Infallible;
        type SaplingShardStore<'a> = MemoryShardStore<sapling::Node, BlockHeight>;

        fn with_sapling_tree_mut<F, A, E>(&mut self, mut callback: F) -> Result<A, E>
        where
            for<'a> F: FnMut(
                &'a mut ShardTree<
                    Self::SaplingShardStore<'a>,
                    { sapling::NOTE_COMMITMENT_TREE_DEPTH },
                    SAPLING_SHARD_HEIGHT,
                >,
            ) -> Result<A, E>,
            E: From<ShardTreeError<Infallible>>,
        {
            callback(&mut self.sapling_tree)
        }

        fn put_sapling_subtree_roots(
            &mut self,
            start_index: u64,
            roots: &[CommitmentTreeRoot<sapling::Node>],
        ) -> Result<(), ShardTreeError<Self::Error>> {
            self.with_sapling_tree_mut(|t| {
                for (root, i) in roots.iter().zip(0u64..) {
                    let root_addr =
                        Address::from_parts(SAPLING_SHARD_HEIGHT.into(), start_index + i);
                    t.insert(root_addr, *root.root_hash())?;
                }
                Ok::<_, ShardTreeError<Self::Error>>(())
            })?;

            Ok(())
        }

        #[cfg(feature = "orchard")]
        type OrchardShardStore<'a> =
            MemoryShardStore<orchard::tree::MerkleHashOrchard, BlockHeight>;

        #[cfg(feature = "orchard")]
        fn with_orchard_tree_mut<F, A, E>(&mut self, mut callback: F) -> Result<A, E>
        where
            for<'a> F: FnMut(
                &'a mut ShardTree<
                    Self::OrchardShardStore<'a>,
                    { ORCHARD_SHARD_HEIGHT * 2 },
                    ORCHARD_SHARD_HEIGHT,
                >,
            ) -> Result<A, E>,
            E: From<ShardTreeError<Self::Error>>,
        {
            callback(&mut self.orchard_tree)
        }

        /// Adds a sequence of note commitment tree subtree roots to the data store.
        #[cfg(feature = "orchard")]
        fn put_orchard_subtree_roots(
            &mut self,
            start_index: u64,
            roots: &[CommitmentTreeRoot<orchard::tree::MerkleHashOrchard>],
        ) -> Result<(), ShardTreeError<Self::Error>> {
            self.with_orchard_tree_mut(|t| {
                for (root, i) in roots.iter().zip(0u64..) {
                    let root_addr =
                        Address::from_parts(ORCHARD_SHARD_HEIGHT.into(), start_index + i);
                    t.insert(root_addr, *root.root_hash())?;
                }
                Ok::<_, ShardTreeError<Self::Error>>(())
            })?;

            Ok(())
        }
    }
=======
        output: &WalletTransparentOutput,
    ) -> Result<Self::UtxoRef, Self::Error>;

    /// Caches a decrypted transaction in the persistent wallet store.
    fn store_decrypted_tx(
        &mut self,
        received_tx: DecryptedTransaction<Self::AccountId>,
    ) -> Result<(), Self::Error>;

    /// Saves information about transactions constructed by the wallet to the persistent
    /// wallet store.
    ///
    /// This must be called before the transactions are sent to the network.
    ///
    /// Transactions that have been stored by this method should be retransmitted while it
    /// is still possible that they could be mined.
    fn store_transactions_to_be_sent(
        &mut self,
        transactions: &[SentTransaction<Self::AccountId>],
    ) -> Result<(), Self::Error>;

    /// Truncates the wallet database to at most the specified height.
    ///
    /// Implementations of this method may choose a lower block height to which the data store will
    /// be truncated if it is not possible to truncate exactly to the specified height. Upon
    /// successful truncation, this method returns the height to which the data store was actually
    /// truncated.
    ///
    /// This method assumes that the state of the underlying data store is consistent up to a
    /// particular block height. Since it is possible that a chain reorg might invalidate some
    /// stored state, this method must be implemented in order to allow users of this API to
    /// "reset" the data store to correctly represent chainstate as of at most the requested block
    /// height.
    ///
    /// After calling this method, the block at the returned height will be the most recent block
    /// and all other operations will treat this block as the chain tip for balance determination
    /// purposes.
    ///
    /// There may be restrictions on heights to which it is possible to truncate. Specifically, it
    /// will only be possible to truncate to heights at which is is possible to create a witness
    /// given the current state of the wallet's note commitment tree.
    fn truncate_to_height(&mut self, max_height: BlockHeight) -> Result<BlockHeight, Self::Error>;

    /// Reserves the next `n` available ephemeral addresses for the given account.
    /// This cannot be undone, so as far as possible, errors associated with transaction
    /// construction should have been reported before calling this method.
    ///
    /// To ensure that sufficient information is stored on-chain to allow recovering
    /// funds sent back to any of the used addresses, a "gap limit" of 20 addresses
    /// should be observed as described in [BIP 44].
    ///
    /// Returns an error if there is insufficient space within the gap limit to allocate
    /// the given number of addresses, or if the account identifier does not correspond
    /// to a known account.
    ///
    /// [BIP 44]: https://github.com/bitcoin/bips/blob/master/bip-0044.mediawiki#user-content-Address_gap_limit
    #[cfg(feature = "transparent-inputs")]
    fn reserve_next_n_ephemeral_addresses(
        &mut self,
        _account_id: Self::AccountId,
        _n: usize,
    ) -> Result<Vec<(TransparentAddress, TransparentAddressMetadata)>, Self::Error> {
        // Default impl is required for feature-flagged trait methods to prevent
        // breakage due to inadvertent activation of features by transitive dependencies
        // of the implementing crate.
        Ok(vec![])
    }

    /// Updates the wallet backend with respect to the status of a specific transaction, from the
    /// perspective of the main chain.
    ///
    /// Fully transparent transactions, and transactions that do not contain either shielded inputs
    /// or shielded outputs belonging to the wallet, may not be discovered by the process of chain
    /// scanning; as a consequence, the wallet must actively query to determine whether such
    /// transactions have been mined.
    fn set_transaction_status(
        &mut self,
        _txid: TxId,
        _status: TransactionStatus,
    ) -> Result<(), Self::Error>;
}

/// This trait describes a capability for manipulating wallet note commitment trees.
#[cfg_attr(feature = "test-dependencies", delegatable_trait)]
pub trait WalletCommitmentTrees {
    type Error: Debug;

    /// The type of the backing [`ShardStore`] for the Sapling note commitment tree.
    type SaplingShardStore<'a>: ShardStore<
        H = sapling::Node,
        CheckpointId = BlockHeight,
        Error = Self::Error,
    >;

    /// Evaluates the given callback function with a reference to the Sapling
    /// note commitment tree maintained by the wallet.
    fn with_sapling_tree_mut<F, A, E>(&mut self, callback: F) -> Result<A, E>
    where
        for<'a> F: FnMut(
            &'a mut ShardTree<
                Self::SaplingShardStore<'a>,
                { sapling::NOTE_COMMITMENT_TREE_DEPTH },
                SAPLING_SHARD_HEIGHT,
            >,
        ) -> Result<A, E>,
        E: From<ShardTreeError<Self::Error>>;

    /// Adds a sequence of Sapling note commitment tree subtree roots to the data store.
    ///
    /// Each such value should be the Merkle root of a subtree of the Sapling note commitment tree
    /// containing 2^[`SAPLING_SHARD_HEIGHT`] note commitments.
    fn put_sapling_subtree_roots(
        &mut self,
        start_index: u64,
        roots: &[CommitmentTreeRoot<sapling::Node>],
    ) -> Result<(), ShardTreeError<Self::Error>>;

    /// The type of the backing [`ShardStore`] for the Orchard note commitment tree.
    #[cfg(feature = "orchard")]
    type OrchardShardStore<'a>: ShardStore<
        H = orchard::tree::MerkleHashOrchard,
        CheckpointId = BlockHeight,
        Error = Self::Error,
    >;

    /// Evaluates the given callback function with a reference to the Orchard
    /// note commitment tree maintained by the wallet.
    #[cfg(feature = "orchard")]
    fn with_orchard_tree_mut<F, A, E>(&mut self, callback: F) -> Result<A, E>
    where
        for<'a> F: FnMut(
            &'a mut ShardTree<
                Self::OrchardShardStore<'a>,
                { ORCHARD_SHARD_HEIGHT * 2 },
                ORCHARD_SHARD_HEIGHT,
            >,
        ) -> Result<A, E>,
        E: From<ShardTreeError<Self::Error>>;

    /// Adds a sequence of Orchard note commitment tree subtree roots to the data store.
    ///
    /// Each such value should be the Merkle root of a subtree of the Orchard note commitment tree
    /// containing 2^[`ORCHARD_SHARD_HEIGHT`] note commitments.
    #[cfg(feature = "orchard")]
    fn put_orchard_subtree_roots(
        &mut self,
        start_index: u64,
        roots: &[CommitmentTreeRoot<orchard::tree::MerkleHashOrchard>],
    ) -> Result<(), ShardTreeError<Self::Error>>;
>>>>>>> a1c9aa12
}<|MERGE_RESOLUTION|>--- conflicted
+++ resolved
@@ -55,11 +55,8 @@
 //! [`TransactionRequest`]: crate::zip321::TransactionRequest
 //! [`propose_shielding`]: crate::data_api::wallet::propose_shielding
 
-<<<<<<< HEAD
-=======
 use nonempty::NonEmpty;
 use secrecy::SecretVec;
->>>>>>> a1c9aa12
 use std::{
     collections::HashMap,
     fmt::Debug,
@@ -67,71 +64,6 @@
     io,
     num::{NonZeroU32, TryFromIntError},
 };
-<<<<<<< HEAD
-
-use incrementalmerkletree::{frontier::Frontier, Retention};
-use nonempty::NonEmpty;
-use secrecy::SecretVec;
-use shardtree::{error::ShardTreeError, store::ShardStore, ShardTree};
-use zip32::fingerprint::SeedFingerprint;
-
-use self::{
-    chain::{ChainState, CommitmentTreeRoot},
-    scanning::ScanRange,
-};
-use crate::{
-    address::UnifiedAddress,
-    decrypt::DecryptedOutput,
-    keys::{
-        UnifiedAddressRequest, UnifiedFullViewingKey, UnifiedIncomingViewingKey, UnifiedSpendingKey,
-    },
-    proto::service::TreeState,
-    wallet::{Note, NoteId, ReceivedNote, Recipient, WalletTransparentOutput, WalletTx},
-    ShieldedProtocol,
-};
-use zcash_primitives::{
-    block::BlockHash,
-    consensus::BlockHeight,
-    memo::{Memo, MemoBytes},
-    transaction::{
-        components::amount::{BalanceError, NonNegativeAmount},
-        Transaction, TxId,
-    },
-};
-
-#[cfg(feature = "transparent-inputs")]
-use {
-    crate::wallet::TransparentAddressMetadata,
-    zcash_primitives::{legacy::TransparentAddress, transaction::components::OutPoint},
-};
-
-#[cfg(any(test, feature = "test-dependencies"))]
-use zcash_primitives::consensus::NetworkUpgrade;
-
-pub mod chain;
-pub mod error;
-pub mod scanning;
-pub mod wallet;
-
-/// The height of subtree roots in the Sapling note commitment tree.
-///
-/// This conforms to the structure of subtree data returned by
-/// `lightwalletd` when using the `GetSubtreeRoots` GRPC call.
-pub const SAPLING_SHARD_HEIGHT: u8 = sapling::NOTE_COMMITMENT_TREE_DEPTH / 2;
-
-/// The height of subtree roots in the Orchard note commitment tree.
-///
-/// This conforms to the structure of subtree data returned by
-/// `lightwalletd` when using the `GetSubtreeRoots` GRPC call.
-#[cfg(feature = "orchard")]
-pub const ORCHARD_SHARD_HEIGHT: u8 = { orchard::NOTE_COMMITMENT_TREE_DEPTH as u8 } / 2;
-
-/// An enumeration of constraints that can be applied when querying for nullifiers for notes
-/// belonging to the wallet.
-pub enum NullifierQuery {
-    Unspent,
-    All,
-=======
 
 use incrementalmerkletree::{frontier::Frontier, Retention};
 use shardtree::{error::ShardTreeError, store::ShardStore, ShardTree};
@@ -1335,573 +1267,10 @@
     ) -> Result<Vec<WalletTransparentOutput>, Self::Error> {
         Ok(vec![])
     }
->>>>>>> a1c9aa12
-}
-
-/// Balance information for a value within a single pool in an account.
-#[derive(Debug, Clone, Copy, PartialEq, Eq)]
-pub struct Balance {
-    spendable_value: NonNegativeAmount,
-    change_pending_confirmation: NonNegativeAmount,
-    value_pending_spendability: NonNegativeAmount,
-}
-
-impl Balance {
-    /// The [`Balance`] value having zero values for all its fields.
-    pub const ZERO: Self = Self {
-        spendable_value: NonNegativeAmount::ZERO,
-        change_pending_confirmation: NonNegativeAmount::ZERO,
-        value_pending_spendability: NonNegativeAmount::ZERO,
-    };
-
-    fn check_total_adding(
-        &self,
-        value: NonNegativeAmount,
-    ) -> Result<NonNegativeAmount, BalanceError> {
-        (self.spendable_value
-            + self.change_pending_confirmation
-            + self.value_pending_spendability
-            + value)
-            .ok_or(BalanceError::Overflow)
-    }
-
-    /// Returns the value in the account that may currently be spent; it is possible to compute
-    /// witnesses for all the notes that comprise this value, and all of this value is confirmed to
-    /// the required confirmation depth.
-    pub fn spendable_value(&self) -> NonNegativeAmount {
-        self.spendable_value
-    }
-
-    /// Adds the specified value to the spendable total, checking for overflow.
-    pub fn add_spendable_value(&mut self, value: NonNegativeAmount) -> Result<(), BalanceError> {
-        self.check_total_adding(value)?;
-        self.spendable_value = (self.spendable_value + value).unwrap();
-        Ok(())
-    }
-
-    /// Returns the value in the account of shielded change notes that do not yet have sufficient
-    /// confirmations to be spendable.
-    pub fn change_pending_confirmation(&self) -> NonNegativeAmount {
-        self.change_pending_confirmation
-    }
-
-    /// Adds the specified value to the pending change total, checking for overflow.
-    pub fn add_pending_change_value(
-        &mut self,
-        value: NonNegativeAmount,
-    ) -> Result<(), BalanceError> {
-        self.check_total_adding(value)?;
-        self.change_pending_confirmation = (self.change_pending_confirmation + value).unwrap();
-        Ok(())
-    }
-
-    /// Returns the value in the account of all remaining received notes that either do not have
-    /// sufficient confirmations to be spendable, or for which witnesses cannot yet be constructed
-    /// without additional scanning.
-    pub fn value_pending_spendability(&self) -> NonNegativeAmount {
-        self.value_pending_spendability
-    }
-
-    /// Adds the specified value to the pending spendable total, checking for overflow.
-    pub fn add_pending_spendable_value(
-        &mut self,
-        value: NonNegativeAmount,
-    ) -> Result<(), BalanceError> {
-        self.check_total_adding(value)?;
-        self.value_pending_spendability = (self.value_pending_spendability + value).unwrap();
-        Ok(())
-    }
-
-    /// Returns the total value of funds represented by this [`Balance`].
-    pub fn total(&self) -> NonNegativeAmount {
-        (self.spendable_value + self.change_pending_confirmation + self.value_pending_spendability)
-            .expect("Balance cannot overflow MAX_MONEY")
-    }
-}
-
-/// Balance information for a single account. The sum of this struct's fields is the total balance
-/// of the wallet.
-#[derive(Debug, Clone, Copy, PartialEq, Eq)]
-pub struct AccountBalance {
-    /// The value of unspent Sapling outputs belonging to the account.
-    sapling_balance: Balance,
-
-    /// The value of unspent Orchard outputs belonging to the account.
-    orchard_balance: Balance,
-
-    /// The value of all unspent transparent outputs belonging to the account, irrespective of
-    /// confirmation depth.
-    ///
-    /// Unshielded balances are not subject to confirmation-depth constraints, because the only
-    /// possible operation on a transparent balance is to shield it, it is possible to create a
-    /// zero-conf transaction to perform that shielding, and the resulting shielded notes will be
-    /// subject to normal confirmation rules.
-    unshielded: NonNegativeAmount,
-}
-
-impl AccountBalance {
-    /// The [`Balance`] value having zero values for all its fields.
-    pub const ZERO: Self = Self {
-        sapling_balance: Balance::ZERO,
-        orchard_balance: Balance::ZERO,
-        unshielded: NonNegativeAmount::ZERO,
-    };
-
-    fn check_total(&self) -> Result<NonNegativeAmount, BalanceError> {
-        (self.sapling_balance.total() + self.orchard_balance.total() + self.unshielded)
-            .ok_or(BalanceError::Overflow)
-    }
-
-    /// Returns the [`Balance`] of Sapling funds in the account.
-    pub fn sapling_balance(&self) -> &Balance {
-        &self.sapling_balance
-    }
-
-    /// Provides a `mutable reference to the [`Balance`] of Sapling funds in the account
-    /// to the specified callback, checking invariants after the callback's action has been
-    /// evaluated.
-    pub fn with_sapling_balance_mut<A, E: From<BalanceError>>(
-        &mut self,
-        f: impl FnOnce(&mut Balance) -> Result<A, E>,
-    ) -> Result<A, E> {
-        let result = f(&mut self.sapling_balance)?;
-        self.check_total()?;
-        Ok(result)
-    }
-
-    /// Returns the [`Balance`] of Orchard funds in the account.
-    pub fn orchard_balance(&self) -> &Balance {
-        &self.orchard_balance
-    }
-
-    /// Provides a `mutable reference to the [`Balance`] of Orchard funds in the account
-    /// to the specified callback, checking invariants after the callback's action has been
-    /// evaluated.
-    pub fn with_orchard_balance_mut<A, E: From<BalanceError>>(
-        &mut self,
-        f: impl FnOnce(&mut Balance) -> Result<A, E>,
-    ) -> Result<A, E> {
-        let result = f(&mut self.orchard_balance)?;
-        self.check_total()?;
-        Ok(result)
-    }
-
-    /// Returns the total value of unspent transparent transaction outputs belonging to the wallet.
-    pub fn unshielded(&self) -> NonNegativeAmount {
-        self.unshielded
-    }
-
-    /// Adds the specified value to the unshielded total, checking for overflow of
-    /// the total account balance.
-    pub fn add_unshielded_value(&mut self, value: NonNegativeAmount) -> Result<(), BalanceError> {
-        self.unshielded = (self.unshielded + value).ok_or(BalanceError::Overflow)?;
-        self.check_total()?;
-        Ok(())
-    }
-
-    /// Returns the total value of funds belonging to the account.
-    pub fn total(&self) -> NonNegativeAmount {
-        (self.sapling_balance.total() + self.orchard_balance.total() + self.unshielded)
-            .expect("Account balance cannot overflow MAX_MONEY")
-    }
-
-    /// Returns the total value of shielded (Sapling and Orchard) funds that may immediately be
-    /// spent.
-    pub fn spendable_value(&self) -> NonNegativeAmount {
-        (self.sapling_balance.spendable_value + self.orchard_balance.spendable_value)
-            .expect("Account balance cannot overflow MAX_MONEY")
-    }
-
-    /// Returns the total value of change and/or shielding transaction outputs that are awaiting
-    /// sufficient confirmations for spendability.
-    pub fn change_pending_confirmation(&self) -> NonNegativeAmount {
-        (self.sapling_balance.change_pending_confirmation
-            + self.orchard_balance.change_pending_confirmation)
-            .expect("Account balance cannot overflow MAX_MONEY")
-    }
-
-    /// Returns the value of shielded funds that are not yet spendable because additional scanning
-    /// is required before it will be possible to derive witnesses for the associated notes.
-    pub fn value_pending_spendability(&self) -> NonNegativeAmount {
-        (self.sapling_balance.value_pending_spendability
-            + self.orchard_balance.value_pending_spendability)
-            .expect("Account balance cannot overflow MAX_MONEY")
-    }
-}
-
-/// The kinds of accounts supported by `zcash_client_backend`.
-#[derive(Clone, Copy, Debug, PartialEq, Eq, Hash)]
-pub enum AccountSource {
-    /// An account derived from a known seed.
-    Derived {
-        seed_fingerprint: SeedFingerprint,
-        account_index: zip32::AccountId,
-    },
-
-    /// An account imported from a viewing key.
-    Imported,
-}
-
-/// A set of capabilities that a client account must provide.
-pub trait Account<AccountId: Copy> {
-    /// Returns the unique identifier for the account.
-    fn id(&self) -> AccountId;
-
-    /// Returns whether this account is derived or imported, and the derivation parameters
-    /// if applicable.
-    fn source(&self) -> AccountSource;
-
-    /// Returns the UFVK that the wallet backend has stored for the account, if any.
-    ///
-    /// Accounts for which this returns `None` cannot be used in wallet contexts, because
-    /// they are unable to maintain an accurate balance.
-    fn ufvk(&self) -> Option<&UnifiedFullViewingKey>;
-
-    /// Returns the UIVK that the wallet backend has stored for the account.
-    ///
-    /// All accounts are required to have at least an incoming viewing key. This gives no
-    /// indication about whether an account can be used in a wallet context; for that, use
-    /// [`Account::ufvk`].
-    fn uivk(&self) -> UnifiedIncomingViewingKey;
-}
-
-#[cfg(any(test, feature = "test-dependencies"))]
-impl<A: Copy> Account<A> for (A, UnifiedFullViewingKey) {
-    fn id(&self) -> A {
-        self.0
-    }
-
-    fn source(&self) -> AccountSource {
-        AccountSource::Imported
-    }
-
-    fn ufvk(&self) -> Option<&UnifiedFullViewingKey> {
-        Some(&self.1)
-    }
-
-    fn uivk(&self) -> UnifiedIncomingViewingKey {
-        self.1.to_unified_incoming_viewing_key()
-    }
-}
-
-#[cfg(any(test, feature = "test-dependencies"))]
-impl<A: Copy> Account<A> for (A, UnifiedIncomingViewingKey) {
-    fn id(&self) -> A {
-        self.0
-    }
-
-    fn source(&self) -> AccountSource {
-        AccountSource::Imported
-    }
-
-    fn ufvk(&self) -> Option<&UnifiedFullViewingKey> {
-        None
-    }
-
-    fn uivk(&self) -> UnifiedIncomingViewingKey {
-        self.1.clone()
-    }
-}
-
-/// A polymorphic ratio type, usually used for rational numbers.
-#[derive(Clone, Copy, Debug, PartialEq, Eq)]
-pub struct Ratio<T> {
-    numerator: T,
-    denominator: T,
-}
-
-impl<T> Ratio<T> {
-    /// Constructs a new Ratio from a numerator and a denominator.
-    pub fn new(numerator: T, denominator: T) -> Self {
-        Self {
-            numerator,
-            denominator,
-        }
-    }
-
-    /// Returns the numerator of the ratio.
-    pub fn numerator(&self) -> &T {
-        &self.numerator
-    }
-
-    /// Returns the denominator of the ratio.
-    pub fn denominator(&self) -> &T {
-        &self.denominator
-    }
-}
-
-/// A type representing the potentially-spendable value of unspent outputs in the wallet.
-///
-<<<<<<< HEAD
-/// The balances reported using this data structure may overestimate the total spendable value of
-/// the wallet, in the case that the spend of a previously received shielded note has not yet been
-/// detected by the process of scanning the chain. The balances reported using this data structure
-/// can only be certain to be unspent in the case that [`Self::is_synced`] is true, and even in
-/// this circumstance it is possible that a newly created transaction could conflict with a
-/// not-yet-mined transaction in the mempool.
-#[derive(Debug, Clone, PartialEq, Eq)]
-pub struct WalletSummary<AccountId: Eq + Hash> {
-    account_balances: HashMap<AccountId, AccountBalance>,
-    chain_tip_height: BlockHeight,
-    fully_scanned_height: BlockHeight,
-    scan_progress: Option<Ratio<u64>>,
-    next_sapling_subtree_index: u64,
-    #[cfg(feature = "orchard")]
-    next_orchard_subtree_index: u64,
-}
-
-impl<AccountId: Eq + Hash> WalletSummary<AccountId> {
-    /// Constructs a new [`WalletSummary`] from its constituent parts.
-    pub fn new(
-        account_balances: HashMap<AccountId, AccountBalance>,
-        chain_tip_height: BlockHeight,
-        fully_scanned_height: BlockHeight,
-        scan_progress: Option<Ratio<u64>>,
-        next_sapling_subtree_index: u64,
-        #[cfg(feature = "orchard")] next_orchard_subtree_index: u64,
-    ) -> Self {
-        Self {
-            account_balances,
-            chain_tip_height,
-            fully_scanned_height,
-            scan_progress,
-            next_sapling_subtree_index,
-            #[cfg(feature = "orchard")]
-            next_orchard_subtree_index,
-        }
-    }
-
-    /// Returns the balances of accounts in the wallet, keyed by account ID.
-    pub fn account_balances(&self) -> &HashMap<AccountId, AccountBalance> {
-        &self.account_balances
-    }
-
-    /// Returns the height of the current chain tip.
-    pub fn chain_tip_height(&self) -> BlockHeight {
-        self.chain_tip_height
-    }
-
-    /// Returns the height below which all blocks have been scanned by the wallet, ignoring blocks
-    /// below the wallet birthday.
-    pub fn fully_scanned_height(&self) -> BlockHeight {
-        self.fully_scanned_height
-    }
-
-    /// Returns the progress of scanning shielded outputs, in terms of the ratio between notes
-    /// scanned and the total number of notes added to the chain since the wallet birthday.
-    ///
-    /// This ratio should only be used to compute progress percentages, and the numerator and
-    /// denominator should not be treated as authoritative note counts. Returns `None` if the
-    /// wallet is unable to determine the size of the note commitment tree.
-    pub fn scan_progress(&self) -> Option<Ratio<u64>> {
-        self.scan_progress
-    }
-
-    /// Returns the Sapling subtree index that should start the next range of subtree
-    /// roots passed to [`WalletCommitmentTrees::put_sapling_subtree_roots`].
-    pub fn next_sapling_subtree_index(&self) -> u64 {
-        self.next_sapling_subtree_index
-    }
-
-    /// Returns the Orchard subtree index that should start the next range of subtree
-    /// roots passed to [`WalletCommitmentTrees::put_orchard_subtree_roots`].
-    #[cfg(feature = "orchard")]
-    pub fn next_orchard_subtree_index(&self) -> u64 {
-        self.next_orchard_subtree_index
-    }
-
-    /// Returns whether or not wallet scanning is complete.
-    pub fn is_synced(&self) -> bool {
-        self.chain_tip_height == self.fully_scanned_height
-    }
-}
-
-/// A predicate that can be used to choose whether or not a particular note is retained in note
-/// selection.
-pub trait NoteRetention<NoteRef> {
-    /// Returns whether the specified Sapling note should be retained.
-    fn should_retain_sapling(&self, note: &ReceivedNote<NoteRef, sapling::Note>) -> bool;
-    /// Returns whether the specified Orchard note should be retained.
-    #[cfg(feature = "orchard")]
-    fn should_retain_orchard(&self, note: &ReceivedNote<NoteRef, orchard::note::Note>) -> bool;
-}
-
-pub(crate) struct SimpleNoteRetention {
-    pub(crate) sapling: bool,
-    #[cfg(feature = "orchard")]
-    pub(crate) orchard: bool,
-}
-
-impl<NoteRef> NoteRetention<NoteRef> for SimpleNoteRetention {
-    fn should_retain_sapling(&self, _: &ReceivedNote<NoteRef, sapling::Note>) -> bool {
-        self.sapling
-    }
-
-    #[cfg(feature = "orchard")]
-    fn should_retain_orchard(&self, _: &ReceivedNote<NoteRef, orchard::note::Note>) -> bool {
-        self.orchard
-    }
-}
-
-/// Spendable shielded outputs controlled by the wallet.
-pub struct SpendableNotes<NoteRef> {
-    sapling: Vec<ReceivedNote<NoteRef, sapling::Note>>,
-    #[cfg(feature = "orchard")]
-    orchard: Vec<ReceivedNote<NoteRef, orchard::note::Note>>,
-}
-
-impl<NoteRef> SpendableNotes<NoteRef> {
-    /// Construct a new empty [`SpendableNotes`].
-    pub fn empty() -> Self {
-        Self::new(
-            vec![],
-            #[cfg(feature = "orchard")]
-            vec![],
-        )
-    }
-
-    /// Construct a new [`SpendableNotes`] from its constituent parts.
-    pub fn new(
-        sapling: Vec<ReceivedNote<NoteRef, sapling::Note>>,
-        #[cfg(feature = "orchard")] orchard: Vec<ReceivedNote<NoteRef, orchard::note::Note>>,
-    ) -> Self {
-        Self {
-            sapling,
-            #[cfg(feature = "orchard")]
-            orchard,
-        }
-    }
-
-    /// Returns the set of spendable Sapling notes.
-    pub fn sapling(&self) -> &[ReceivedNote<NoteRef, sapling::Note>] {
-        self.sapling.as_ref()
-    }
-
-    /// Returns the set of spendable Orchard notes.
-    #[cfg(feature = "orchard")]
-    pub fn orchard(&self) -> &[ReceivedNote<NoteRef, orchard::note::Note>] {
-        self.orchard.as_ref()
-    }
-
-    /// Computes the total value of Sapling notes.
-    pub fn sapling_value(&self) -> Result<NonNegativeAmount, BalanceError> {
-        self.sapling
-            .iter()
-            .try_fold(NonNegativeAmount::ZERO, |acc, n| {
-                (acc + n.note_value()?).ok_or(BalanceError::Overflow)
-            })
-    }
-
-    /// Computes the total value of Sapling notes.
-    #[cfg(feature = "orchard")]
-    pub fn orchard_value(&self) -> Result<NonNegativeAmount, BalanceError> {
-        self.orchard
-            .iter()
-            .try_fold(NonNegativeAmount::ZERO, |acc, n| {
-                (acc + n.note_value()?).ok_or(BalanceError::Overflow)
-            })
-    }
-
-    /// Computes the total value of spendable inputs
-    pub fn total_value(&self) -> Result<NonNegativeAmount, BalanceError> {
-        #[cfg(not(feature = "orchard"))]
-        return self.sapling_value();
-
-        #[cfg(feature = "orchard")]
-        return (self.sapling_value()? + self.orchard_value()?).ok_or(BalanceError::Overflow);
-    }
-
-    /// Consumes this [`SpendableNotes`] value and produces a vector of
-    /// [`ReceivedNote<NoteRef, Note>`] values.
-    pub fn into_vec(
-        self,
-        retention: &impl NoteRetention<NoteRef>,
-    ) -> Vec<ReceivedNote<NoteRef, Note>> {
-        let iter = self.sapling.into_iter().filter_map(|n| {
-            retention
-                .should_retain_sapling(&n)
-                .then(|| n.map_note(Note::Sapling))
-        });
-
-        #[cfg(feature = "orchard")]
-        let iter = iter.chain(self.orchard.into_iter().filter_map(|n| {
-            retention
-                .should_retain_orchard(&n)
-                .then(|| n.map_note(Note::Orchard))
-        }));
-
-        iter.collect()
-    }
-}
-
-/// A trait representing the capability to query a data store for unspent transaction outputs
-/// belonging to a wallet.
-pub trait InputSource {
-    /// The type of errors produced by a wallet backend.
-    type Error: Debug;
-
-    /// Backend-specific account identifier.
-    ///
-    /// An account identifier corresponds to at most a single unified spending key's worth of spend
-    /// authority, such that both received notes and change spendable by that spending authority
-    /// will be interpreted as belonging to that account. This might be a database identifier type
-    /// or a UUID.
-    type AccountId: Copy + Debug + Eq + Hash;
-
-    /// Backend-specific note identifier.
-    ///
-    /// For example, this might be a database identifier type or a UUID.
-    type NoteRef: Copy + Debug + Eq + Ord;
-
-    /// Fetches a spendable note by indexing into a transaction's shielded outputs for the
-    /// specified shielded protocol.
-    ///
-    /// Returns `Ok(None)` if the note is not known to belong to the wallet or if the note
-    /// is not spendable.
-    fn get_spendable_note(
-        &self,
-        txid: &TxId,
-        protocol: ShieldedProtocol,
-        index: u32,
-    ) -> Result<Option<ReceivedNote<Self::NoteRef, Note>>, Self::Error>;
-
-    /// Returns a list of spendable notes sufficient to cover the specified target value, if
-    /// possible. Only spendable notes corresponding to the specified shielded protocol will
-    /// be included.
-    fn select_spendable_notes(
-        &self,
-        account: Self::AccountId,
-        target_value: NonNegativeAmount,
-        sources: &[ShieldedProtocol],
-        anchor_height: BlockHeight,
-        exclude: &[Self::NoteRef],
-    ) -> Result<SpendableNotes<Self::NoteRef>, Self::Error>;
-
-    /// Fetches a spendable transparent output.
-    ///
-    /// Returns `Ok(None)` if the UTXO is not known to belong to the wallet or is not
-    /// spendable.
-    #[cfg(feature = "transparent-inputs")]
-    fn get_unspent_transparent_output(
-        &self,
-        _outpoint: &OutPoint,
-    ) -> Result<Option<WalletTransparentOutput>, Self::Error> {
-        Ok(None)
-    }
-
-    /// Returns a list of unspent transparent UTXOs that appear in the chain at heights up to and
-    /// including `max_height`.
-    #[cfg(feature = "transparent-inputs")]
-    fn get_unspent_transparent_outputs(
-        &self,
-        _address: &TransparentAddress,
-        _max_height: BlockHeight,
-        _exclude: &[OutPoint],
-    ) -> Result<Vec<WalletTransparentOutput>, Self::Error> {
-        Ok(vec![])
-    }
-}
-=======
+}
+
+/// Read-only operations required for light wallet functions.
+///
 /// This trait defines the read-only portion of the storage interface atop which
 /// higher-level wallet operations are implemented. It serves to allow wallet functions to
 /// be abstracted away from any particular data storage substrate.
@@ -2006,25 +1375,12 @@
     ///
     /// This will return `Ok(None)` if the height of the current consensus chain tip is unknown.
     fn chain_height(&self) -> Result<Option<BlockHeight>, Self::Error>;
->>>>>>> a1c9aa12
-
-/// Read-only operations required for light wallet functions.
-///
-/// This trait defines the read-only portion of the storage interface atop which
-/// higher-level wallet operations are implemented. It serves to allow wallet functions to
-/// be abstracted away from any particular data storage substrate.
-pub trait WalletRead {
-    /// The type of errors that may be generated when querying a wallet data store.
-    type Error: Debug;
-
-<<<<<<< HEAD
-    /// The type of the account identifier.
-    ///
-    /// An account identifier corresponds to at most a single unified spending key's worth of spend
-    /// authority, such that both received notes and change spendable by that spending authority
-    /// will be interpreted as belonging to that account.
-    type AccountId: Copy + Debug + Eq + Hash;
-=======
+
+    /// Returns the block hash for the block at the given height, if the
+    /// associated block data is available. Returns `Ok(None)` if the hash
+    /// is not found in the database.
+    fn get_block_hash(&self, block_height: BlockHeight) -> Result<Option<BlockHash>, Self::Error>;
+
     /// Returns the available block metadata for the block at the specified height, if any.
     fn block_metadata(&self, height: BlockHeight) -> Result<Option<BlockMetadata>, Self::Error>;
 
@@ -2076,58 +1432,10 @@
         &self,
         min_confirmations: NonZeroU32,
     ) -> Result<Option<(BlockHeight, BlockHeight)>, Self::Error>;
->>>>>>> a1c9aa12
-
-    /// The concrete account type used by this wallet backend.
-    type Account: Account<Self::AccountId>;
-
-    /// Returns a vector with the IDs of all accounts known to this wallet.
-    fn get_account_ids(&self) -> Result<Vec<Self::AccountId>, Self::Error>;
-
-    /// Returns the account corresponding to the given ID, if any.
-    fn get_account(
-        &self,
-        account_id: Self::AccountId,
-    ) -> Result<Option<Self::Account>, Self::Error>;
-
-    /// Returns the account corresponding to a given [`SeedFingerprint`] and
-    /// [`zip32::AccountId`], if any.
-    fn get_derived_account(
-        &self,
-        seed: &SeedFingerprint,
-        account_id: zip32::AccountId,
-    ) -> Result<Option<Self::Account>, Self::Error>;
-
-    /// Verifies that the given seed corresponds to the viewing key for the specified account.
-    ///
-    /// Returns:
-    /// - `Ok(true)` if the viewing key for the specified account can be derived from the
-    ///   provided seed.
-    /// - `Ok(false)` if the derived viewing key does not match, or the specified account is not
-    ///   present in the database.
-    /// - `Err(_)` if a Unified Spending Key cannot be derived from the seed for the
-    ///   specified account or the account has no known ZIP-32 derivation.
-    fn validate_seed(
-        &self,
-        account_id: Self::AccountId,
-        seed: &SecretVec<u8>,
-    ) -> Result<bool, Self::Error>;
-
-    /// Checks whether the given seed is relevant to any of the derived accounts (where
-    /// [`Account::source`] is [`AccountSource::Derived`]) in the wallet.
-    ///
-    /// This API does not check whether the seed is relevant to any imported account,
-    /// because that would require brute-forcing the ZIP 32 account index space.
-    fn seed_relevance_to_derived_accounts(
-        &self,
-        seed: &SecretVec<u8>,
-    ) -> Result<SeedRelevance<Self::AccountId>, Self::Error>;
-
-    /// Returns the account corresponding to a given [`UnifiedFullViewingKey`], if any.
-    fn get_account_for_ufvk(
-        &self,
-        ufvk: &UnifiedFullViewingKey,
-    ) -> Result<Option<Self::Account>, Self::Error>;
+
+    /// Returns the block height in which the specified transaction was mined, or `Ok(None)` if the
+    /// transaction is not in the main chain.
+    fn get_tx_height(&self, txid: TxId) -> Result<Option<BlockHeight>, Self::Error>;
 
     /// Returns all unified full viewing keys known to this wallet.
     fn get_unified_full_viewing_keys(
@@ -2149,102 +1457,6 @@
     /// that a spending transaction known to the wallet has not yet been included in a block).
     fn get_sapling_nullifiers(
         &self,
-<<<<<<< HEAD
-        account: Self::AccountId,
-    ) -> Result<Option<UnifiedAddress>, Self::Error>;
-
-    /// Returns the birthday height for the given account, or an error if the account is not known
-    /// to the wallet.
-    fn get_account_birthday(&self, account: Self::AccountId) -> Result<BlockHeight, Self::Error>;
-
-    /// Returns the birthday height for the wallet.
-    ///
-    /// This returns the earliest birthday height among accounts maintained by this wallet,
-    /// or `Ok(None)` if the wallet has no initialized accounts.
-    fn get_wallet_birthday(&self) -> Result<Option<BlockHeight>, Self::Error>;
-
-    /// Returns the wallet balances and sync status for an account given the specified minimum
-    /// number of confirmations, or `Ok(None)` if the wallet has no balance data available.
-    fn get_wallet_summary(
-        &self,
-        min_confirmations: u32,
-    ) -> Result<Option<WalletSummary<Self::AccountId>>, Self::Error>;
-
-    /// Returns the height of the chain as known to the wallet as of the most recent call to
-    /// [`WalletWrite::update_chain_tip`].
-    ///
-    /// This will return `Ok(None)` if the height of the current consensus chain tip is unknown.
-    fn chain_height(&self) -> Result<Option<BlockHeight>, Self::Error>;
-
-    /// Returns the block hash for the block at the given height, if the
-    /// associated block data is available. Returns `Ok(None)` if the hash
-    /// is not found in the database.
-    fn get_block_hash(&self, block_height: BlockHeight) -> Result<Option<BlockHash>, Self::Error>;
-
-    /// Returns the available block metadata for the block at the specified height, if any.
-    fn block_metadata(&self, height: BlockHeight) -> Result<Option<BlockMetadata>, Self::Error>;
-
-    /// Returns the metadata for the block at the height to which the wallet has been fully
-    /// scanned.
-    ///
-    /// This is the height for which the wallet has fully trial-decrypted this and all preceding
-    /// blocks above the wallet's birthday height. Along with this height, this method returns
-    /// metadata describing the state of the wallet's note commitment trees as of the end of that
-    /// block.
-    fn block_fully_scanned(&self) -> Result<Option<BlockMetadata>, Self::Error>;
-
-    /// Returns the block height and hash for the block at the maximum scanned block height.
-    ///
-    /// This will return `Ok(None)` if no blocks have been scanned.
-    fn get_max_height_hash(&self) -> Result<Option<(BlockHeight, BlockHash)>, Self::Error>;
-
-    /// Returns block metadata for the maximum height that the wallet has scanned.
-    ///
-    /// If the wallet is fully synced, this will be equivalent to `block_fully_scanned`;
-    /// otherwise the maximal scanned height is likely to be greater than the fully scanned height
-    /// due to the fact that out-of-order scanning can leave gaps.
-    fn block_max_scanned(&self) -> Result<Option<BlockMetadata>, Self::Error>;
-
-    /// Returns a vector of suggested scan ranges based upon the current wallet state.
-    ///
-    /// This method should only be used in cases where the [`CompactBlock`] data that will be made
-    /// available to `scan_cached_blocks` for the requested block ranges includes note commitment
-    /// tree size information for each block; or else the scan is likely to fail if notes belonging
-    /// to the wallet are detected.
-    ///
-    /// The returned range(s) may include block heights beyond the current chain tip. Ranges are
-    /// returned in order of descending priority, and higher-priority ranges should always be
-    /// scanned before lower-priority ranges; in particular, ranges with [`ScanPriority::Verify`]
-    /// priority must always be scanned first in order to avoid blockchain continuity errors in the
-    /// case of a reorg.
-    ///
-    /// [`CompactBlock`]: crate::proto::compact_formats::CompactBlock
-    /// [`ScanPriority::Verify`]: crate::data_api::scanning::ScanPriority
-    fn suggest_scan_ranges(&self) -> Result<Vec<ScanRange>, Self::Error>;
-
-    /// Returns the default target height (for the block in which a new
-    /// transaction would be mined) and anchor height (to use for a new
-    /// transaction), given the range of block heights that the backend
-    /// knows about.
-    ///
-    /// This will return `Ok(None)` if no block data is present in the database.
-    fn get_target_and_anchor_heights(
-        &self,
-        min_confirmations: NonZeroU32,
-    ) -> Result<Option<(BlockHeight, BlockHeight)>, Self::Error>;
-
-    /// Returns the minimum block height corresponding to an unspent note in the wallet.
-    fn get_min_unspent_height(&self) -> Result<Option<BlockHeight>, Self::Error>;
-
-    /// Returns the block height in which the specified transaction was mined, or `Ok(None)` if the
-    /// transaction is not in the main chain.
-    fn get_tx_height(&self, txid: TxId) -> Result<Option<BlockHeight>, Self::Error>;
-
-    /// Returns all unified full viewing keys known to this wallet.
-    fn get_unified_full_viewing_keys(
-        &self,
-    ) -> Result<HashMap<Self::AccountId, UnifiedFullViewingKey>, Self::Error>;
-=======
         query: NullifierQuery,
     ) -> Result<Vec<(Self::AccountId, sapling::Nullifier)>, Self::Error>;
 
@@ -2380,7 +1592,6 @@
     ) -> Result<Vec<(TransparentAddress, TransparentAddressMetadata)>, Self::Error> {
         Ok(vec![])
     }
->>>>>>> a1c9aa12
 
     /// If a given ephemeral address might have been reserved, i.e. would be included in
     /// the result of `get_known_ephemeral_addresses(account_id, None)` for any of the
@@ -2522,154 +1733,6 @@
             external_recipient,
             ephemeral_address,
         }
-    }
-}
-
-/// The relevance of a seed to a given wallet.
-///
-/// This is the return type for [`WalletRead::seed_relevance_to_derived_accounts`].
-#[derive(Clone, Debug, PartialEq, Eq)]
-pub enum SeedRelevance<A: Copy> {
-    /// The seed is relevant to at least one derived account within the wallet.
-    Relevant { account_ids: NonEmpty<A> },
-    /// The seed is not relevant to any of the derived accounts within the wallet.
-    NotRelevant,
-    /// The wallet contains no derived accounts.
-    NoDerivedAccounts,
-    /// The wallet contains no accounts.
-    NoAccounts,
-}
-
-/// Metadata describing the sizes of the zcash note commitment trees as of a particular block.
-#[derive(Debug, Clone, Copy)]
-pub struct BlockMetadata {
-    block_height: BlockHeight,
-    block_hash: BlockHash,
-    sapling_tree_size: Option<u32>,
-    #[cfg(feature = "orchard")]
-    orchard_tree_size: Option<u32>,
-}
-
-impl BlockMetadata {
-    /// Constructs a new [`BlockMetadata`] value from its constituent parts.
-    pub fn from_parts(
-        block_height: BlockHeight,
-        block_hash: BlockHash,
-        sapling_tree_size: Option<u32>,
-        #[cfg(feature = "orchard")] orchard_tree_size: Option<u32>,
-    ) -> Self {
-        Self {
-            block_height,
-            block_hash,
-            sapling_tree_size,
-            #[cfg(feature = "orchard")]
-            orchard_tree_size,
-        }
-    }
-
-    /// Returns the block height.
-    pub fn block_height(&self) -> BlockHeight {
-        self.block_height
-    }
-
-    /// Returns the hash of the block
-    pub fn block_hash(&self) -> BlockHash {
-        self.block_hash
-    }
-
-    /// Returns the size of the Sapling note commitment tree for the final treestate of the block
-    /// that this [`BlockMetadata`] describes, if available.
-    pub fn sapling_tree_size(&self) -> Option<u32> {
-        self.sapling_tree_size
-    }
-
-    /// Returns the size of the Orchard note commitment tree for the final treestate of the block
-    /// that this [`BlockMetadata`] describes, if available.
-    #[cfg(feature = "orchard")]
-    pub fn orchard_tree_size(&self) -> Option<u32> {
-        self.orchard_tree_size
-    }
-}
-
-/// The protocol-specific note commitment and nullifier data extracted from the per-transaction
-/// shielded bundles in [`CompactBlock`], used by the wallet for note commitment tree maintenance
-/// and spend detection.
-///
-/// [`CompactBlock`]: crate::proto::compact_formats::CompactBlock
-pub struct ScannedBundles<NoteCommitment, NF> {
-    final_tree_size: u32,
-    commitments: Vec<(NoteCommitment, Retention<BlockHeight>)>,
-    nullifier_map: Vec<(TxId, u16, Vec<NF>)>,
-}
-
-impl<NoteCommitment, NF> ScannedBundles<NoteCommitment, NF> {
-    pub(crate) fn new(
-        final_tree_size: u32,
-        commitments: Vec<(NoteCommitment, Retention<BlockHeight>)>,
-        nullifier_map: Vec<(TxId, u16, Vec<NF>)>,
-    ) -> Self {
-        Self {
-            final_tree_size,
-            nullifier_map,
-            commitments,
-        }
-    }
-
-    /// Returns the size of the note commitment tree as of the end of the scanned block.
-    pub fn final_tree_size(&self) -> u32 {
-        self.final_tree_size
-    }
-
-    /// Returns the vector of nullifiers for each transaction in the block.
-    ///
-<<<<<<< HEAD
-    /// Returns `Ok(None)` if the note is known to the wallet but memo data has not yet been
-    /// populated for that note, or if the note identifier does not correspond to a note
-    /// that is known to the wallet.
-    fn get_memo(&self, note_id: NoteId) -> Result<Option<Memo>, Self::Error>;
-
-    /// Returns a transaction.
-    fn get_transaction(&self, txid: TxId) -> Result<Option<Transaction>, Self::Error>;
-
-    /// Returns the nullifiers for Sapling notes that the wallet is tracking, along with their
-    /// associated account IDs, that are either unspent or have not yet been confirmed as spent (in
-    /// that a spending transaction known to the wallet has not yet been included in a block).
-    fn get_sapling_nullifiers(
-        &self,
-        query: NullifierQuery,
-    ) -> Result<Vec<(Self::AccountId, sapling::Nullifier)>, Self::Error>;
-
-    /// Returns the nullifiers for Orchard notes that the wallet is tracking, along with their
-    /// associated account IDs, that are either unspent or have not yet been confirmed as spent (in
-    /// that a spending transaction known to the wallet has not yet been included in a block).
-    #[cfg(feature = "orchard")]
-    fn get_orchard_nullifiers(
-        &self,
-        query: NullifierQuery,
-    ) -> Result<Vec<(Self::AccountId, orchard::note::Nullifier)>, Self::Error>;
-
-    /// Returns the set of all transparent receivers associated with the given account.
-    ///
-    /// The set contains all transparent receivers that are known to have been derived
-    /// under this account. Wallets should scan the chain for UTXOs sent to these
-    /// receivers.
-    #[cfg(feature = "transparent-inputs")]
-    fn get_transparent_receivers(
-        &self,
-        _account: Self::AccountId,
-    ) -> Result<HashMap<TransparentAddress, Option<TransparentAddressMetadata>>, Self::Error> {
-        Ok(HashMap::new())
-    }
-
-    /// Returns a mapping from transparent receiver to not-yet-shielded UTXO balance,
-    /// for each address associated with a nonzero balance.
-    #[cfg(feature = "transparent-inputs")]
-    fn get_transparent_balances(
-        &self,
-        _account: Self::AccountId,
-        _max_height: BlockHeight,
-    ) -> Result<HashMap<TransparentAddress, NonNegativeAmount>, Self::Error> {
-        Ok(HashMap::new())
     }
 }
 
@@ -2877,115 +1940,6 @@
         }
     }
 
-=======
-    /// The returned tuple is keyed by both transaction ID and the index of the transaction within
-    /// the block, so that either the txid or the combination of the block hash available from
-    /// [`ScannedBlock::block_hash`] and returned transaction index may be used to uniquely
-    /// identify the transaction, depending upon the needs of the caller.
-    pub fn nullifier_map(&self) -> &[(TxId, u16, Vec<NF>)] {
-        &self.nullifier_map
-    }
-
-    /// Returns the ordered list of note commitments to be added to the note commitment
-    /// tree.
-    pub fn commitments(&self) -> &[(NoteCommitment, Retention<BlockHeight>)] {
-        &self.commitments
-    }
-}
-
-/// A struct used to return the vectors of note commitments for a [`ScannedBlock`]
-/// as owned values.
-pub struct ScannedBlockCommitments {
-    /// The ordered vector of note commitments for Sapling outputs of the block.
-    pub sapling: Vec<(sapling::Node, Retention<BlockHeight>)>,
-    /// The ordered vector of note commitments for Orchard outputs of the block.
-    /// Present only when the `orchard` feature is enabled.
-    #[cfg(feature = "orchard")]
-    pub orchard: Vec<(orchard::tree::MerkleHashOrchard, Retention<BlockHeight>)>,
-}
-
-/// The subset of information that is relevant to this wallet that has been
-/// decrypted and extracted from a [`CompactBlock`].
-///
-/// [`CompactBlock`]: crate::proto::compact_formats::CompactBlock
-pub struct ScannedBlock<A> {
-    block_height: BlockHeight,
-    block_hash: BlockHash,
-    block_time: u32,
-    transactions: Vec<WalletTx<A>>,
-    sapling: ScannedBundles<sapling::Node, sapling::Nullifier>,
-    #[cfg(feature = "orchard")]
-    orchard: ScannedBundles<orchard::tree::MerkleHashOrchard, orchard::note::Nullifier>,
-}
-
-impl<A> ScannedBlock<A> {
-    /// Constructs a new `ScannedBlock`
-    pub(crate) fn from_parts(
-        block_height: BlockHeight,
-        block_hash: BlockHash,
-        block_time: u32,
-        transactions: Vec<WalletTx<A>>,
-        sapling: ScannedBundles<sapling::Node, sapling::Nullifier>,
-        #[cfg(feature = "orchard")] orchard: ScannedBundles<
-            orchard::tree::MerkleHashOrchard,
-            orchard::note::Nullifier,
-        >,
-    ) -> Self {
-        Self {
-            block_height,
-            block_hash,
-            block_time,
-            transactions,
-            sapling,
-            #[cfg(feature = "orchard")]
-            orchard,
-        }
-    }
-
-    /// Returns the height of the block that was scanned.
-    pub fn height(&self) -> BlockHeight {
-        self.block_height
-    }
-
-    /// Returns the block hash of the block that was scanned.
-    pub fn block_hash(&self) -> BlockHash {
-        self.block_hash
-    }
-
-    /// Returns the block time of the block that was scanned, as a Unix timestamp in seconds.
-    pub fn block_time(&self) -> u32 {
-        self.block_time
-    }
-
-    /// Returns the list of transactions from this block that are relevant to the wallet.
-    pub fn transactions(&self) -> &[WalletTx<A>] {
-        &self.transactions
-    }
-
-    /// Returns the Sapling note commitment tree and nullifier data for the block.
-    pub fn sapling(&self) -> &ScannedBundles<sapling::Node, sapling::Nullifier> {
-        &self.sapling
-    }
-
-    /// Returns the Orchard note commitment tree and nullifier data for the block.
-    #[cfg(feature = "orchard")]
-    pub fn orchard(
-        &self,
-    ) -> &ScannedBundles<orchard::tree::MerkleHashOrchard, orchard::note::Nullifier> {
-        &self.orchard
-    }
-
-    /// Consumes `self` and returns the lists of Sapling and Orchard note commitments associated
-    /// with the scanned block as an owned value.
-    pub fn into_commitments(self) -> ScannedBlockCommitments {
-        ScannedBlockCommitments {
-            sapling: self.sapling.commitments,
-            #[cfg(feature = "orchard")]
-            orchard: self.orchard.commitments,
-        }
-    }
-
->>>>>>> a1c9aa12
     /// Returns the [`BlockMetadata`] corresponding to the scanned block.
     pub fn to_block_metadata(&self) -> BlockMetadata {
         BlockMetadata {
@@ -3004,10 +1958,7 @@
 /// The purpose of this struct is to permit atomic updates of the
 /// wallet database when transactions are successfully decrypted.
 pub struct DecryptedTransaction<'a, AccountId> {
-<<<<<<< HEAD
-=======
     mined_height: Option<BlockHeight>,
->>>>>>> a1c9aa12
     tx: &'a Transaction,
     sapling_outputs: Vec<DecryptedOutput<sapling::Note, AccountId>>,
     #[cfg(feature = "orchard")]
@@ -3017,10 +1968,7 @@
 impl<'a, AccountId> DecryptedTransaction<'a, AccountId> {
     /// Constructs a new [`DecryptedTransaction`] from its constituent parts.
     pub fn new(
-<<<<<<< HEAD
-=======
         mined_height: Option<BlockHeight>,
->>>>>>> a1c9aa12
         tx: &'a Transaction,
         sapling_outputs: Vec<DecryptedOutput<sapling::Note, AccountId>>,
         #[cfg(feature = "orchard")] orchard_outputs: Vec<
@@ -3028,10 +1976,7 @@
         >,
     ) -> Self {
         Self {
-<<<<<<< HEAD
-=======
             mined_height,
->>>>>>> a1c9aa12
             tx,
             sapling_outputs,
             #[cfg(feature = "orchard")]
@@ -3039,13 +1984,10 @@
         }
     }
 
-<<<<<<< HEAD
-=======
     /// Returns the height at which the transaction was mined, if known.
     pub fn mined_height(&self) -> Option<BlockHeight> {
         self.mined_height
     }
->>>>>>> a1c9aa12
     /// Returns the raw transaction data.
     pub fn tx(&self) -> &Transaction {
         self.tx
@@ -3059,8 +2001,6 @@
     pub fn orchard_outputs(&self) -> &[DecryptedOutput<orchard::note::Note, AccountId>] {
         &self.orchard_outputs
     }
-<<<<<<< HEAD
-=======
 
     /// Returns whether the transaction has decrypted outputs
     pub fn has_decrypted_outputs(&self) -> bool {
@@ -3072,7 +2012,6 @@
 
         has_sapling || has_orchard
     }
->>>>>>> a1c9aa12
 }
 
 /// A transaction that was constructed and sent by the wallet.
@@ -3083,33 +2022,16 @@
 pub struct SentTransaction<'a, AccountId> {
     tx: &'a Transaction,
     created: time::OffsetDateTime,
-<<<<<<< HEAD
-    account: AccountId,
-    outputs: Vec<SentTransactionOutput<AccountId>>,
-    fee_amount: NonNegativeAmount,
-    #[cfg(feature = "transparent-inputs")]
-    utxos_spent: Vec<OutPoint>,
-=======
     target_height: BlockHeight,
     account: AccountId,
     outputs: &'a [SentTransactionOutput<AccountId>],
     fee_amount: Zatoshis,
     #[cfg(feature = "transparent-inputs")]
     utxos_spent: &'a [OutPoint],
->>>>>>> a1c9aa12
 }
 
 impl<'a, AccountId> SentTransaction<'a, AccountId> {
     /// Constructs a new [`SentTransaction`] from its constituent parts.
-<<<<<<< HEAD
-    pub fn new(
-        tx: &'a Transaction,
-        created: time::OffsetDateTime,
-        account: AccountId,
-        outputs: Vec<SentTransactionOutput<AccountId>>,
-        fee_amount: NonNegativeAmount,
-        #[cfg(feature = "transparent-inputs")] utxos_spent: Vec<OutPoint>,
-=======
     ///
     /// ### Parameters
     /// - `tx`: the raw transaction data
@@ -3128,15 +2050,11 @@
         outputs: &'a [SentTransactionOutput<AccountId>],
         fee_amount: Zatoshis,
         #[cfg(feature = "transparent-inputs")] utxos_spent: &'a [OutPoint],
->>>>>>> a1c9aa12
     ) -> Self {
         Self {
             tx,
             created,
-<<<<<<< HEAD
-=======
             target_height,
->>>>>>> a1c9aa12
             account,
             outputs,
             fee_amount,
@@ -3159,32 +2077,21 @@
     }
     /// Returns the outputs of the transaction.
     pub fn outputs(&self) -> &[SentTransactionOutput<AccountId>] {
-<<<<<<< HEAD
-        self.outputs.as_ref()
-    }
-    /// Returns the fee paid by the transaction.
-    pub fn fee_amount(&self) -> NonNegativeAmount {
-=======
         self.outputs
     }
     /// Returns the fee paid by the transaction.
     pub fn fee_amount(&self) -> Zatoshis {
->>>>>>> a1c9aa12
         self.fee_amount
     }
     /// Returns the list of UTXOs spent in the created transaction.
     #[cfg(feature = "transparent-inputs")]
     pub fn utxos_spent(&self) -> &[OutPoint] {
-<<<<<<< HEAD
-        self.utxos_spent.as_ref()
-=======
         self.utxos_spent
     }
 
     /// Returns the block height that this transaction was created to target.
     pub fn target_height(&self) -> BlockHeight {
         self.target_height
->>>>>>> a1c9aa12
     }
 }
 
@@ -3193,13 +2100,8 @@
 /// This type is capable of representing both shielded and transparent outputs.
 pub struct SentTransactionOutput<AccountId> {
     output_index: usize,
-<<<<<<< HEAD
-    recipient: Recipient<AccountId, Note>,
-    value: NonNegativeAmount,
-=======
     recipient: Recipient<AccountId>,
     value: Zatoshis,
->>>>>>> a1c9aa12
     memo: Option<MemoBytes>,
 }
 
@@ -3209,24 +2111,14 @@
     /// ### Fields:
     /// * `output_index` - the index of the output or action in the sent transaction
     /// * `recipient` - the recipient of the output, either a Zcash address or a
-<<<<<<< HEAD
-    ///    wallet-internal account and the note belonging to the wallet created by
-    ///    the output
-=======
     ///   wallet-internal account and the note belonging to the wallet created by
     ///   the output
->>>>>>> a1c9aa12
     /// * `value` - the value of the output, in zatoshis
     /// * `memo` - the memo that was sent with this output
     pub fn from_parts(
         output_index: usize,
-<<<<<<< HEAD
-        recipient: Recipient<AccountId, Note>,
-        value: NonNegativeAmount,
-=======
         recipient: Recipient<AccountId>,
         value: Zatoshis,
->>>>>>> a1c9aa12
         memo: Option<MemoBytes>,
     ) -> Self {
         Self {
@@ -3247,21 +2139,12 @@
         self.output_index
     }
     /// Returns the recipient address of the transaction, or the account id and
-<<<<<<< HEAD
-    /// resulting note for wallet-internal outputs.
-    pub fn recipient(&self) -> &Recipient<AccountId, Note> {
-        &self.recipient
-    }
-    /// Returns the value of the newly created output.
-    pub fn value(&self) -> NonNegativeAmount {
-=======
     /// resulting note/outpoint for wallet-internal outputs.
     pub fn recipient(&self) -> &Recipient<AccountId> {
         &self.recipient
     }
     /// Returns the value of the newly created output.
     pub fn value(&self) -> Zatoshis {
->>>>>>> a1c9aa12
         self.value
     }
     /// Returns the memo that was attached to the output, if any. This will only be `None`
@@ -3301,16 +2184,6 @@
     /// Constructs a new [`AccountBirthday`] from its constituent parts.
     ///
     /// * `prior_chain_state`: The chain state prior to the birthday height of the account. The
-<<<<<<< HEAD
-    ///    birthday height  is defined as the height of the first block to be scanned in wallet
-    ///    recovery.
-    /// * `recover_until`: An optional height at which the wallet should exit "recovery mode". In
-    ///    order to avoid confusing shifts in wallet balance and spendability that may temporarily be
-    ///    visible to a user during the process of recovering from seed, wallets may optionally set a
-    ///    "recover until" height. The wallet is considered to be in "recovery mode" until there
-    ///    exist no unscanned ranges between the wallet's birthday height and the provided
-    ///    `recover_until` height, exclusive.
-=======
     ///   birthday height is defined as the height of the first block to be scanned in wallet
     ///   recovery.
     /// * `recover_until`: An optional height at which the wallet should exit "recovery mode". In
@@ -3319,7 +2192,6 @@
     ///   "recover until" height. The wallet is considered to be in "recovery mode" until there
     ///   exist no unscanned ranges between the wallet's birthday height and the provided
     ///   `recover_until` height, exclusive.
->>>>>>> a1c9aa12
     ///
     /// This API is intended primarily to be used in testing contexts; under normal circumstances,
     /// [`AccountBirthday::from_treestate`] should be used instead.
@@ -3334,15 +2206,6 @@
     /// Constructs a new [`AccountBirthday`] from a [`TreeState`] returned from `lightwalletd`.
     ///
     /// * `treestate`: The tree state corresponding to the last block prior to the wallet's
-<<<<<<< HEAD
-    ///    birthday height.
-    /// * `recover_until`: An optional height at which the wallet should exit "recovery mode". In
-    ///    order to avoid confusing shifts in wallet balance and spendability that may temporarily be
-    ///    visible to a user during the process of recovering from seed, wallets may optionally set a
-    ///    "recover until" height. The wallet is considered to be in "recovery mode" until there
-    ///    exist no unscanned ranges between the wallet's birthday height and the provided
-    ///    `recover_until` height, exclusive.
-=======
     ///   birthday height.
     /// * `recover_until`: An optional height at which the wallet should exit "recovery mode". In
     ///   order to avoid confusing shifts in wallet balance and spendability that may temporarily be
@@ -3350,7 +2213,6 @@
     ///   "recover until" height. The wallet is considered to be in "recovery mode" until there
     ///   exist no unscanned ranges between the wallet's birthday height and the provided
     ///   `recover_until` height, exclusive.
->>>>>>> a1c9aa12
     pub fn from_treestate(
         treestate: TreeState,
         recover_until: Option<BlockHeight>,
@@ -3383,35 +2245,6 @@
     pub fn height(&self) -> BlockHeight {
         self.prior_chain_state.block_height() + 1
     }
-<<<<<<< HEAD
-
-    /// Returns the height at which the wallet should exit "recovery mode".
-    pub fn recover_until(&self) -> Option<BlockHeight> {
-        self.recover_until
-    }
-
-    #[cfg(any(test, feature = "test-dependencies"))]
-    /// Constructs a new [`AccountBirthday`] at the given network upgrade's activation,
-    /// with no "recover until" height.
-    ///
-    /// # Panics
-    ///
-    /// Panics if the activation height for the given network upgrade is not set.
-    pub fn from_activation<P: zcash_primitives::consensus::Parameters>(
-        params: &P,
-        network_upgrade: NetworkUpgrade,
-        prior_block_hash: BlockHash,
-    ) -> AccountBirthday {
-        AccountBirthday::from_parts(
-            ChainState::empty(
-                params.activation_height(network_upgrade).unwrap() - 1,
-                prior_block_hash,
-            ),
-            None,
-        )
-    }
-
-=======
 
     /// Returns the height at which the wallet should exit "recovery mode".
     pub fn recover_until(&self) -> Option<BlockHeight> {
@@ -3439,7 +2272,6 @@
         )
     }
 
->>>>>>> a1c9aa12
     #[cfg(any(test, feature = "test-dependencies"))]
     /// Constructs a new [`AccountBirthday`] at Sapling activation, with no
     /// "recover until" height.
@@ -3447,11 +2279,7 @@
     /// # Panics
     ///
     /// Panics if the Sapling activation height is not set.
-<<<<<<< HEAD
-    pub fn from_sapling_activation<P: zcash_primitives::consensus::Parameters>(
-=======
     pub fn from_sapling_activation<P: zcash_protocol::consensus::Parameters>(
->>>>>>> a1c9aa12
         params: &P,
         prior_block_hash: BlockHash,
     ) -> AccountBirthday {
@@ -3551,31 +2379,6 @@
     /// Tells the wallet to track the next available account-level spend authority, given the
     /// current set of [ZIP 316] account identifiers known to the wallet database.
     ///
-<<<<<<< HEAD
-    /// Returns the account identifier for the newly-created wallet database entry, along with the
-    /// associated [`UnifiedSpendingKey`]. Note that the unique account identifier should *not* be
-    /// assumed equivalent to the ZIP 32 account index. It is an opaque identifier for a pool of
-    /// funds or set of outputs controlled by a single spending authority.
-    ///
-    /// If `birthday.height()` is below the current chain tip, this operation will
-    /// trigger a re-scan of the blocks at and above the provided height. The birthday height is
-    /// defined as the minimum block height that will be scanned for funds belonging to the wallet.
-    ///
-    /// For new wallets, callers should construct the [`AccountBirthday`] using
-    /// [`AccountBirthday::from_treestate`] for the block at height `chain_tip_height - 100`.
-    /// Setting the birthday height to a tree state below the pruning depth ensures that reorgs
-    /// cannot cause funds intended for the wallet to be missed; otherwise, if the chain tip height
-    /// were used for the wallet birthday, a transaction targeted at a height greater than the
-    /// chain tip could be mined at a height below that tip as part of a reorg.
-    ///
-    /// If `seed` was imported from a backup and this method is being used to restore a previous
-    /// wallet state, you should use this method to add all of the desired accounts before scanning
-    /// the chain from the seed's birthday height.
-    ///
-    /// By convention, wallets should only allow a new account to be generated after confirmed
-    /// funds have been received by the currently-available account (in order to enable automated
-    /// account recovery).
-=======
     /// The "next available account" is defined as the ZIP-32 account index immediately following
     /// the highest existing account index among all accounts in the wallet that share the given
     /// seed. Users of the [`WalletWrite`] trait that only call this method are guaranteed to have
@@ -3607,7 +2410,6 @@
     /// the given seed.
     ///
     /// # Panics
->>>>>>> a1c9aa12
     ///
     /// Panics if the length of the seed is not between 32 and 252 bytes inclusive.
     ///
@@ -3654,15 +2456,10 @@
         &mut self,
         account_name: &str,
         seed: &SecretVec<u8>,
-<<<<<<< HEAD
-        birthday: &AccountBirthday,
-    ) -> Result<(Self::AccountId, UnifiedSpendingKey), Self::Error>;
-=======
         account_index: zip32::AccountId,
         birthday: &AccountBirthday,
         key_source: Option<&str>,
     ) -> Result<(Self::Account, UnifiedSpendingKey), Self::Error>;
->>>>>>> a1c9aa12
 
     /// Tells the wallet to track an account using a unified full viewing key.
     ///
@@ -3709,7 +2506,36 @@
         &mut self,
         account: Self::AccountId,
         request: UnifiedAddressRequest,
-<<<<<<< HEAD
+    ) -> Result<Option<(UnifiedAddress, DiversifierIndex)>, Self::Error>;
+
+    /// Generates, persists, and marks as exposed a diversified address for the specified account
+    /// at the provided diversifier index.
+    ///
+    /// Returns `Ok(None)` in the case that it is not possible to generate an address conforming
+    /// to the provided request at the specified diversifier index. Such a result might arise from
+    /// the diversifier index not being valid for a [`ReceiverRequirement::Require`]'ed receiver.
+    /// Some implementations of this trait may return `Err(_)` in some cases to expose more
+    /// information, which is only accessible in a backend-specific context.
+    ///
+    /// Address generation should fail if an address has already been exposed for the given
+    /// diversifier index and the given request produced an address having different receivers than
+    /// what was originally exposed.
+    ///
+    /// # WARNINGS
+    /// If an address generated using this method has a transparent receiver and the
+    /// chosen diversifier index would be outside the wallet's internally-configured gap limit,
+    /// funds sent to these address are **likely to not be discovered on recovery from seed**. It
+    /// up to the caller of this method to either ensure that they only request transparent
+    /// receivers with indices within the range of a reasonable gap limit, or that they ensure that
+    /// their wallet provides backup facilities that can be used to ensure that funds sent to such
+    /// addresses are recoverable after a loss of wallet data.
+    ///
+    /// [`ReceiverRequirement::Require`]: zcash_keys::keys::ReceiverRequirement::Require
+    fn get_address_for_index(
+        &mut self,
+        account: Self::AccountId,
+        diversifier_index: DiversifierIndex,
+        request: UnifiedAddressRequest,
     ) -> Result<Option<UnifiedAddress>, Self::Error>;
 
     /// Updates the wallet's view of the blockchain.
@@ -3740,89 +2566,88 @@
         &mut self,
         output: &WalletTransparentOutput,
     ) -> Result<Self::UtxoRef, Self::Error>;
-=======
-    ) -> Result<Option<(UnifiedAddress, DiversifierIndex)>, Self::Error>;
->>>>>>> a1c9aa12
-
-    /// Generates, persists, and marks as exposed a diversified address for the specified account
-    /// at the provided diversifier index.
-    ///
-    /// Returns `Ok(None)` in the case that it is not possible to generate an address conforming
-    /// to the provided request at the specified diversifier index. Such a result might arise from
-    /// the diversifier index not being valid for a [`ReceiverRequirement::Require`]'ed receiver.
-    /// Some implementations of this trait may return `Err(_)` in some cases to expose more
-    /// information, which is only accessible in a backend-specific context.
-    ///
-    /// Address generation should fail if an address has already been exposed for the given
-    /// diversifier index and the given request produced an address having different receivers than
-    /// what was originally exposed.
-    ///
-    /// # WARNINGS
-    /// If an address generated using this method has a transparent receiver and the
-    /// chosen diversifier index would be outside the wallet's internally-configured gap limit,
-    /// funds sent to these address are **likely to not be discovered on recovery from seed**. It
-    /// up to the caller of this method to either ensure that they only request transparent
-    /// receivers with indices within the range of a reasonable gap limit, or that they ensure that
-    /// their wallet provides backup facilities that can be used to ensure that funds sent to such
-    /// addresses are recoverable after a loss of wallet data.
-    ///
-    /// [`ReceiverRequirement::Require`]: zcash_keys::keys::ReceiverRequirement::Require
-    fn get_address_for_index(
+
+    /// Caches a decrypted transaction in the persistent wallet store.
+    fn store_decrypted_tx(
         &mut self,
-<<<<<<< HEAD
         received_tx: DecryptedTransaction<Self::AccountId>,
     ) -> Result<(), Self::Error>;
 
-    /// Saves information about a transaction that was constructed and sent by the wallet to the
-    /// persistent wallet store.
-    fn store_sent_tx(
+    /// Saves information about transactions constructed by the wallet to the persistent
+    /// wallet store.
+    ///
+    /// This must be called before the transactions are sent to the network.
+    ///
+    /// Transactions that have been stored by this method should be retransmitted while it
+    /// is still possible that they could be mined.
+    fn store_transactions_to_be_sent(
         &mut self,
-        sent_tx: &SentTransaction<Self::AccountId>,
+        transactions: &[SentTransaction<Self::AccountId>],
     ) -> Result<(), Self::Error>;
-=======
-        account: Self::AccountId,
-        diversifier_index: DiversifierIndex,
-        request: UnifiedAddressRequest,
-    ) -> Result<Option<UnifiedAddress>, Self::Error>;
->>>>>>> a1c9aa12
-
-    /// Updates the wallet's view of the blockchain.
-    ///
-    /// This method is used to provide the wallet with information about the state of the
-    /// blockchain, and detect any previously scanned data that needs to be re-validated
-    /// before proceeding with scanning. It should be called at wallet startup prior to calling
-    /// [`WalletRead::suggest_scan_ranges`] in order to provide the wallet with the information it
-    /// needs to correctly prioritize scanning operations.
-    fn update_chain_tip(&mut self, tip_height: BlockHeight) -> Result<(), Self::Error>;
-
-    /// Updates the state of the wallet database by persisting the provided block information,
-    /// along with the note commitments that were detected when scanning the block for transactions
-    /// pertaining to this wallet.
-    ///
-<<<<<<< HEAD
-    /// After calling this method, the block at the given height will be the
-    /// most recent block and all other operations will treat this block
-    /// as the chain tip for balance determination purposes.
-    ///
-    /// There may be restrictions on heights to which it is possible to truncate.
-    fn truncate_to_height(&mut self, block_height: BlockHeight) -> Result<(), Self::Error>;
-}
-=======
-    /// ### Arguments
-    /// - `from_state` must be the chain state for the block height prior to the first
-    ///   block in `blocks`.
-    /// - `blocks` must be sequential, in order of increasing block height.
-    fn put_blocks(
+
+    /// Truncates the wallet database to at most the specified height.
+    ///
+    /// Implementations of this method may choose a lower block height to which the data store will
+    /// be truncated if it is not possible to truncate exactly to the specified height. Upon
+    /// successful truncation, this method returns the height to which the data store was actually
+    /// truncated.
+    ///
+    /// This method assumes that the state of the underlying data store is consistent up to a
+    /// particular block height. Since it is possible that a chain reorg might invalidate some
+    /// stored state, this method must be implemented in order to allow users of this API to
+    /// "reset" the data store to correctly represent chainstate as of at most the requested block
+    /// height.
+    ///
+    /// After calling this method, the block at the returned height will be the most recent block
+    /// and all other operations will treat this block as the chain tip for balance determination
+    /// purposes.
+    ///
+    /// There may be restrictions on heights to which it is possible to truncate. Specifically, it
+    /// will only be possible to truncate to heights at which is is possible to create a witness
+    /// given the current state of the wallet's note commitment tree.
+    fn truncate_to_height(&mut self, max_height: BlockHeight) -> Result<BlockHeight, Self::Error>;
+
+    /// Reserves the next `n` available ephemeral addresses for the given account.
+    /// This cannot be undone, so as far as possible, errors associated with transaction
+    /// construction should have been reported before calling this method.
+    ///
+    /// To ensure that sufficient information is stored on-chain to allow recovering
+    /// funds sent back to any of the used addresses, a "gap limit" of 20 addresses
+    /// should be observed as described in [BIP 44].
+    ///
+    /// Returns an error if there is insufficient space within the gap limit to allocate
+    /// the given number of addresses, or if the account identifier does not correspond
+    /// to a known account.
+    ///
+    /// [BIP 44]: https://github.com/bitcoin/bips/blob/master/bip-0044.mediawiki#user-content-Address_gap_limit
+    #[cfg(feature = "transparent-inputs")]
+    fn reserve_next_n_ephemeral_addresses(
         &mut self,
-        from_state: &ChainState,
-        blocks: Vec<ScannedBlock<Self::AccountId>>,
+        _account_id: Self::AccountId,
+        _n: usize,
+    ) -> Result<Vec<(TransparentAddress, TransparentAddressMetadata)>, Self::Error> {
+        // Default impl is required for feature-flagged trait methods to prevent
+        // breakage due to inadvertent activation of features by transitive dependencies
+        // of the implementing crate.
+        Ok(vec![])
+    }
+
+    /// Updates the wallet backend with respect to the status of a specific transaction, from the
+    /// perspective of the main chain.
+    ///
+    /// Fully transparent transactions, and transactions that do not contain either shielded inputs
+    /// or shielded outputs belonging to the wallet, may not be discovered by the process of chain
+    /// scanning; as a consequence, the wallet must actively query to determine whether such
+    /// transactions have been mined.
+    fn set_transaction_status(
+        &mut self,
+        _txid: TxId,
+        _status: TransactionStatus,
     ) -> Result<(), Self::Error>;
->>>>>>> a1c9aa12
+}
 
 /// This trait describes a capability for manipulating wallet note commitment trees.
-///
-/// At present, this only serves the Sapling protocol, but it will be modified to
-/// also provide operations related to Orchard note commitment trees in the future.
+#[cfg_attr(feature = "test-dependencies", delegatable_trait)]
 pub trait WalletCommitmentTrees {
     type Error: Debug;
 
@@ -3852,7 +2677,6 @@
     /// containing 2^[`SAPLING_SHARD_HEIGHT`] note commitments.
     fn put_sapling_subtree_roots(
         &mut self,
-<<<<<<< HEAD
         start_index: u64,
         roots: &[CommitmentTreeRoot<sapling::Node>],
     ) -> Result<(), ShardTreeError<Self::Error>>;
@@ -3889,548 +2713,4 @@
         start_index: u64,
         roots: &[CommitmentTreeRoot<orchard::tree::MerkleHashOrchard>],
     ) -> Result<(), ShardTreeError<Self::Error>>;
-}
-
-#[cfg(feature = "test-dependencies")]
-pub mod testing {
-    use incrementalmerkletree::Address;
-    use secrecy::{ExposeSecret, SecretVec};
-    use shardtree::{error::ShardTreeError, store::memory::MemoryShardStore, ShardTree};
-    use std::{collections::HashMap, convert::Infallible, num::NonZeroU32};
-    use zip32::fingerprint::SeedFingerprint;
-
-    use zcash_primitives::{
-        block::BlockHash,
-        consensus::{BlockHeight, Network},
-        memo::Memo,
-        transaction::{components::amount::NonNegativeAmount, Transaction, TxId},
-    };
-
-    use crate::{
-        address::UnifiedAddress,
-        keys::{UnifiedAddressRequest, UnifiedFullViewingKey, UnifiedSpendingKey},
-        wallet::{Note, NoteId, ReceivedNote, WalletTransparentOutput},
-        ShieldedProtocol,
-    };
-
-    use super::{
-        chain::{ChainState, CommitmentTreeRoot},
-        scanning::ScanRange,
-        AccountBirthday, BlockMetadata, DecryptedTransaction, InputSource, NullifierQuery,
-        ScannedBlock, SeedRelevance, SentTransaction, SpendableNotes, WalletCommitmentTrees,
-        WalletRead, WalletSummary, WalletWrite, SAPLING_SHARD_HEIGHT,
-    };
-
-    #[cfg(feature = "transparent-inputs")]
-    use {crate::wallet::TransparentAddressMetadata, zcash_primitives::legacy::TransparentAddress};
-
-    #[cfg(feature = "orchard")]
-    use super::ORCHARD_SHARD_HEIGHT;
-
-    pub struct MockWalletDb {
-        pub network: Network,
-        pub sapling_tree: ShardTree<
-            MemoryShardStore<sapling::Node, BlockHeight>,
-            { SAPLING_SHARD_HEIGHT * 2 },
-            SAPLING_SHARD_HEIGHT,
-        >,
-        #[cfg(feature = "orchard")]
-        pub orchard_tree: ShardTree<
-            MemoryShardStore<orchard::tree::MerkleHashOrchard, BlockHeight>,
-            { ORCHARD_SHARD_HEIGHT * 2 },
-            ORCHARD_SHARD_HEIGHT,
-        >,
-    }
-
-    impl MockWalletDb {
-        pub fn new(network: Network) -> Self {
-            Self {
-                network,
-                sapling_tree: ShardTree::new(MemoryShardStore::empty(), 100),
-                #[cfg(feature = "orchard")]
-                orchard_tree: ShardTree::new(MemoryShardStore::empty(), 100),
-            }
-        }
-    }
-
-    impl InputSource for MockWalletDb {
-        type Error = ();
-        type NoteRef = u32;
-        type AccountId = u32;
-
-        fn get_spendable_note(
-            &self,
-            _txid: &TxId,
-            _protocol: ShieldedProtocol,
-            _index: u32,
-        ) -> Result<Option<ReceivedNote<Self::NoteRef, Note>>, Self::Error> {
-            Ok(None)
-        }
-
-        fn select_spendable_notes(
-            &self,
-            _account: Self::AccountId,
-            _target_value: NonNegativeAmount,
-            _sources: &[ShieldedProtocol],
-            _anchor_height: BlockHeight,
-            _exclude: &[Self::NoteRef],
-        ) -> Result<SpendableNotes<Self::NoteRef>, Self::Error> {
-            Ok(SpendableNotes::empty())
-        }
-    }
-
-    impl WalletRead for MockWalletDb {
-        type Error = ();
-        type AccountId = u32;
-        type Account = (Self::AccountId, UnifiedFullViewingKey);
-
-        fn get_account_ids(&self) -> Result<Vec<Self::AccountId>, Self::Error> {
-            Ok(Vec::new())
-        }
-
-        fn get_account(
-            &self,
-            _account_id: Self::AccountId,
-        ) -> Result<Option<Self::Account>, Self::Error> {
-            Ok(None)
-        }
-
-        fn get_derived_account(
-            &self,
-            _seed: &SeedFingerprint,
-            _account_id: zip32::AccountId,
-        ) -> Result<Option<Self::Account>, Self::Error> {
-            Ok(None)
-        }
-
-        fn validate_seed(
-            &self,
-            _account_id: Self::AccountId,
-            _seed: &SecretVec<u8>,
-        ) -> Result<bool, Self::Error> {
-            Ok(false)
-        }
-
-        fn seed_relevance_to_derived_accounts(
-            &self,
-            _seed: &SecretVec<u8>,
-        ) -> Result<SeedRelevance<Self::AccountId>, Self::Error> {
-            Ok(SeedRelevance::NoAccounts)
-        }
-
-        fn get_account_for_ufvk(
-            &self,
-            _ufvk: &UnifiedFullViewingKey,
-        ) -> Result<Option<Self::Account>, Self::Error> {
-            Ok(None)
-        }
-
-        fn get_current_address(
-            &self,
-            _account: Self::AccountId,
-        ) -> Result<Option<UnifiedAddress>, Self::Error> {
-            Ok(None)
-        }
-
-        fn get_account_birthday(
-            &self,
-            _account: Self::AccountId,
-        ) -> Result<BlockHeight, Self::Error> {
-            Err(())
-        }
-
-        fn get_wallet_birthday(&self) -> Result<Option<BlockHeight>, Self::Error> {
-            Ok(None)
-        }
-
-        fn get_wallet_summary(
-            &self,
-            _min_confirmations: u32,
-        ) -> Result<Option<WalletSummary<Self::AccountId>>, Self::Error> {
-            Ok(None)
-        }
-
-        fn chain_height(&self) -> Result<Option<BlockHeight>, Self::Error> {
-            Ok(None)
-        }
-
-        fn get_block_hash(
-            &self,
-            _block_height: BlockHeight,
-        ) -> Result<Option<BlockHash>, Self::Error> {
-            Ok(None)
-        }
-
-        fn block_metadata(
-            &self,
-            _height: BlockHeight,
-        ) -> Result<Option<BlockMetadata>, Self::Error> {
-            Ok(None)
-        }
-
-        fn block_fully_scanned(&self) -> Result<Option<BlockMetadata>, Self::Error> {
-            Ok(None)
-        }
-
-        fn get_max_height_hash(&self) -> Result<Option<(BlockHeight, BlockHash)>, Self::Error> {
-            Ok(None)
-        }
-
-        fn block_max_scanned(&self) -> Result<Option<BlockMetadata>, Self::Error> {
-            Ok(None)
-        }
-
-        fn suggest_scan_ranges(&self) -> Result<Vec<ScanRange>, Self::Error> {
-            Ok(vec![])
-        }
-
-        fn get_target_and_anchor_heights(
-            &self,
-            _min_confirmations: NonZeroU32,
-        ) -> Result<Option<(BlockHeight, BlockHeight)>, Self::Error> {
-            Ok(None)
-        }
-
-        fn get_min_unspent_height(&self) -> Result<Option<BlockHeight>, Self::Error> {
-            Ok(None)
-        }
-
-        fn get_tx_height(&self, _txid: TxId) -> Result<Option<BlockHeight>, Self::Error> {
-            Ok(None)
-        }
-
-        fn get_unified_full_viewing_keys(
-            &self,
-        ) -> Result<HashMap<Self::AccountId, UnifiedFullViewingKey>, Self::Error> {
-            Ok(HashMap::new())
-        }
-
-        fn get_memo(&self, _id_note: NoteId) -> Result<Option<Memo>, Self::Error> {
-            Ok(None)
-        }
-
-        fn get_transaction(&self, _txid: TxId) -> Result<Option<Transaction>, Self::Error> {
-            Ok(None)
-        }
-
-        fn get_sapling_nullifiers(
-            &self,
-            _query: NullifierQuery,
-        ) -> Result<Vec<(Self::AccountId, sapling::Nullifier)>, Self::Error> {
-            Ok(Vec::new())
-        }
-
-        #[cfg(feature = "orchard")]
-        fn get_orchard_nullifiers(
-            &self,
-            _query: NullifierQuery,
-        ) -> Result<Vec<(Self::AccountId, orchard::note::Nullifier)>, Self::Error> {
-            Ok(Vec::new())
-        }
-
-        #[cfg(feature = "transparent-inputs")]
-        fn get_transparent_receivers(
-            &self,
-            _account: Self::AccountId,
-        ) -> Result<HashMap<TransparentAddress, Option<TransparentAddressMetadata>>, Self::Error>
-        {
-            Ok(HashMap::new())
-        }
-
-        #[cfg(feature = "transparent-inputs")]
-        fn get_transparent_balances(
-            &self,
-            _account: Self::AccountId,
-            _max_height: BlockHeight,
-        ) -> Result<HashMap<TransparentAddress, NonNegativeAmount>, Self::Error> {
-            Ok(HashMap::new())
-        }
-    }
-
-    impl WalletWrite for MockWalletDb {
-        type UtxoRef = u32;
-
-        fn create_account(
-            &mut self,
-            seed: &SecretVec<u8>,
-            _birthday: &AccountBirthday,
-        ) -> Result<(Self::AccountId, UnifiedSpendingKey), Self::Error> {
-            let account = zip32::AccountId::ZERO;
-            UnifiedSpendingKey::from_seed(&self.network, seed.expose_secret(), account)
-                .map(|k| (u32::from(account), k))
-                .map_err(|_| ())
-        }
-
-        fn get_next_available_address(
-            &mut self,
-            _account: Self::AccountId,
-            _request: UnifiedAddressRequest,
-        ) -> Result<Option<UnifiedAddress>, Self::Error> {
-            Ok(None)
-        }
-
-        #[allow(clippy::type_complexity)]
-        fn put_blocks(
-            &mut self,
-            _from_state: &ChainState,
-            _blocks: Vec<ScannedBlock<Self::AccountId>>,
-        ) -> Result<(), Self::Error> {
-            Ok(())
-        }
-
-        fn update_chain_tip(&mut self, _tip_height: BlockHeight) -> Result<(), Self::Error> {
-            Ok(())
-        }
-
-        fn store_decrypted_tx(
-            &mut self,
-            _received_tx: DecryptedTransaction<Self::AccountId>,
-        ) -> Result<(), Self::Error> {
-            Ok(())
-        }
-
-        fn store_sent_tx(
-            &mut self,
-            _sent_tx: &SentTransaction<Self::AccountId>,
-        ) -> Result<(), Self::Error> {
-            Ok(())
-        }
-
-        fn truncate_to_height(&mut self, _block_height: BlockHeight) -> Result<(), Self::Error> {
-            Ok(())
-        }
-
-        /// Adds a transparent UTXO received by the wallet to the data store.
-        fn put_received_transparent_utxo(
-            &mut self,
-            _output: &WalletTransparentOutput,
-        ) -> Result<Self::UtxoRef, Self::Error> {
-            Ok(0)
-        }
-    }
-
-    impl WalletCommitmentTrees for MockWalletDb {
-        type Error = Infallible;
-        type SaplingShardStore<'a> = MemoryShardStore<sapling::Node, BlockHeight>;
-
-        fn with_sapling_tree_mut<F, A, E>(&mut self, mut callback: F) -> Result<A, E>
-        where
-            for<'a> F: FnMut(
-                &'a mut ShardTree<
-                    Self::SaplingShardStore<'a>,
-                    { sapling::NOTE_COMMITMENT_TREE_DEPTH },
-                    SAPLING_SHARD_HEIGHT,
-                >,
-            ) -> Result<A, E>,
-            E: From<ShardTreeError<Infallible>>,
-        {
-            callback(&mut self.sapling_tree)
-        }
-
-        fn put_sapling_subtree_roots(
-            &mut self,
-            start_index: u64,
-            roots: &[CommitmentTreeRoot<sapling::Node>],
-        ) -> Result<(), ShardTreeError<Self::Error>> {
-            self.with_sapling_tree_mut(|t| {
-                for (root, i) in roots.iter().zip(0u64..) {
-                    let root_addr =
-                        Address::from_parts(SAPLING_SHARD_HEIGHT.into(), start_index + i);
-                    t.insert(root_addr, *root.root_hash())?;
-                }
-                Ok::<_, ShardTreeError<Self::Error>>(())
-            })?;
-
-            Ok(())
-        }
-
-        #[cfg(feature = "orchard")]
-        type OrchardShardStore<'a> =
-            MemoryShardStore<orchard::tree::MerkleHashOrchard, BlockHeight>;
-
-        #[cfg(feature = "orchard")]
-        fn with_orchard_tree_mut<F, A, E>(&mut self, mut callback: F) -> Result<A, E>
-        where
-            for<'a> F: FnMut(
-                &'a mut ShardTree<
-                    Self::OrchardShardStore<'a>,
-                    { ORCHARD_SHARD_HEIGHT * 2 },
-                    ORCHARD_SHARD_HEIGHT,
-                >,
-            ) -> Result<A, E>,
-            E: From<ShardTreeError<Self::Error>>,
-        {
-            callback(&mut self.orchard_tree)
-        }
-
-        /// Adds a sequence of note commitment tree subtree roots to the data store.
-        #[cfg(feature = "orchard")]
-        fn put_orchard_subtree_roots(
-            &mut self,
-            start_index: u64,
-            roots: &[CommitmentTreeRoot<orchard::tree::MerkleHashOrchard>],
-        ) -> Result<(), ShardTreeError<Self::Error>> {
-            self.with_orchard_tree_mut(|t| {
-                for (root, i) in roots.iter().zip(0u64..) {
-                    let root_addr =
-                        Address::from_parts(ORCHARD_SHARD_HEIGHT.into(), start_index + i);
-                    t.insert(root_addr, *root.root_hash())?;
-                }
-                Ok::<_, ShardTreeError<Self::Error>>(())
-            })?;
-
-            Ok(())
-        }
-    }
-=======
-        output: &WalletTransparentOutput,
-    ) -> Result<Self::UtxoRef, Self::Error>;
-
-    /// Caches a decrypted transaction in the persistent wallet store.
-    fn store_decrypted_tx(
-        &mut self,
-        received_tx: DecryptedTransaction<Self::AccountId>,
-    ) -> Result<(), Self::Error>;
-
-    /// Saves information about transactions constructed by the wallet to the persistent
-    /// wallet store.
-    ///
-    /// This must be called before the transactions are sent to the network.
-    ///
-    /// Transactions that have been stored by this method should be retransmitted while it
-    /// is still possible that they could be mined.
-    fn store_transactions_to_be_sent(
-        &mut self,
-        transactions: &[SentTransaction<Self::AccountId>],
-    ) -> Result<(), Self::Error>;
-
-    /// Truncates the wallet database to at most the specified height.
-    ///
-    /// Implementations of this method may choose a lower block height to which the data store will
-    /// be truncated if it is not possible to truncate exactly to the specified height. Upon
-    /// successful truncation, this method returns the height to which the data store was actually
-    /// truncated.
-    ///
-    /// This method assumes that the state of the underlying data store is consistent up to a
-    /// particular block height. Since it is possible that a chain reorg might invalidate some
-    /// stored state, this method must be implemented in order to allow users of this API to
-    /// "reset" the data store to correctly represent chainstate as of at most the requested block
-    /// height.
-    ///
-    /// After calling this method, the block at the returned height will be the most recent block
-    /// and all other operations will treat this block as the chain tip for balance determination
-    /// purposes.
-    ///
-    /// There may be restrictions on heights to which it is possible to truncate. Specifically, it
-    /// will only be possible to truncate to heights at which is is possible to create a witness
-    /// given the current state of the wallet's note commitment tree.
-    fn truncate_to_height(&mut self, max_height: BlockHeight) -> Result<BlockHeight, Self::Error>;
-
-    /// Reserves the next `n` available ephemeral addresses for the given account.
-    /// This cannot be undone, so as far as possible, errors associated with transaction
-    /// construction should have been reported before calling this method.
-    ///
-    /// To ensure that sufficient information is stored on-chain to allow recovering
-    /// funds sent back to any of the used addresses, a "gap limit" of 20 addresses
-    /// should be observed as described in [BIP 44].
-    ///
-    /// Returns an error if there is insufficient space within the gap limit to allocate
-    /// the given number of addresses, or if the account identifier does not correspond
-    /// to a known account.
-    ///
-    /// [BIP 44]: https://github.com/bitcoin/bips/blob/master/bip-0044.mediawiki#user-content-Address_gap_limit
-    #[cfg(feature = "transparent-inputs")]
-    fn reserve_next_n_ephemeral_addresses(
-        &mut self,
-        _account_id: Self::AccountId,
-        _n: usize,
-    ) -> Result<Vec<(TransparentAddress, TransparentAddressMetadata)>, Self::Error> {
-        // Default impl is required for feature-flagged trait methods to prevent
-        // breakage due to inadvertent activation of features by transitive dependencies
-        // of the implementing crate.
-        Ok(vec![])
-    }
-
-    /// Updates the wallet backend with respect to the status of a specific transaction, from the
-    /// perspective of the main chain.
-    ///
-    /// Fully transparent transactions, and transactions that do not contain either shielded inputs
-    /// or shielded outputs belonging to the wallet, may not be discovered by the process of chain
-    /// scanning; as a consequence, the wallet must actively query to determine whether such
-    /// transactions have been mined.
-    fn set_transaction_status(
-        &mut self,
-        _txid: TxId,
-        _status: TransactionStatus,
-    ) -> Result<(), Self::Error>;
-}
-
-/// This trait describes a capability for manipulating wallet note commitment trees.
-#[cfg_attr(feature = "test-dependencies", delegatable_trait)]
-pub trait WalletCommitmentTrees {
-    type Error: Debug;
-
-    /// The type of the backing [`ShardStore`] for the Sapling note commitment tree.
-    type SaplingShardStore<'a>: ShardStore<
-        H = sapling::Node,
-        CheckpointId = BlockHeight,
-        Error = Self::Error,
-    >;
-
-    /// Evaluates the given callback function with a reference to the Sapling
-    /// note commitment tree maintained by the wallet.
-    fn with_sapling_tree_mut<F, A, E>(&mut self, callback: F) -> Result<A, E>
-    where
-        for<'a> F: FnMut(
-            &'a mut ShardTree<
-                Self::SaplingShardStore<'a>,
-                { sapling::NOTE_COMMITMENT_TREE_DEPTH },
-                SAPLING_SHARD_HEIGHT,
-            >,
-        ) -> Result<A, E>,
-        E: From<ShardTreeError<Self::Error>>;
-
-    /// Adds a sequence of Sapling note commitment tree subtree roots to the data store.
-    ///
-    /// Each such value should be the Merkle root of a subtree of the Sapling note commitment tree
-    /// containing 2^[`SAPLING_SHARD_HEIGHT`] note commitments.
-    fn put_sapling_subtree_roots(
-        &mut self,
-        start_index: u64,
-        roots: &[CommitmentTreeRoot<sapling::Node>],
-    ) -> Result<(), ShardTreeError<Self::Error>>;
-
-    /// The type of the backing [`ShardStore`] for the Orchard note commitment tree.
-    #[cfg(feature = "orchard")]
-    type OrchardShardStore<'a>: ShardStore<
-        H = orchard::tree::MerkleHashOrchard,
-        CheckpointId = BlockHeight,
-        Error = Self::Error,
-    >;
-
-    /// Evaluates the given callback function with a reference to the Orchard
-    /// note commitment tree maintained by the wallet.
-    #[cfg(feature = "orchard")]
-    fn with_orchard_tree_mut<F, A, E>(&mut self, callback: F) -> Result<A, E>
-    where
-        for<'a> F: FnMut(
-            &'a mut ShardTree<
-                Self::OrchardShardStore<'a>,
-                { ORCHARD_SHARD_HEIGHT * 2 },
-                ORCHARD_SHARD_HEIGHT,
-            >,
-        ) -> Result<A, E>,
-        E: From<ShardTreeError<Self::Error>>;
-
-    /// Adds a sequence of Orchard note commitment tree subtree roots to the data store.
-    ///
-    /// Each such value should be the Merkle root of a subtree of the Orchard note commitment tree
-    /// containing 2^[`ORCHARD_SHARD_HEIGHT`] note commitments.
-    #[cfg(feature = "orchard")]
-    fn put_orchard_subtree_roots(
-        &mut self,
-        start_index: u64,
-        roots: &[CommitmentTreeRoot<orchard::tree::MerkleHashOrchard>],
-    ) -> Result<(), ShardTreeError<Self::Error>>;
->>>>>>> a1c9aa12
 }
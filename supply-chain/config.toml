--- conflicted
+++ resolved
@@ -223,13 +223,6 @@
 version = "0.8.0"
 criteria = "safe-to-deploy"
 
-<<<<<<< HEAD
-[[exemptions.bounded-vec-deque]]
-version = "0.1.1"
-criteria = "safe-to-deploy"
-
-=======
->>>>>>> c222cc52
 [[exemptions.bs58]]
 version = "0.5.0"
 criteria = "safe-to-deploy"
@@ -1534,17 +1527,6 @@
 version = "0.3.2"
 criteria = "safe-to-deploy"
 
-<<<<<<< HEAD
-[[exemptions.tracing]]
-version = "0.1.40"
-criteria = "safe-to-deploy"
-
-[[exemptions.tracing-attributes]]
-version = "0.1.27"
-criteria = "safe-to-deploy"
-
-=======
->>>>>>> c222cc52
 [[exemptions.tracing-test]]
 version = "0.2.5"
 criteria = "safe-to-deploy"

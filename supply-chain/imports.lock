
# cargo-vet imports lock

<<<<<<< HEAD
[[unpublished.pczt]]
version = "0.5.0"
audited_as = "0.4.0"

[[unpublished.zcash_client_backend]]
version = "0.21.0"
audited_as = "0.20.0"

[[unpublished.zcash_client_sqlite]]
version = "0.19.0"
=======
[[unpublished.zcash_client_sqlite]]
version = "0.18.10"
>>>>>>> c0cf62e5
audited_as = "0.18.9"

[[publisher.bumpalo]]
version = "3.16.0"
when = "2024-04-08"
user-id = 696
user-login = "fitzgen"
user-name = "Nick Fitzgerald"

[[publisher.core-foundation-sys]]
version = "0.8.4"
when = "2023-04-03"
user-id = 5946
user-login = "jrmuizel"
user-name = "Jeff Muizelaar"

[[publisher.equihash]]
version = "0.2.2"
when = "2025-03-05"
user-id = 6289
user-login = "str4d"
user-name = "Jack Grigg"

[[publisher.f4jumble]]
version = "0.1.1"
when = "2024-12-13"
user-id = 6289
user-login = "str4d"
user-name = "Jack Grigg"

[[publisher.halo2_gadgets]]
version = "0.3.1"
when = "2024-12-16"
user-id = 6289
user-login = "str4d"
user-name = "Jack Grigg"

[[publisher.halo2_legacy_pdqsort]]
version = "0.1.0"
when = "2023-03-10"
user-id = 199950
user-login = "daira"
user-name = "Daira-Emma Hopwood"

[[publisher.halo2_poseidon]]
version = "0.1.0"
when = "2024-12-16"
user-id = 6289
user-login = "str4d"
user-name = "Jack Grigg"

[[publisher.halo2_proofs]]
version = "0.3.0"
when = "2023-03-22"
user-id = 1244
user-login = "ebfull"

[[publisher.incrementalmerkletree]]
version = "0.8.2"
when = "2025-02-01"
user-id = 169181
user-login = "nuttycom"
user-name = "Kris Nuttycombe"

[[publisher.incrementalmerkletree-testing]]
version = "0.3.0"
when = "2025-01-31"
user-id = 169181
user-login = "nuttycom"
user-name = "Kris Nuttycombe"

[[publisher.memuse]]
version = "0.2.2"
when = "2024-12-13"
user-id = 6289
user-login = "str4d"
user-name = "Jack Grigg"

[[publisher.orchard]]
version = "0.11.0"
when = "2025-02-21"
user-id = 169181
user-login = "nuttycom"
user-name = "Kris Nuttycombe"

[[publisher.pczt]]
version = "0.4.0"
when = "2025-09-25"
user-id = 6289
user-login = "str4d"
user-name = "Jack Grigg"

[[publisher.sapling-crypto]]
version = "0.5.0"
when = "2025-02-21"
user-id = 169181
user-login = "nuttycom"
user-name = "Kris Nuttycombe"

[[publisher.schemerz]]
version = "0.2.0"
when = "2024-10-16"
user-id = 6289
user-login = "str4d"
user-name = "Jack Grigg"

[[publisher.schemerz-rusqlite]]
version = "0.370.0"
when = "2025-10-26"
user-id = 6289
user-login = "str4d"
user-name = "Jack Grigg"

[[publisher.shardtree]]
version = "0.6.1"
when = "2025-01-31"
user-id = 169181
user-login = "nuttycom"
user-name = "Kris Nuttycombe"

[[publisher.sinsemilla]]
version = "0.1.0"
when = "2024-12-14"
user-id = 6289
user-login = "str4d"
user-name = "Jack Grigg"

[[publisher.unicode-normalization]]
version = "0.1.24"
when = "2024-09-17"
user-id = 1139
user-login = "Manishearth"
user-name = "Manish Goregaokar"

[[publisher.unicode-segmentation]]
version = "1.12.0"
when = "2024-09-13"
user-id = 1139
user-login = "Manishearth"
user-name = "Manish Goregaokar"

[[publisher.wasip2]]
version = "1.0.1+wasi-0.2.4"
when = "2025-09-15"
user-id = 1
user-login = "alexcrichton"
user-name = "Alex Crichton"

[[publisher.windows]]
version = "0.61.3"
when = "2025-06-12"
user-id = 64539
user-login = "kennykerr"
user-name = "Kenny Kerr"

[[publisher.windows-collections]]
version = "0.2.0"
when = "2025-03-18"
user-id = 64539
user-login = "kennykerr"
user-name = "Kenny Kerr"

[[publisher.windows-core]]
version = "0.61.2"
when = "2025-05-19"
user-id = 64539
user-login = "kennykerr"
user-name = "Kenny Kerr"

[[publisher.windows-future]]
version = "0.2.1"
when = "2025-05-15"
user-id = 64539
user-login = "kennykerr"
user-name = "Kenny Kerr"

[[publisher.windows-implement]]
version = "0.60.2"
when = "2025-10-06"
user-id = 64539
user-login = "kennykerr"
user-name = "Kenny Kerr"

[[publisher.windows-interface]]
version = "0.59.3"
when = "2025-10-06"
user-id = 64539
user-login = "kennykerr"
user-name = "Kenny Kerr"

[[publisher.windows-numerics]]
version = "0.2.0"
when = "2025-03-18"
user-id = 64539
user-login = "kennykerr"
user-name = "Kenny Kerr"

[[publisher.windows-result]]
version = "0.3.4"
when = "2025-05-19"
user-id = 64539
user-login = "kennykerr"
user-name = "Kenny Kerr"

[[publisher.windows-strings]]
version = "0.4.2"
when = "2025-05-19"
user-id = 64539
user-login = "kennykerr"
user-name = "Kenny Kerr"

[[publisher.windows-sys]]
version = "0.48.0"
when = "2023-03-31"
user-id = 64539
user-login = "kennykerr"
user-name = "Kenny Kerr"

[[publisher.windows-sys]]
version = "0.52.0"
when = "2023-11-15"
user-id = 64539
user-login = "kennykerr"
user-name = "Kenny Kerr"

[[publisher.windows-sys]]
version = "0.59.0"
when = "2024-07-30"
user-id = 64539
user-login = "kennykerr"
user-name = "Kenny Kerr"

[[publisher.windows-targets]]
version = "0.48.5"
when = "2023-08-18"
user-id = 64539
user-login = "kennykerr"
user-name = "Kenny Kerr"

[[publisher.windows-targets]]
version = "0.52.6"
when = "2024-07-03"
user-id = 64539
user-login = "kennykerr"
user-name = "Kenny Kerr"

[[publisher.windows-targets]]
version = "0.53.0"
when = "2025-01-07"
user-id = 64539
user-login = "kennykerr"
user-name = "Kenny Kerr"

[[publisher.windows-threading]]
version = "0.1.0"
when = "2025-05-15"
user-id = 64539
user-login = "kennykerr"
user-name = "Kenny Kerr"

[[publisher.windows_aarch64_gnullvm]]
version = "0.48.5"
when = "2023-08-18"
user-id = 64539
user-login = "kennykerr"
user-name = "Kenny Kerr"

[[publisher.windows_aarch64_gnullvm]]
version = "0.52.6"
when = "2024-07-03"
user-id = 64539
user-login = "kennykerr"
user-name = "Kenny Kerr"

[[publisher.windows_aarch64_gnullvm]]
version = "0.53.0"
when = "2025-01-07"
user-id = 64539
user-login = "kennykerr"
user-name = "Kenny Kerr"

[[publisher.windows_aarch64_msvc]]
version = "0.48.5"
when = "2023-08-18"
user-id = 64539
user-login = "kennykerr"
user-name = "Kenny Kerr"

[[publisher.windows_aarch64_msvc]]
version = "0.52.6"
when = "2024-07-03"
user-id = 64539
user-login = "kennykerr"
user-name = "Kenny Kerr"

[[publisher.windows_aarch64_msvc]]
version = "0.53.0"
when = "2025-01-07"
user-id = 64539
user-login = "kennykerr"
user-name = "Kenny Kerr"

[[publisher.windows_i686_gnu]]
version = "0.48.5"
when = "2023-08-18"
user-id = 64539
user-login = "kennykerr"
user-name = "Kenny Kerr"

[[publisher.windows_i686_gnu]]
version = "0.52.6"
when = "2024-07-03"
user-id = 64539
user-login = "kennykerr"
user-name = "Kenny Kerr"

[[publisher.windows_i686_gnu]]
version = "0.53.0"
when = "2025-01-07"
user-id = 64539
user-login = "kennykerr"
user-name = "Kenny Kerr"

[[publisher.windows_i686_gnullvm]]
version = "0.52.6"
when = "2024-07-03"
user-id = 64539
user-login = "kennykerr"
user-name = "Kenny Kerr"

[[publisher.windows_i686_gnullvm]]
version = "0.53.0"
when = "2025-01-07"
user-id = 64539
user-login = "kennykerr"
user-name = "Kenny Kerr"

[[publisher.windows_i686_msvc]]
version = "0.48.5"
when = "2023-08-18"
user-id = 64539
user-login = "kennykerr"
user-name = "Kenny Kerr"

[[publisher.windows_i686_msvc]]
version = "0.52.6"
when = "2024-07-03"
user-id = 64539
user-login = "kennykerr"
user-name = "Kenny Kerr"

[[publisher.windows_i686_msvc]]
version = "0.53.0"
when = "2025-01-07"
user-id = 64539
user-login = "kennykerr"
user-name = "Kenny Kerr"

[[publisher.windows_x86_64_gnu]]
version = "0.48.5"
when = "2023-08-18"
user-id = 64539
user-login = "kennykerr"
user-name = "Kenny Kerr"

[[publisher.windows_x86_64_gnu]]
version = "0.52.6"
when = "2024-07-03"
user-id = 64539
user-login = "kennykerr"
user-name = "Kenny Kerr"

[[publisher.windows_x86_64_gnu]]
version = "0.53.0"
when = "2025-01-07"
user-id = 64539
user-login = "kennykerr"
user-name = "Kenny Kerr"

[[publisher.windows_x86_64_gnullvm]]
version = "0.48.5"
when = "2023-08-18"
user-id = 64539
user-login = "kennykerr"
user-name = "Kenny Kerr"

[[publisher.windows_x86_64_gnullvm]]
version = "0.52.6"
when = "2024-07-03"
user-id = 64539
user-login = "kennykerr"
user-name = "Kenny Kerr"

[[publisher.windows_x86_64_gnullvm]]
version = "0.53.0"
when = "2025-01-07"
user-id = 64539
user-login = "kennykerr"
user-name = "Kenny Kerr"

[[publisher.windows_x86_64_msvc]]
version = "0.48.5"
when = "2023-08-18"
user-id = 64539
user-login = "kennykerr"
user-name = "Kenny Kerr"

[[publisher.windows_x86_64_msvc]]
version = "0.52.6"
when = "2024-07-03"
user-id = 64539
user-login = "kennykerr"
user-name = "Kenny Kerr"

[[publisher.windows_x86_64_msvc]]
version = "0.53.0"
when = "2025-01-07"
user-id = 64539
user-login = "kennykerr"
user-name = "Kenny Kerr"

[[publisher.wit-bindgen]]
version = "0.43.0"
when = "2025-06-24"
user-id = 73222
user-login = "wasmtime-publish"

[[publisher.zcash]]
version = "0.1.0"
when = "2024-07-15"
user-id = 6289
user-login = "str4d"
user-name = "Jack Grigg"

[[publisher.zcash_address]]
version = "0.10.1"
when = "2025-10-20"
user-id = 169181
user-login = "nuttycom"
user-name = "Kris Nuttycombe"

[[publisher.zcash_client_backend]]
version = "0.20.0"
when = "2025-09-25"
user-id = 6289
user-login = "str4d"
user-name = "Jack Grigg"

[[publisher.zcash_client_sqlite]]
version = "0.18.9"
when = "2025-10-23"
user-id = 169181
user-login = "nuttycom"
user-name = "Kris Nuttycombe"

[[publisher.zcash_encoding]]
version = "0.3.0"
when = "2025-02-21"
user-id = 169181
user-login = "nuttycom"
user-name = "Kris Nuttycombe"

[[publisher.zcash_extensions]]
version = "0.1.0"
when = "2024-07-15"
user-id = 6289
user-login = "str4d"
user-name = "Jack Grigg"

[[publisher.zcash_history]]
version = "0.4.0"
when = "2024-03-01"
user-id = 6289
user-login = "str4d"
user-name = "Jack Grigg"

[[publisher.zcash_keys]]
version = "0.12.0"
when = "2025-10-13"
user-id = 169181
user-login = "nuttycom"
user-name = "Kris Nuttycombe"

[[publisher.zcash_primitives]]
version = "0.26.1"
when = "2025-10-20"
user-id = 169181
user-login = "nuttycom"
user-name = "Kris Nuttycombe"

[[publisher.zcash_proofs]]
version = "0.26.1"
when = "2025-10-20"
user-id = 169181
user-login = "nuttycom"
user-name = "Kris Nuttycombe"

[[publisher.zcash_protocol]]
version = "0.7.1"
when = "2025-10-20"
user-id = 169181
user-login = "nuttycom"
user-name = "Kris Nuttycombe"

[[publisher.zcash_script]]
version = "0.4.2"
when = "2025-10-24"
user-id = 6289
user-login = "str4d"
user-name = "Jack Grigg"

[[publisher.zcash_spec]]
version = "0.2.1"
when = "2025-02-20"
user-id = 199950
user-login = "daira"
user-name = "Daira-Emma Hopwood"

[[publisher.zcash_transparent]]
version = "0.6.1"
when = "2025-10-27"
user-id = 6289
user-login = "str4d"
user-name = "Jack Grigg"

[[publisher.zip32]]
version = "0.2.0"
when = "2025-02-20"
user-id = 169181
user-login = "nuttycom"
user-name = "Kris Nuttycombe"

[[publisher.zip321]]
version = "0.6.0"
when = "2025-10-02"
user-id = 169181
user-login = "nuttycom"
user-name = "Kris Nuttycombe"

[[audits.bytecode-alliance.wildcard-audits.bumpalo]]
who = "Nick Fitzgerald <fitzgen@gmail.com>"
criteria = "safe-to-deploy"
user-id = 696 # Nick Fitzgerald (fitzgen)
start = "2019-03-16"
end = "2026-08-21"

[[audits.bytecode-alliance.wildcard-audits.wasip2]]
who = "Alex Crichton <alex@alexcrichton.com>"
criteria = "safe-to-deploy"
user-id = 1 # Alex Crichton (alexcrichton)
start = "2025-08-10"
end = "2026-08-21"
notes = """
This is a Bytecode Alliance authored crate.
"""

[[audits.bytecode-alliance.wildcard-audits.wit-bindgen]]
who = "Alex Crichton <alex@alexcrichton.com>"
criteria = "safe-to-deploy"
user-id = 73222 # wasmtime-publish
start = "2023-01-01"
end = "2026-06-03"
notes = """
The Bytecode Alliance uses the `wasmtime-publish` crates.io account to automate
publication of this crate from CI. This repository requires all PRs are reviewed
by a Bytecode Alliance maintainer and it owned by the Bytecode Alliance itself.
"""

[[audits.bytecode-alliance.audits.adler]]
who = "Alex Crichton <alex@alexcrichton.com>"
criteria = "safe-to-deploy"
version = "1.0.2"
notes = "This is a small crate which forbids unsafe code and is a straightforward implementation of the adler hashing algorithm."

[[audits.bytecode-alliance.audits.anes]]
who = "Pat Hickey <phickey@fastly.com>"
criteria = "safe-to-deploy"
version = "0.1.6"
notes = "Contains no unsafe code, no IO, no build.rs."

[[audits.bytecode-alliance.audits.anyhow]]
who = "Pat Hickey <phickey@fastly.com>"
criteria = "safe-to-deploy"
delta = "1.0.69 -> 1.0.71"

[[audits.bytecode-alliance.audits.arrayref]]
who = "Nick Fitzgerald <fitzgen@gmail.com>"
criteria = "safe-to-deploy"
version = "0.3.6"
notes = """
Unsafe code, but its logic looks good to me. Necessary given what it is
doing. Well tested, has quickchecks.
"""

[[audits.bytecode-alliance.audits.atomic-waker]]
who = "Alex Crichton <alex@alexcrichton.com>"
criteria = "safe-to-deploy"
version = "1.1.2"
notes = "Contains `unsafe` code but it's well-documented and scoped to what it's intended to be doing. Otherwise a well-focused and straightforward crate."

[[audits.bytecode-alliance.audits.base64]]
who = "Pat Hickey <phickey@fastly.com>"
criteria = "safe-to-deploy"
version = "0.21.0"
notes = "This crate has no dependencies, no build.rs, and contains no unsafe code."

[[audits.bytecode-alliance.audits.base64]]
who = "Andrew Brown <andrew.brown@intel.com>"
criteria = "safe-to-deploy"
delta = "0.21.3 -> 0.22.1"

[[audits.bytecode-alliance.audits.bitflags]]
who = "Jamey Sharp <jsharp@fastly.com>"
criteria = "safe-to-deploy"
delta = "2.1.0 -> 2.2.1"
notes = """
This version adds unsafe impls of traits from the bytemuck crate when built
with that library enabled, but I believe the impls satisfy the documented
safety requirements for bytemuck. The other changes are minor.
"""

[[audits.bytecode-alliance.audits.bitflags]]
who = "Alex Crichton <alex@alexcrichton.com>"
criteria = "safe-to-deploy"
delta = "2.3.2 -> 2.3.3"
notes = """
Nothing outside the realm of what one would expect from a bitflags generator,
all as expected.
"""

[[audits.bytecode-alliance.audits.bitflags]]
who = "Alex Crichton <alex@alexcrichton.com>"
criteria = "safe-to-deploy"
delta = "2.4.1 -> 2.6.0"
notes = """
Changes in how macros are invoked and various bits and pieces of macro-fu.
Otherwise no major changes and nothing dealing with `unsafe`.
"""

[[audits.bytecode-alliance.audits.block-buffer]]
who = "Benjamin Bouvier <public@benj.me>"
criteria = "safe-to-deploy"
delta = "0.9.0 -> 0.10.2"

[[audits.bytecode-alliance.audits.ciborium-io]]
who = "Pat Hickey <phickey@fastly.com>"
criteria = "safe-to-deploy"
version = "0.2.0"

[[audits.bytecode-alliance.audits.ciborium-ll]]
who = "Pat Hickey <phickey@fastly.com>"
criteria = "safe-to-deploy"
version = "0.2.0"

[[audits.bytecode-alliance.audits.cipher]]
who = "Andrew Brown <andrew.brown@intel.com>"
criteria = "safe-to-deploy"
version = "0.4.4"
notes = "Most unsafe is hidden by `inout` dependency; only remaining unsafe is raw-splitting a slice and an unreachable hint. Older versions of this regularly reach ~150k daily downloads."

[[audits.bytecode-alliance.audits.cobs]]
who = "Alex Crichton <alex@alexcrichton.com>"
criteria = "safe-to-deploy"
version = "0.2.3"
notes = "No `unsafe` code in the crate and no usage of `std`"

[[audits.bytecode-alliance.audits.constant_time_eq]]
who = "Nick Fitzgerald <fitzgen@gmail.com>"
criteria = "safe-to-deploy"
version = "0.2.4"
notes = "A few tiny blocks of `unsafe` but each of them is very obviously correct."

[[audits.bytecode-alliance.audits.core-foundation-sys]]
who = "Dan Gohman <dev@sunfishcode.online>"
criteria = "safe-to-deploy"
delta = "0.8.4 -> 0.8.6"
notes = """
The changes here are all typical bindings updates: new functions, types, and
constants. I have not audited all the bindings for ABI conformance.
"""

[[audits.bytecode-alliance.audits.crypto-common]]
who = "Benjamin Bouvier <public@benj.me>"
criteria = "safe-to-deploy"
version = "0.1.3"

[[audits.bytecode-alliance.audits.digest]]
who = "Benjamin Bouvier <public@benj.me>"
criteria = "safe-to-deploy"
delta = "0.9.0 -> 0.10.3"

[[audits.bytecode-alliance.audits.embedded-io]]
who = "Alex Crichton <alex@alexcrichton.com>"
criteria = "safe-to-deploy"
version = "0.4.0"
notes = "No `unsafe` code and only uses `std` in ways one would expect the crate to do so."

[[audits.bytecode-alliance.audits.embedded-io]]
who = "Alex Crichton <alex@alexcrichton.com>"
criteria = "safe-to-deploy"
delta = "0.4.0 -> 0.6.1"
notes = "Major updates, but almost all safe code. Lots of pruning/deletions, nothing out of the ordrinary."

[[audits.bytecode-alliance.audits.errno]]
who = "Dan Gohman <dev@sunfishcode.online>"
criteria = "safe-to-deploy"
version = "0.3.0"
notes = "This crate uses libc and windows-sys APIs to get and set the raw OS error value."

[[audits.bytecode-alliance.audits.errno]]
who = "Dan Gohman <dev@sunfishcode.online>"
criteria = "safe-to-deploy"
delta = "0.3.0 -> 0.3.1"
notes = "Just a dependency version bump and a bug fix for redox"

[[audits.bytecode-alliance.audits.errno]]
who = "Dan Gohman <dev@sunfishcode.online>"
criteria = "safe-to-deploy"
delta = "0.3.9 -> 0.3.10"

[[audits.bytecode-alliance.audits.fallible-iterator]]
who = "Alex Crichton <alex@alexcrichton.com>"
criteria = "safe-to-deploy"
delta = "0.2.0 -> 0.3.0"
notes = """
This major version update has a few minor breaking changes but everything
this crate has to do with iterators and `Result` and such. No `unsafe` or
anything like that, all looks good.
"""

[[audits.bytecode-alliance.audits.fastrand]]
who = "Alex Crichton <alex@alexcrichton.com>"
criteria = "safe-to-deploy"
delta = "2.0.0 -> 2.0.1"
notes = """
This update had a few doc updates but no otherwise-substantial source code
updates.
"""

[[audits.bytecode-alliance.audits.fixedbitset]]
who = "Nick Fitzgerald <fitzgen@gmail.com>"
criteria = "safe-to-deploy"
version = "0.4.2"
notes = """
No ambient I/O. Uses some `unsafe`, but the uses look good and are guarded by
relevant assertions, although could use some comments and some slight
refactoring into helpers to dedupe unsafe blocks in my personal opinion.
"""

<<<<<<< HEAD
[[audits.bytecode-alliance.audits.foldhash]]
who = "Alex Crichton <alex@alexcrichton.com>"
criteria = "safe-to-deploy"
version = "0.1.3"
notes = """
Only a minor amount of `unsafe` code in this crate related to global per-process
initialization which looks correct to me.
"""

=======
>>>>>>> c0cf62e5
[[audits.bytecode-alliance.audits.futures-channel]]
who = "Joel Dice <joel.dice@gmail.com>"
criteria = "safe-to-deploy"
version = "0.3.31"

[[audits.bytecode-alliance.audits.futures-core]]
who = "Pat Hickey <phickey@fastly.com>"
criteria = "safe-to-deploy"
version = "0.3.27"
notes = "Unsafe used to implement a concurrency primitive AtomicWaker. Well-commented and not obviously incorrect. Like my other audits of these concurrency primitives inside the futures family, I couldn't certify that it is correct without formal methods, but that is out of scope for this vetting."

[[audits.bytecode-alliance.audits.futures-core]]
who = "Pat Hickey <pat@moreproductive.org>"
criteria = "safe-to-deploy"
delta = "0.3.28 -> 0.3.31"

[[audits.bytecode-alliance.audits.futures-executor]]
who = "Pat Hickey <phickey@fastly.com>"
criteria = "safe-to-deploy"
version = "0.3.27"
notes = "Unsafe used to implement the unpark mutex, which is well commented and not obviously incorrect. Like with futures-channel I wouldn't be able to certify it as correct without formal methods."

[[audits.bytecode-alliance.audits.futures-io]]
who = "Joel Dice <joel.dice@gmail.com>"
criteria = "safe-to-deploy"
version = "0.3.31"

[[audits.bytecode-alliance.audits.futures-macro]]
who = "Joel Dice <joel.dice@gmail.com>"
criteria = "safe-to-deploy"
version = "0.3.31"

[[audits.bytecode-alliance.audits.futures-sink]]
who = "Pat Hickey <phickey@fastly.com>"
criteria = "safe-to-deploy"
version = "0.3.27"

[[audits.bytecode-alliance.audits.futures-sink]]
who = "Pat Hickey <pat@moreproductive.org>"
criteria = "safe-to-deploy"
delta = "0.3.28 -> 0.3.31"

[[audits.bytecode-alliance.audits.futures-task]]
who = "Pat Hickey <pat@moreproductive.org>"
criteria = "safe-to-deploy"
delta = "0.3.27 -> 0.3.31"

[[audits.bytecode-alliance.audits.futures-util]]
who = "Pat Hickey <pat@moreproductive.org>"
criteria = "safe-to-deploy"
delta = "0.3.27 -> 0.3.31"
notes = "New waker_ref module contains \"FIXME: panics on Arc::clone / refcount changes could wreak havoc...\" comment, but this corner case feels low risk."

[[audits.bytecode-alliance.audits.hashbrown]]
who = "Chris Fallin <chris@cfallin.org>"
criteria = "safe-to-deploy"
delta = "0.14.5 -> 0.15.2"

[[audits.bytecode-alliance.audits.heck]]
who = "Alex Crichton <alex@alexcrichton.com>"
criteria = "safe-to-deploy"
delta = "0.4.1 -> 0.5.0"
notes = "Minor changes for a `no_std` upgrade but otherwise everything looks as expected."

[[audits.bytecode-alliance.audits.http-body]]
who = "Pat Hickey <phickey@fastly.com>"
criteria = "safe-to-deploy"
version = "1.0.0-rc.2"

[[audits.bytecode-alliance.audits.http-body]]
who = "Alex Crichton <alex@alexcrichton.com>"
criteria = "safe-to-deploy"
delta = "1.0.0-rc.2 -> 1.0.0"
notes = "Only minor changes made for a stable release."

[[audits.bytecode-alliance.audits.http-body-util]]
who = "Pat Hickey <phickey@fastly.com>"
criteria = "safe-to-deploy"
version = "0.1.0-rc.2"
notes = "only one use of unsafe related to pin projection. unclear to me why pin_project! is used in many modules of the project, but the expanded output of that macro is inlined in either.rs"

[[audits.bytecode-alliance.audits.http-body-util]]
who = "Alex Crichton <alex@alexcrichton.com>"
criteria = "safe-to-deploy"
delta = "0.1.0-rc.2 -> 0.1.0"
notes = "Minor documentation updates an additions, nothing major."

[[audits.bytecode-alliance.audits.iana-time-zone-haiku]]
who = "Dan Gohman <dev@sunfishcode.online>"
criteria = "safe-to-deploy"
version = "0.1.2"

[[audits.bytecode-alliance.audits.itertools]]
who = "Nick Fitzgerald <fitzgen@gmail.com>"
criteria = "safe-to-deploy"
delta = "0.10.5 -> 0.12.1"
notes = """
Minimal `unsafe` usage. Few blocks that existed looked reasonable. Does what it
says on the tin: lots of iterators.
"""

[[audits.bytecode-alliance.audits.itertools]]
who = "Alex Crichton <alex@alexcrichton.com>"
criteria = "safe-to-deploy"
delta = "0.12.1 -> 0.14.0"
notes = """
Lots of new iterators and shuffling some things around. Some new unsafe code but
it's well-documented and well-tested. Nothing suspicious.
"""

[[audits.bytecode-alliance.audits.libm]]
who = "Alex Crichton <alex@alexcrichton.com>"
criteria = "safe-to-deploy"
delta = "0.2.2 -> 0.2.4"
notes = """
This diff primarily fixes a few issues with the `fma`-related functions,
but also contains some other minor fixes as well. Everything looks A-OK and
as expected.
"""

[[audits.bytecode-alliance.audits.libm]]
who = "Alex Crichton <alex@alexcrichton.com>"
criteria = "safe-to-deploy"
delta = "0.2.4 -> 0.2.7"
notes = """
This is a minor update which has some testing affordances as well as some
updated math algorithms.
"""

[[audits.bytecode-alliance.audits.matchers]]
who = "Pat Hickey <phickey@fastly.com>"
criteria = "safe-to-deploy"
version = "0.1.0"

[[audits.bytecode-alliance.audits.miniz_oxide]]
who = "Alex Crichton <alex@alexcrichton.com>"
criteria = "safe-to-deploy"
version = "0.7.1"
notes = """
This crate is a Rust implementation of zlib compression/decompression and has
been used by default by the Rust standard library for quite some time. It's also
a default dependency of the popular `backtrace` crate for decompressing debug
information. This crate forbids unsafe code and does not otherwise access system
resources. It's originally a port of the `miniz.c` library as well, and given
its own longevity should be relatively hardened against some of the more common
compression-related issues.
"""

[[audits.bytecode-alliance.audits.nu-ansi-term]]
who = "Pat Hickey <phickey@fastly.com>"
criteria = "safe-to-deploy"
version = "0.46.0"
notes = "one use of unsafe to call windows specific api to get console handle."

[[audits.bytecode-alliance.audits.overload]]
who = "Pat Hickey <phickey@fastly.com>"
criteria = "safe-to-deploy"
version = "0.1.1"
notes = "small crate, only defines macro-rules!, nicely documented as well"

[[audits.bytecode-alliance.audits.percent-encoding]]
who = "Alex Crichton <alex@alexcrichton.com>"
criteria = "safe-to-deploy"
version = "2.2.0"
notes = """
This crate is a single-file crate that does what it says on the tin. There are
a few `unsafe` blocks related to utf-8 validation which are locally verifiable
as correct and otherwise this crate is good to go.
"""

[[audits.bytecode-alliance.audits.pin-utils]]
who = "Pat Hickey <phickey@fastly.com>"
criteria = "safe-to-deploy"
version = "0.1.0"

[[audits.bytecode-alliance.audits.pkg-config]]
who = "Pat Hickey <phickey@fastly.com>"
criteria = "safe-to-deploy"
version = "0.3.25"
notes = "This crate shells out to the pkg-config executable, but it appears to sanitize inputs reasonably."

[[audits.bytecode-alliance.audits.pkg-config]]
who = "Alex Crichton <alex@alexcrichton.com>"
criteria = "safe-to-deploy"
delta = "0.3.26 -> 0.3.29"
notes = """
No `unsafe` additions or anything outside of the purview of the crate in this
change.
"""

[[audits.bytecode-alliance.audits.rustc-demangle]]
who = "Alex Crichton <alex@alexcrichton.com>"
criteria = "safe-to-deploy"
version = "0.1.21"
notes = "I am the author of this crate."

[[audits.bytecode-alliance.audits.semver]]
who = "Pat Hickey <phickey@fastly.com>"
criteria = "safe-to-deploy"
version = "1.0.17"
notes = "plenty of unsafe pointer and vec tricks, but in well-structured and commented code that appears to be correct"

[[audits.bytecode-alliance.audits.sharded-slab]]
who = "Pat Hickey <phickey@fastly.com>"
criteria = "safe-to-deploy"
version = "0.1.4"
notes = "I always really enjoy reading eliza's code, she left perfect comments at every use of unsafe."

[[audits.bytecode-alliance.audits.shlex]]
who = "Alex Crichton <alex@alexcrichton.com>"
criteria = "safe-to-deploy"
version = "1.1.0"
notes = "Only minor `unsafe` code blocks which look valid and otherwise does what it says on the tin."

[[audits.bytecode-alliance.audits.signal-hook-registry]]
who = "Pat Hickey <phickey@fastly.com>"
criteria = "safe-to-deploy"
version = "1.4.1"

[[audits.bytecode-alliance.audits.thread_local]]
who = "Pat Hickey <phickey@fastly.com>"
criteria = "safe-to-deploy"
version = "1.1.4"
notes = "uses unsafe to implement thread local storage of objects"

[[audits.bytecode-alliance.audits.tinyvec]]
who = "Alex Crichton <alex@alexcrichton.com>"
criteria = "safe-to-deploy"
version = "1.6.0"
notes = """
This crate, while it implements collections, does so without `std::*` APIs and
without `unsafe`. Skimming the crate everything looks reasonable and what one
would expect from idiomatic safe collections in Rust.
"""

[[audits.bytecode-alliance.audits.tracing-attributes]]
who = "Alex Crichton <alex@alexcrichton.com>"
criteria = "safe-to-deploy"
delta = "0.1.28 -> 0.1.30"
notes = "Few code changes, a pretty minor update."

[[audits.bytecode-alliance.audits.tracing-core]]
who = "Alex Crichton <alex@alexcrichton.com>"
criteria = "safe-to-deploy"
delta = "0.1.33 -> 0.1.34"
notes = "Mostly just an update with Rust stylistic conventions changing. Nothing awry."

[[audits.bytecode-alliance.audits.tracing-log]]
who = "Alex Crichton <alex@alexcrichton.com>"
criteria = "safe-to-deploy"
version = "0.1.3"
notes = """
This is a standard adapter between the `log` ecosystem and the `tracing`
ecosystem. There's one `unsafe` block in this crate and it's well-scoped.
"""

[[audits.bytecode-alliance.audits.tracing-log]]
who = "Alex Crichton <alex@alexcrichton.com>"
criteria = "safe-to-deploy"
delta = "0.1.3 -> 0.2.0"
notes = "Nothing out of the ordinary, a typical major version update and nothing awry."

[[audits.bytecode-alliance.audits.tracing-subscriber]]
who = "Pat Hickey <phickey@fastly.com>"
criteria = "safe-to-deploy"
version = "0.3.17"

[[audits.bytecode-alliance.audits.try-lock]]
who = "Pat Hickey <phickey@fastly.com>"
criteria = "safe-to-deploy"
version = "0.2.4"
notes = "Implements a concurrency primitive with atomics, and is not obviously incorrect"

[[audits.bytecode-alliance.audits.vcpkg]]
who = "Pat Hickey <phickey@fastly.com>"
criteria = "safe-to-deploy"
version = "0.2.15"
notes = "no build.rs, no macros, no unsafe. It reads the filesystem and makes copies of DLLs into OUT_DIR."

[[audits.bytecode-alliance.audits.want]]
who = "Pat Hickey <phickey@fastly.com>"
criteria = "safe-to-deploy"
version = "0.3.0"

[[audits.bytecode-alliance.audits.webpki-roots]]
who = "Pat Hickey <phickey@fastly.com>"
criteria = "safe-to-deploy"
delta = "0.22.4 -> 0.23.0"

[[audits.bytecode-alliance.audits.webpki-roots]]
who = "Pat Hickey <phickey@fastly.com>"
criteria = "safe-to-deploy"
delta = "0.23.0 -> 0.25.2"

[[audits.bytecode-alliance.audits.wit-bindgen]]
who = "Alex Crichton <alex@alexcrichton.com>"
criteria = "safe-to-deploy"
delta = "0.43.0 -> 0.45.0"
notes = "The Bytecode Alliance is the author of this crate"

[[audits.bytecode-alliance.audits.wit-bindgen]]
who = "Alex Crichton <alex@alexcrichton.com>"
criteria = "safe-to-deploy"
delta = "0.45.0 -> 0.45.1"
notes = "The Bytecode Alliance is the author of this crate"

[[audits.bytecode-alliance.audits.wit-bindgen]]
who = "Alex Crichton <alex@alexcrichton.com>"
criteria = "safe-to-deploy"
delta = "0.45.1 -> 0.46.0"
notes = "The Bytecode Alliance is the author of this crate"

[[audits.embark-studios.audits.anyhow]]
who = "Johan Andersson <opensource@embark-studios.com>"
criteria = "safe-to-deploy"
version = "1.0.58"

[[audits.embark-studios.audits.ident_case]]
who = "Johan Andersson <opensource@embark-studios.com>"
criteria = "safe-to-deploy"
version = "1.0.1"
notes = "No unsafe usage or ambient capabilities"

[[audits.embark-studios.audits.num_enum]]
who = "Johan Andersson <opensource@embark-studios.com>"
criteria = "safe-to-deploy"
version = "0.5.11"
notes = "No unsafe usage or ambient capabilities"

[[audits.embark-studios.audits.num_enum]]
who = "Johan Andersson <opensource@embark-studios.com>"
criteria = "safe-to-deploy"
delta = "0.5.11 -> 0.6.1"
notes = "Minor changes"

[[audits.embark-studios.audits.num_enum]]
who = "Johan Andersson <opensource@embark-studios.com>"
criteria = "safe-to-deploy"
delta = "0.6.1 -> 0.7.0"

[[audits.embark-studios.audits.num_enum_derive]]
who = "Johan Andersson <opensource@embark-studios.com>"
criteria = "safe-to-deploy"
version = "0.5.11"
notes = "Proc macro that generates some unsafe code for conversion but looks sound, no ambient capabilities"

[[audits.embark-studios.audits.num_enum_derive]]
who = "Johan Andersson <opensource@embark-studios.com>"
criteria = "safe-to-deploy"
delta = "0.5.11 -> 0.6.1"
notes = "Minor changes"

[[audits.embark-studios.audits.num_enum_derive]]
who = "Johan Andersson <opensource@embark-studios.com>"
criteria = "safe-to-deploy"
delta = "0.6.1 -> 0.7.0"

[[audits.embark-studios.audits.tap]]
who = "Johan Andersson <opensource@embark-studios.com>"
criteria = "safe-to-deploy"
version = "1.0.1"
notes = "No unsafe usage or ambient capabilities"

[[audits.embark-studios.audits.thiserror]]
who = "Johan Andersson <opensource@embark-studios.com>"
criteria = "safe-to-deploy"
version = "1.0.40"
notes = "Wrapper over implementation crate, found no unsafe or ambient capabilities used"

[[audits.embark-studios.audits.thiserror-impl]]
who = "Johan Andersson <opensource@embark-studios.com>"
criteria = "safe-to-deploy"
version = "1.0.40"
notes = "Found no unsafe or ambient capabilities used"

[[audits.embark-studios.audits.valuable]]
who = "Johan Andersson <opensource@embark-studios.com>"
criteria = "safe-to-deploy"
version = "0.1.0"
notes = "No unsafe usage or ambient capabilities, sane build script"

[[audits.embark-studios.audits.webpki-roots]]
who = "Johan Andersson <opensource@embark-studios.com>"
criteria = "safe-to-deploy"
version = "0.22.4"
notes = "Inspected it to confirm that it only contains data definitions and no runtime code"

[audits.fermyon.audits]

[[audits.google.audits.ahash]]
who = "Nicholas Bishop <nicholasbishop@google.com>"
criteria = "safe-to-run"
version = "0.8.3"
notes = """
Note on does-not-implement-crypto: the aHash documentation explicitly
states it is not a cryptographically secure hash.
"""
aggregated-from = "https://chromium.googlesource.com/chromiumos/third_party/rust_crates/+/refs/heads/main/cargo-vet/audits.toml?format=TEXT"

[[audits.google.audits.ahash]]
who = "Nicholas Bishop <nicholasbishop@google.com>"
criteria = "safe-to-run"
delta = "0.8.3 -> 0.8.5"
aggregated-from = "https://chromium.googlesource.com/chromiumos/third_party/rust_crates/+/refs/heads/main/cargo-vet/audits.toml?format=TEXT"

[[audits.google.audits.ahash]]
who = "Nicholas Bishop <nicholasbishop@google.com>"
criteria = "safe-to-run"
delta = "0.8.5 -> 0.8.11"
aggregated-from = "https://chromium.googlesource.com/chromiumos/third_party/rust_crates/+/refs/heads/main/cargo-vet/audits.toml?format=TEXT"

[[audits.google.audits.autocfg]]
who = "Lukasz Anforowicz <lukasza@chromium.org>"
criteria = "safe-to-deploy"
version = "1.1.0"
notes = """
Grepped for `-i cipher`, `-i crypto`, `'\bfs\b'``, `'\bnet\b'``, `'\bunsafe\b'``
and there were no hits except for reasonable, client-controlled usage of
`std::fs` in `AutoCfg::with_dir`.

This crate has been added to Chromium in
https://source.chromium.org/chromium/chromium/src/+/591a0f30c5eac93b6a3d981c2714ffa4db28dbcb
The CL description contains a link to a Google-internal document with audit details.
"""
aggregated-from = "https://chromium.googlesource.com/chromium/src/+/main/third_party/rust/chromium_crates_io/supply-chain/audits.toml?format=TEXT"

[[audits.google.audits.autocfg]]
who = "Lukasz Anforowicz <lukasza@chromium.org>"
criteria = "safe-to-deploy"
delta = "1.1.0 -> 1.2.0"
notes = '''
Grepped for `-i cipher`, `-i crypto`, `'\bfs\b'``, `'\bnet\b'``, `'\bunsafe\b'``
and nothing changed from the baseline audit of 1.1.0.  Skimmed through the
1.1.0 => 1.2.0 delta and everything seemed okay.
'''
aggregated-from = "https://chromium.googlesource.com/chromium/src/+/main/third_party/rust/chromium_crates_io/supply-chain/audits.toml?format=TEXT"

[[audits.google.audits.bitflags]]
who = "Lukasz Anforowicz <lukasza@chromium.org>"
criteria = "safe-to-deploy"
version = "1.3.2"
notes = """
Security review of earlier versions of the crate can be found at
(Google-internal, sorry): go/image-crate-chromium-security-review

The crate exposes a function marked as `unsafe`, but doesn't use any
`unsafe` blocks (except for tests of the single `unsafe` function).  I
think this justifies marking this crate as `ub-risk-1`.

Additional review comments can be found at https://crrev.com/c/4723145/31
"""
aggregated-from = "https://chromium.googlesource.com/chromium/src/+/main/third_party/rust/chromium_crates_io/supply-chain/audits.toml?format=TEXT"

[[audits.google.audits.bitflags]]
who = "Lukasz Anforowicz <lukasza@chromium.org>"
criteria = "safe-to-deploy"
delta = "2.6.0 -> 2.8.0"
notes = "No changes related to `unsafe impl ... bytemuck` pieces from `src/external.rs`."
aggregated-from = "https://chromium.googlesource.com/chromium/src/+/main/third_party/rust/chromium_crates_io/supply-chain/audits.toml?format=TEXT"

[[audits.google.audits.bitflags]]
who = "Daniel Cheng <dcheng@chromium.org>"
criteria = "safe-to-deploy"
delta = "2.8.0 -> 2.9.0"
notes = "Adds a straightforward clear() function, but no new unsafe code."
aggregated-from = "https://chromium.googlesource.com/chromium/src/+/main/third_party/rust/chromium_crates_io/supply-chain/audits.toml?format=TEXT"

[[audits.google.audits.bstr]]
who = "danakj <danakj@chromium.org>"
criteria = "safe-to-deploy"
version = "1.10.0"
notes = """
WARNING: This certification is a result of a **partial** audit.  The
`unicode` feature has **not** been audited.  The unicode feature has
soundness that depends on the correctness of regex automata that are
shipped as binary blobs. They have not been reviewed here.Ability to
track partial audits is tracked in
https://github.com/mozilla/cargo-vet/issues/380.
"""
aggregated-from = "https://chromium.googlesource.com/chromium/src/+/main/third_party/rust/chromium_crates_io/supply-chain/audits.toml?format=TEXT"

[[audits.google.audits.bstr]]
who = "Adrian Taylor <adetaylor@chromium.org>"
criteria = "safe-to-deploy"
delta = "1.10.0 -> 1.11.0"
notes = "Changes two unsafe blocks to use core::mem::align_of<usize> instead of core::mem::size_of<usize> which shouldn't differ on mainstream platforms."
aggregated-from = "https://chromium.googlesource.com/chromium/src/+/main/third_party/rust/chromium_crates_io/supply-chain/audits.toml?format=TEXT"

[[audits.google.audits.bstr]]
who = "Lukasz Anforowicz <lukasza@chromium.org>"
criteria = "safe-to-deploy"
delta = "1.11.0 -> 1.11.1"
notes = "This release just excludes Unicode data files from being published to crates.io"
aggregated-from = "https://chromium.googlesource.com/chromium/src/+/main/third_party/rust/chromium_crates_io/supply-chain/audits.toml?format=TEXT"

[[audits.google.audits.bstr]]
who = "Dustin J. Mitchell <djmitche@chromium.org>"
criteria = "safe-to-deploy"
delta = "1.11.1 -> 1.11.3"
notes = "No unsafe changes"
aggregated-from = "https://chromium.googlesource.com/chromium/src/+/main/third_party/rust/chromium_crates_io/supply-chain/audits.toml?format=TEXT"

[[audits.google.audits.bytemuck]]
who = "Lukasz Anforowicz <lukasza@chromium.org>"
criteria = "safe-to-deploy"
version = "1.16.3"
notes = """
Review notes from the original audit (of 1.14.3) may be found in
https://crrev.com/c/5362675.  Note that this audit has initially missed UB risk
that was fixed in 1.16.2 - see https://github.com/Lokathor/bytemuck/pull/258.
Because of this, the original audit has been edited to certify version `1.16.3`
instead (see also https://crrev.com/c/5771867).
"""
aggregated-from = "https://chromium.googlesource.com/chromium/src/+/main/third_party/rust/chromium_crates_io/supply-chain/audits.toml?format=TEXT"

[[audits.google.audits.byteorder]]
who = "danakj <danakj@chromium.org>"
criteria = "safe-to-deploy"
version = "1.5.0"
notes = "Unsafe review in https://crrev.com/c/5838022"
aggregated-from = "https://chromium.googlesource.com/chromium/src/+/main/third_party/rust/chromium_crates_io/supply-chain/audits.toml?format=TEXT"

[[audits.google.audits.cfg-if]]
who = "George Burgess IV <gbiv@google.com>"
criteria = "safe-to-deploy"
version = "1.0.0"
aggregated-from = "https://chromium.googlesource.com/chromiumos/third_party/rust_crates/+/refs/heads/main/cargo-vet/audits.toml?format=TEXT"

[[audits.google.audits.clap]]
who = "Lukasz Anforowicz <lukasza@chromium.org>"
criteria = "safe-to-deploy"
version = "4.5.15"
notes = '''
Grepped for `-i cipher`, `-i crypto`, `'\bfs\b'`, `'\bnet\b'`, `'\bunsafe\b'`
and there were no hits, except for `std::net::IpAddr` usage in
`examples/typed-derive.rs`.
'''
aggregated-from = "https://chromium.googlesource.com/chromium/src/+/main/third_party/rust/chromium_crates_io/supply-chain/audits.toml?format=TEXT"

[[audits.google.audits.clap]]
who = "danakj <danakj@chromium.org>"
criteria = "safe-to-deploy"
delta = "4.5.15 -> 4.5.17"
notes = "Minor code change and toml changes."
aggregated-from = "https://chromium.googlesource.com/chromium/src/+/main/third_party/rust/chromium_crates_io/supply-chain/audits.toml?format=TEXT"

[[audits.google.audits.clap]]
who = "Lukasz Anforowicz <lukasza@chromium.org>"
criteria = "safe-to-deploy"
delta = "4.5.17 -> 4.5.18"
aggregated-from = "https://chromium.googlesource.com/chromium/src/+/main/third_party/rust/chromium_crates_io/supply-chain/audits.toml?format=TEXT"

[[audits.google.audits.clap]]
who = "danakj <danakj@chromium.org>"
criteria = "safe-to-deploy"
delta = "4.5.18 -> 4.5.20"
notes = "Trivial changes"
aggregated-from = "https://chromium.googlesource.com/chromium/src/+/main/third_party/rust/chromium_crates_io/supply-chain/audits.toml?format=TEXT"

[[audits.google.audits.clap_builder]]
who = "Lukasz Anforowicz <lukasza@chromium.org>"
criteria = "safe-to-deploy"
version = "4.5.15"
notes = '''
Grepped for `-i cipher`, `-i crypto`, `'\bfs\b'`, `'\bnet\b'`, `'\bunsafe\b'`
and there were no hits.
'''
aggregated-from = "https://chromium.googlesource.com/chromium/src/+/main/third_party/rust/chromium_crates_io/supply-chain/audits.toml?format=TEXT"

[[audits.google.audits.clap_builder]]
who = "danakj <danakj@chromium.org>"
criteria = "safe-to-deploy"
delta = "4.5.15 -> 4.5.17"
notes = "No new unsafe, net, fs"
aggregated-from = "https://chromium.googlesource.com/chromium/src/+/main/third_party/rust/chromium_crates_io/supply-chain/audits.toml?format=TEXT"

[[audits.google.audits.clap_builder]]
who = "Lukasz Anforowicz <lukasza@chromium.org>"
criteria = "safe-to-deploy"
delta = "4.5.17 -> 4.5.18"
aggregated-from = "https://chromium.googlesource.com/chromium/src/+/main/third_party/rust/chromium_crates_io/supply-chain/audits.toml?format=TEXT"

[[audits.google.audits.cpp_demangle]]
who = "Hidenori Kobayashi <hidenorik@chromium.org>"
criteria = "safe-to-run"
version = "0.4.3"
aggregated-from = "https://chromium.googlesource.com/chromiumos/third_party/rust_crates/+/refs/heads/main/cargo-vet/audits.toml?format=TEXT"

[[audits.google.audits.crc32fast]]
who = "Lukasz Anforowicz <lukasza@chromium.org>"
criteria = "safe-to-deploy"
version = "1.4.2"
notes = """
Security review of earlier versions of the crate can be found at
(Google-internal, sorry): go/image-crate-chromium-security-review

Audit comments for 1.4.2 can be found at https://crrev.com/c/4723145.
"""
aggregated-from = "https://chromium.googlesource.com/chromium/src/+/main/third_party/rust/chromium_crates_io/supply-chain/audits.toml?format=TEXT"

[[audits.google.audits.equivalent]]
who = "George Burgess IV <gbiv@google.com>"
criteria = "safe-to-deploy"
version = "1.0.1"
aggregated-from = "https://chromium.googlesource.com/chromiumos/third_party/rust_crates/+/refs/heads/main/cargo-vet/audits.toml?format=TEXT"

[[audits.google.audits.fastrand]]
who = "George Burgess IV <gbiv@google.com>"
criteria = "safe-to-deploy"
version = "1.9.0"
notes = """
`does-not-implement-crypto` is certified because this crate explicitly says
that the RNG here is not cryptographically secure.
"""
aggregated-from = "https://chromium.googlesource.com/chromiumos/third_party/rust_crates/+/refs/heads/main/cargo-vet/audits.toml?format=TEXT"

[[audits.google.audits.flate2]]
who = "Lukasz Anforowicz <lukasza@chromium.org>"
criteria = "safe-to-deploy"
version = "1.0.30"
notes = '''
WARNING: This certification is a result of a **partial** audit.  The
`any_zlib` code has **not** been audited.  Ability to track partial
audits is tracked in https://github.com/mozilla/cargo-vet/issues/380
Chromium does use the `any_zlib` feature(s).  Accidentally depending on
this feature in the future is prevented using the `ban_features` feature
of `gnrt` - see:
https://crrev.com/c/4723145/31/third_party/rust/chromium_crates_io/gnrt_config.toml

Security review of earlier versions of the crate can be found at
(Google-internal, sorry): go/image-crate-chromium-security-review

I grepped for `-i cipher`, `-i crypto`, `'\bfs\b'`, `'\bnet\b'`, `'\bunsafe\b'`.

All `unsafe` in `flate2` is gated behind `#[cfg(feature = "any_zlib")]`:

* The code under `src/ffi/...` will not be used because the `mod c`
  declaration in `src/ffi/mod.rs` depends on the `any_zlib` config
* 7 uses of `unsafe` in `src/mem.rs` also all depend on the
  `any_zlib` config:
    - 2 in `fn set_dictionary` (under `impl Compress`)
    - 2 in `fn set_level` (under `impl Compress`)
    - 3 in `fn set_dictionary` (under `impl Decompress`)

All hits of `'\bfs\b'` are in comments, or example code, or test code
(but not in product code).

There were no hits of `-i cipher`, `-i crypto`, `'\bnet\b'`.
'''
aggregated-from = "https://chromium.googlesource.com/chromium/src/+/main/third_party/rust/chromium_crates_io/supply-chain/audits.toml?format=TEXT"

[[audits.google.audits.foldhash]]
who = "Adrian Taylor <adetaylor@chromium.org>"
criteria = "safe-to-deploy"
delta = "0.1.3 -> 0.1.4"
notes = "No changes to safety-relevant code"
aggregated-from = "https://chromium.googlesource.com/chromium/src/+/main/third_party/rust/chromium_crates_io/supply-chain/audits.toml?format=TEXT"

[[audits.google.audits.foldhash]]
who = "Chris Palmer <palmer@google.com>"
criteria = "safe-to-deploy"
delta = "0.1.4 -> 0.1.5"
notes = "No new `unsafe`."
aggregated-from = "https://chromium.googlesource.com/chromium/src/+/main/third_party/rust/chromium_crates_io/supply-chain/audits.toml?format=TEXT"

[[audits.google.audits.futures]]
who = "George Burgess IV <gbiv@google.com>"
criteria = "safe-to-deploy"
version = "0.3.28"
notes = """
`futures` has no logic other than tests - it simply `pub use`s things from
other crates.
"""
aggregated-from = "https://chromium.googlesource.com/chromiumos/third_party/rust_crates/+/refs/heads/main/cargo-vet/audits.toml?format=TEXT"

[[audits.google.audits.heck]]
who = "Lukasz Anforowicz <lukasza@chromium.org>"
criteria = "safe-to-deploy"
version = "0.4.1"
notes = """
Grepped for `-i cipher`, `-i crypto`, `'\bfs\b'``, `'\bnet\b'``, `'\bunsafe\b'``
and there were no hits.

`heck` (version `0.3.3`) has been added to Chromium in
https://source.chromium.org/chromium/chromium/src/+/28841c33c77833cc30b286f9ae24c97e7a8f4057
"""
aggregated-from = "https://chromium.googlesource.com/chromium/src/+/main/third_party/rust/chromium_crates_io/supply-chain/audits.toml?format=TEXT"

[[audits.google.audits.httpdate]]
who = "George Burgess IV <gbiv@google.com>"
criteria = "safe-to-deploy"
version = "1.0.3"
aggregated-from = "https://chromium.googlesource.com/chromiumos/third_party/rust_crates/+/refs/heads/main/cargo-vet/audits.toml?format=TEXT"

[[audits.google.audits.indexmap]]
who = "Lukasz Anforowicz <lukasza@chromium.org>"
criteria = "safe-to-deploy"
version = "2.7.1"
notes = '''
Grepped for `-i cipher`, `-i crypto`, `'\bfs\b'`, `'\bnet\b'`
and there were no hits.

There is a little bit of `unsafe` Rust code - the audit can be found at
https://chromium-review.googlesource.com/c/chromium/src/+/6187726/2
'''
aggregated-from = "https://chromium.googlesource.com/chromium/src/+/main/third_party/rust/chromium_crates_io/supply-chain/audits.toml?format=TEXT"

[[audits.google.audits.indexmap]]
who = "Lukasz Anforowicz <lukasza@chromium.org>"
criteria = "safe-to-deploy"
delta = "2.7.1 -> 2.8.0"
notes = """
No `unsafe` introduced or affected in:
* `indexmap_with_default!` and `indexset_with_default!` macros
* New `PartialEq` implementations
* `fn slice_eq` in `util.rs`
"""
aggregated-from = "https://chromium.googlesource.com/chromium/src/+/main/third_party/rust/chromium_crates_io/supply-chain/audits.toml?format=TEXT"

[[audits.google.audits.is-terminal]]
who = "George Burgess IV <gbiv@google.com>"
criteria = "safe-to-run"
version = "0.4.2"
aggregated-from = "https://chromium.googlesource.com/chromiumos/third_party/rust_crates/+/refs/heads/main/cargo-vet/audits.toml?format=TEXT"

[[audits.google.audits.is-terminal]]
who = "George Burgess IV <gbiv@google.com>"
criteria = "safe-to-run"
delta = "0.4.2 -> 0.4.9"
aggregated-from = "https://chromium.googlesource.com/chromiumos/third_party/rust_crates/+/refs/heads/main/cargo-vet/audits.toml?format=TEXT"

[[audits.google.audits.itoa]]
who = "Lukasz Anforowicz <lukasza@chromium.org>"
criteria = "safe-to-deploy"
version = "1.0.10"
notes = '''
I grepped for \"crypt\", \"cipher\", \"fs\", \"net\" - there were no hits.

There are a few places where `unsafe` is used.  Unsafe review notes can be found
in https://crrev.com/c/5350697.

Version 1.0.1 of this crate has been added to Chromium in
https://crrev.com/c/3321896.
'''
aggregated-from = "https://chromium.googlesource.com/chromium/src/+/main/third_party/rust/chromium_crates_io/supply-chain/audits.toml?format=TEXT"

[[audits.google.audits.itoa]]
who = "Lukasz Anforowicz <lukasza@chromium.org>"
criteria = "safe-to-deploy"
delta = "1.0.10 -> 1.0.11"
notes = """
Straightforward diff between 1.0.10 and 1.0.11 - only 3 commits:

* Bumping up the version
* A touch up of comments
* And my own PR to make `unsafe` blocks more granular:
  https://github.com/dtolnay/itoa/pull/42
"""
aggregated-from = "https://chromium.googlesource.com/chromium/src/+/main/third_party/rust/chromium_crates_io/supply-chain/audits.toml?format=TEXT"

[[audits.google.audits.lazy_static]]
who = "Lukasz Anforowicz <lukasza@chromium.org>"
criteria = "safe-to-deploy"
version = "1.4.0"
notes = '''
I grepped for \"crypt\", \"cipher\", \"fs\", \"net\" - there were no hits.

There are two places where `unsafe` is used.  Unsafe review notes can be found
in https://crrev.com/c/5347418.

This crate has been added to Chromium in https://crrev.com/c/3321895.
'''
aggregated-from = "https://chromium.googlesource.com/chromium/src/+/main/third_party/rust/chromium_crates_io/supply-chain/audits.toml?format=TEXT"

[[audits.google.audits.lazy_static]]
who = "Lukasz Anforowicz <lukasza@chromium.org>"
criteria = "safe-to-deploy"
delta = "1.4.0 -> 1.5.0"
notes = "Unsafe review notes: https://crrev.com/c/5650836"
aggregated-from = "https://chromium.googlesource.com/chromium/src/+/main/third_party/rust/chromium_crates_io/supply-chain/audits.toml?format=TEXT"

[[audits.google.audits.nix]]
who = "David Koloski <dkoloski@google.com>"
criteria = "safe-to-run"
version = "0.26.2"
notes = """
Reviewed on https://fxrev.dev/780283
Issues:
- https://github.com/nix-rust/nix/issues/1975
- https://github.com/nix-rust/nix/issues/1977
- https://github.com/nix-rust/nix/pull/1978
- https://github.com/nix-rust/nix/pull/1979
- https://github.com/nix-rust/nix/issues/1980
- https://github.com/nix-rust/nix/issues/1981
- https://github.com/nix-rust/nix/pull/1983
- https://github.com/nix-rust/nix/issues/1990
- https://github.com/nix-rust/nix/pull/1992
- https://github.com/nix-rust/nix/pull/1993
"""
aggregated-from = "https://fuchsia.googlesource.com/fuchsia/+/refs/heads/main/third_party/rust_crates/supply-chain/audits.toml?format=TEXT"

[[audits.google.audits.nom]]
who = "danakj@chromium.org"
criteria = "safe-to-deploy"
version = "7.1.3"
notes = """
Reviewed in https://chromium-review.googlesource.com/c/chromium/src/+/5046153
"""
aggregated-from = "https://chromium.googlesource.com/chromium/src/+/main/third_party/rust/chromium_crates_io/supply-chain/audits.toml?format=TEXT"

[[audits.google.audits.num-iter]]
who = "George Burgess IV <gbiv@google.com>"
criteria = "safe-to-deploy"
version = "0.1.43"
aggregated-from = "https://chromium.googlesource.com/chromiumos/third_party/rust_crates/+/refs/heads/main/cargo-vet/audits.toml?format=TEXT"

[[audits.google.audits.pin-project-lite]]
who = "David Koloski <dkoloski@google.com>"
criteria = "safe-to-deploy"
version = "0.2.9"
notes = "Reviewed on https://fxrev.dev/824504"
aggregated-from = "https://fuchsia.googlesource.com/fuchsia/+/refs/heads/main/third_party/rust_crates/supply-chain/audits.toml?format=TEXT"

[[audits.google.audits.pin-project-lite]]
who = "David Koloski <dkoloski@google.com>"
criteria = "safe-to-deploy"
delta = "0.2.9 -> 0.2.13"
notes = "Audited at https://fxrev.dev/946396"
aggregated-from = "https://fuchsia.googlesource.com/fuchsia/+/refs/heads/main/third_party/rust_crates/supply-chain/audits.toml?format=TEXT"

[[audits.google.audits.quote]]
who = "Lukasz Anforowicz <lukasza@chromium.org>"
criteria = "safe-to-deploy"
version = "1.0.35"
notes = """
Grepped for \"unsafe\", \"crypt\", \"cipher\", \"fs\", \"net\" - there were no hits
(except for benign \"net\" hit in tests and \"fs\" hit in README.md)
"""
aggregated-from = "https://chromium.googlesource.com/chromium/src/+/main/third_party/rust/chromium_crates_io/supply-chain/audits.toml?format=TEXT"

[[audits.google.audits.quote]]
who = "Adrian Taylor <adetaylor@chromium.org>"
criteria = "safe-to-deploy"
delta = "1.0.35 -> 1.0.36"
aggregated-from = "https://chromium.googlesource.com/chromium/src/+/main/third_party/rust/chromium_crates_io/supply-chain/audits.toml?format=TEXT"

[[audits.google.audits.rand]]
who = "Lukasz Anforowicz <lukasza@chromium.org>"
criteria = "safe-to-deploy"
version = "0.8.5"
notes = """
For more detailed unsafe review notes please see https://crrev.com/c/6362797
"""
aggregated-from = "https://chromium.googlesource.com/chromium/src/+/main/third_party/rust/chromium_crates_io/supply-chain/audits.toml?format=TEXT"

[[audits.google.audits.rand_chacha]]
who = "Lukasz Anforowicz <lukasza@chromium.org>"
criteria = "safe-to-deploy"
version = "0.3.1"
notes = """
For more detailed unsafe review notes please see https://crrev.com/c/6362797
"""
aggregated-from = "https://chromium.googlesource.com/chromium/src/+/main/third_party/rust/chromium_crates_io/supply-chain/audits.toml?format=TEXT"

[[audits.google.audits.rand_core]]
who = "Lukasz Anforowicz <lukasza@chromium.org>"
criteria = "safe-to-deploy"
version = "0.6.4"
notes = """
For more detailed unsafe review notes please see https://crrev.com/c/6362797
"""
aggregated-from = "https://chromium.googlesource.com/chromium/src/+/main/third_party/rust/chromium_crates_io/supply-chain/audits.toml?format=TEXT"

[[audits.google.audits.regex-syntax]]
who = "Manish Goregaokar <manishearth@google.com>"
criteria = "safe-to-deploy"
version = "0.8.5"
notes = "Contains no unsafe"
aggregated-from = "https://chromium.googlesource.com/chromium/src/+/main/third_party/rust/chromium_crates_io/supply-chain/audits.toml?format=TEXT"

[[audits.google.audits.rustversion]]
who = "Lukasz Anforowicz <lukasza@chromium.org>"
criteria = "safe-to-deploy"
version = "1.0.14"
notes = """
Grepped for `-i cipher`, `-i crypto`, `'\bfs\b'``, `'\bnet\b'``, `'\bunsafe\b'``
and there were no hits except for:

* Using trivially-safe `unsafe` in test code:

    ```
    tests/test_const.rs:unsafe fn _unsafe() {}
    tests/test_const.rs:const _UNSAFE: () = unsafe { _unsafe() };
    ```

* Using `unsafe` in a string:

    ```
    src/constfn.rs:            \"unsafe\" => Qualifiers::Unsafe,
    ```

* Using `std::fs` in `build/build.rs` to write `${OUT_DIR}/version.expr`
  which is later read back via `include!` used in `src/lib.rs`.

Version `1.0.6` of this crate has been added to Chromium in
https://source.chromium.org/chromium/chromium/src/+/28841c33c77833cc30b286f9ae24c97e7a8f4057
"""
aggregated-from = "https://chromium.googlesource.com/chromium/src/+/main/third_party/rust/chromium_crates_io/supply-chain/audits.toml?format=TEXT"

[[audits.google.audits.rustversion]]
who = "Adrian Taylor <adetaylor@chromium.org>"
criteria = "safe-to-deploy"
delta = "1.0.14 -> 1.0.15"
aggregated-from = "https://chromium.googlesource.com/chromium/src/+/main/third_party/rust/chromium_crates_io/supply-chain/audits.toml?format=TEXT"

[[audits.google.audits.serde]]
who = "Lukasz Anforowicz <lukasza@chromium.org>"
criteria = "safe-to-deploy"
version = "1.0.197"
notes = """
Grepped for `-i cipher`, `-i crypto`, `'\bfs\b'`, `'\bnet\b'`, `'\bunsafe\b'`.

There were some hits for `net`, but they were related to serialization and
not actually opening any connections or anything like that.

There were 2 hits of `unsafe` when grepping:
* In `fn as_str` in `impl Buf`
* In `fn serialize` in `impl Serialize for net::Ipv4Addr`

Unsafe review comments can be found in https://crrev.com/c/5350573/2 (this
review also covered `serde_json_lenient`).

Version 1.0.130 of the crate has been added to Chromium in
https://crrev.com/c/3265545.  The CL description contains a link to a
(Google-internal, sorry) document with a mini security review.
"""
aggregated-from = "https://chromium.googlesource.com/chromium/src/+/main/third_party/rust/chromium_crates_io/supply-chain/audits.toml?format=TEXT"

[[audits.google.audits.serde]]
who = "Dustin J. Mitchell <djmitche@chromium.org>"
criteria = "safe-to-deploy"
delta = "1.0.197 -> 1.0.198"
aggregated-from = "https://chromium.googlesource.com/chromium/src/+/main/third_party/rust/chromium_crates_io/supply-chain/audits.toml?format=TEXT"

[[audits.google.audits.serde]]
who = "danakj <danakj@chromium.org>"
criteria = "safe-to-deploy"
delta = "1.0.198 -> 1.0.201"
aggregated-from = "https://chromium.googlesource.com/chromium/src/+/main/third_party/rust/chromium_crates_io/supply-chain/audits.toml?format=TEXT"

[[audits.google.audits.serde]]
who = "Lukasz Anforowicz <lukasza@chromium.org>"
criteria = "safe-to-deploy"
delta = "1.0.202 -> 1.0.203"
notes = "s/doc_cfg/docsrs/ + tuple_impls/tuple_impl_body-related changes"
aggregated-from = "https://chromium.googlesource.com/chromium/src/+/main/third_party/rust/chromium_crates_io/supply-chain/audits.toml?format=TEXT"

[[audits.google.audits.serde]]
who = "Adrian Taylor <adetaylor@chromium.org>"
criteria = "safe-to-deploy"
delta = "1.0.203 -> 1.0.204"
aggregated-from = "https://chromium.googlesource.com/chromium/src/+/main/third_party/rust/chromium_crates_io/supply-chain/audits.toml?format=TEXT"

[[audits.google.audits.serde]]
who = "Lukasz Anforowicz <lukasza@chromium.org>"
criteria = "safe-to-deploy"
delta = "1.0.204 -> 1.0.207"
notes = "The small change in `src/private/ser.rs` should have no impact on `ub-risk-2`."
aggregated-from = "https://chromium.googlesource.com/chromium/src/+/main/third_party/rust/chromium_crates_io/supply-chain/audits.toml?format=TEXT"

[[audits.google.audits.serde]]
who = "Lukasz Anforowicz <lukasza@chromium.org>"
criteria = "safe-to-deploy"
delta = "1.0.207 -> 1.0.209"
notes = """
The delta carries fairly small changes in `src/private/de.rs` and
`src/private/ser.rs` (see https://crrev.com/c/5812194/2..5).  AFAICT the
delta has no impact on the `unsafe`, `from_utf8_unchecked`-related parts
of the crate (in `src/de/format.rs` and `src/ser/impls.rs`).
"""
aggregated-from = "https://chromium.googlesource.com/chromium/src/+/main/third_party/rust/chromium_crates_io/supply-chain/audits.toml?format=TEXT"

[[audits.google.audits.serde]]
who = "Adrian Taylor <adetaylor@chromium.org>"
criteria = "safe-to-deploy"
delta = "1.0.209 -> 1.0.210"
notes = "Almost no new code - just feature rearrangement"
aggregated-from = "https://chromium.googlesource.com/chromium/src/+/main/third_party/rust/chromium_crates_io/supply-chain/audits.toml?format=TEXT"

[[audits.google.audits.serde]]
who = "Liza Burakova <liza@chromium.org>"
criteria = "safe-to-deploy"
delta = "1.0.210 -> 1.0.213"
aggregated-from = "https://chromium.googlesource.com/chromium/src/+/main/third_party/rust/chromium_crates_io/supply-chain/audits.toml?format=TEXT"

[[audits.google.audits.serde]]
who = "Dustin J. Mitchell <djmitche@chromium.org>"
criteria = "safe-to-deploy"
delta = "1.0.213 -> 1.0.214"
notes = "No unsafe, no crypto"
aggregated-from = "https://chromium.googlesource.com/chromium/src/+/main/third_party/rust/chromium_crates_io/supply-chain/audits.toml?format=TEXT"

[[audits.google.audits.serde]]
who = "Adrian Taylor <adetaylor@chromium.org>"
criteria = "safe-to-deploy"
delta = "1.0.214 -> 1.0.215"
aggregated-from = "https://chromium.googlesource.com/chromium/src/+/main/third_party/rust/chromium_crates_io/supply-chain/audits.toml?format=TEXT"

[[audits.google.audits.serde]]
who = "Lukasz Anforowicz <lukasza@chromium.org>"
criteria = "safe-to-deploy"
delta = "1.0.215 -> 1.0.216"
notes = "The delta makes minor changes in `build.rs` - switching to the `?` syntax sugar."
aggregated-from = "https://chromium.googlesource.com/chromium/src/+/main/third_party/rust/chromium_crates_io/supply-chain/audits.toml?format=TEXT"

[[audits.google.audits.serde]]
who = "Dustin J. Mitchell <djmitche@chromium.org>"
criteria = "safe-to-deploy"
delta = "1.0.216 -> 1.0.217"
notes = "Minimal changes, nothing unsafe"
aggregated-from = "https://chromium.googlesource.com/chromium/src/+/main/third_party/rust/chromium_crates_io/supply-chain/audits.toml?format=TEXT"

[[audits.google.audits.serde]]
who = "Daniel Cheng <dcheng@chromium.org>"
criteria = "safe-to-deploy"
delta = "1.0.217 -> 1.0.218"
notes = "No changes outside comments and documentation."
aggregated-from = "https://chromium.googlesource.com/chromium/src/+/main/third_party/rust/chromium_crates_io/supply-chain/audits.toml?format=TEXT"

[[audits.google.audits.serde]]
who = "Lukasz Anforowicz <lukasza@chromium.org>"
criteria = "safe-to-deploy"
delta = "1.0.218 -> 1.0.219"
notes = "Just allowing `clippy::elidable_lifetime_names`."
aggregated-from = "https://chromium.googlesource.com/chromium/src/+/main/third_party/rust/chromium_crates_io/supply-chain/audits.toml?format=TEXT"

[[audits.google.audits.serde_derive]]
who = "Lukasz Anforowicz <lukasza@chromium.org>"
criteria = "safe-to-deploy"
version = "1.0.197"
notes = "Grepped for \"unsafe\", \"crypt\", \"cipher\", \"fs\", \"net\" - there were no hits"
aggregated-from = "https://chromium.googlesource.com/chromium/src/+/main/third_party/rust/chromium_crates_io/supply-chain/audits.toml?format=TEXT"

[[audits.google.audits.serde_derive]]
who = "danakj <danakj@chromium.org>"
criteria = "safe-to-deploy"
delta = "1.0.197 -> 1.0.201"
aggregated-from = "https://chromium.googlesource.com/chromium/src/+/main/third_party/rust/chromium_crates_io/supply-chain/audits.toml?format=TEXT"

[[audits.google.audits.serde_derive]]
who = "Lukasz Anforowicz <lukasza@chromium.org>"
criteria = "safe-to-deploy"
delta = "1.0.202 -> 1.0.203"
notes = "Grepped for \"unsafe\", \"crypt\", \"cipher\", \"fs\", \"net\" - there were no hits"
aggregated-from = "https://chromium.googlesource.com/chromium/src/+/main/third_party/rust/chromium_crates_io/supply-chain/audits.toml?format=TEXT"

[[audits.google.audits.serde_derive]]
who = "Adrian Taylor <adetaylor@chromium.org>"
criteria = "safe-to-deploy"
delta = "1.0.203 -> 1.0.204"
aggregated-from = "https://chromium.googlesource.com/chromium/src/+/main/third_party/rust/chromium_crates_io/supply-chain/audits.toml?format=TEXT"

[[audits.google.audits.serde_derive]]
who = "Lukasz Anforowicz <lukasza@chromium.org>"
criteria = "safe-to-deploy"
delta = "1.0.204 -> 1.0.207"
notes = 'Grepped for \"unsafe\", \"crypt\", \"cipher\", \"fs\", \"net\" - there were no hits'
aggregated-from = "https://chromium.googlesource.com/chromium/src/+/main/third_party/rust/chromium_crates_io/supply-chain/audits.toml?format=TEXT"

[[audits.google.audits.serde_derive]]
who = "Lukasz Anforowicz <lukasza@chromium.org>"
criteria = "safe-to-deploy"
delta = "1.0.207 -> 1.0.209"
notes = '''
There are no code changes in this delta - see https://crrev.com/c/5812194/2..5

I've neverthless also grepped for `-i cipher`, `-i crypto`, `\bfs\b`,
`\bnet\b`, and `\bunsafe\b`.  There were no hits.
'''
aggregated-from = "https://chromium.googlesource.com/chromium/src/+/main/third_party/rust/chromium_crates_io/supply-chain/audits.toml?format=TEXT"

[[audits.google.audits.serde_derive]]
who = "Adrian Taylor <adetaylor@chromium.org>"
criteria = "safe-to-deploy"
delta = "1.0.209 -> 1.0.210"
notes = "Almost no new code - just feature rearrangement"
aggregated-from = "https://chromium.googlesource.com/chromium/src/+/main/third_party/rust/chromium_crates_io/supply-chain/audits.toml?format=TEXT"

[[audits.google.audits.serde_derive]]
who = "Liza Burakova <liza@chromium.org>"
criteria = "safe-to-deploy"
delta = "1.0.210 -> 1.0.213"
notes = "Grepped for 'unsafe', 'crypt', 'cipher', 'fs', 'net' - there were no hits"
aggregated-from = "https://chromium.googlesource.com/chromium/src/+/main/third_party/rust/chromium_crates_io/supply-chain/audits.toml?format=TEXT"

[[audits.google.audits.serde_derive]]
who = "Dustin J. Mitchell <djmitche@chromium.org>"
criteria = "safe-to-deploy"
delta = "1.0.213 -> 1.0.214"
notes = "No changes to unsafe, no crypto"
aggregated-from = "https://chromium.googlesource.com/chromium/src/+/main/third_party/rust/chromium_crates_io/supply-chain/audits.toml?format=TEXT"

[[audits.google.audits.serde_derive]]
who = "Adrian Taylor <adetaylor@chromium.org>"
criteria = "safe-to-deploy"
delta = "1.0.214 -> 1.0.215"
notes = "Minor changes should not impact UB risk"
aggregated-from = "https://chromium.googlesource.com/chromium/src/+/main/third_party/rust/chromium_crates_io/supply-chain/audits.toml?format=TEXT"

[[audits.google.audits.serde_derive]]
who = "Lukasz Anforowicz <lukasza@chromium.org>"
criteria = "safe-to-deploy"
delta = "1.0.215 -> 1.0.216"
notes = "The delta adds `#[automatically_derived]` in a few places.  Still no `unsafe`."
aggregated-from = "https://chromium.googlesource.com/chromium/src/+/main/third_party/rust/chromium_crates_io/supply-chain/audits.toml?format=TEXT"

[[audits.google.audits.serde_derive]]
who = "Dustin J. Mitchell <djmitche@chromium.org>"
criteria = "safe-to-deploy"
delta = "1.0.216 -> 1.0.217"
notes = "No changes"
aggregated-from = "https://chromium.googlesource.com/chromium/src/+/main/third_party/rust/chromium_crates_io/supply-chain/audits.toml?format=TEXT"

[[audits.google.audits.serde_derive]]
who = "Daniel Cheng <dcheng@chromium.org>"
criteria = "safe-to-deploy"
delta = "1.0.217 -> 1.0.218"
notes = "No changes outside comments and documentation."
aggregated-from = "https://chromium.googlesource.com/chromium/src/+/main/third_party/rust/chromium_crates_io/supply-chain/audits.toml?format=TEXT"

[[audits.google.audits.serde_derive]]
who = "Lukasz Anforowicz <lukasza@chromium.org>"
criteria = "safe-to-deploy"
delta = "1.0.218 -> 1.0.219"
notes = "Minor changes (clippy tweaks, using `mem::take` instead of `mem::replace`)."
aggregated-from = "https://chromium.googlesource.com/chromium/src/+/main/third_party/rust/chromium_crates_io/supply-chain/audits.toml?format=TEXT"

[[audits.google.audits.sha1]]
who = "David Koloski <dkoloski@google.com>"
criteria = "safe-to-deploy"
version = "0.10.5"
notes = "Reviewed on https://fxrev.dev/712371."
aggregated-from = "https://fuchsia.googlesource.com/fuchsia/+/refs/heads/main/third_party/rust_crates/supply-chain/audits.toml?format=TEXT"

[[audits.google.audits.smallvec]]
who = "Manish Goregaokar <manishearth@google.com>"
criteria = "safe-to-deploy"
version = "1.13.2"
aggregated-from = "https://chromium.googlesource.com/chromium/src/+/main/third_party/rust/chromium_crates_io/supply-chain/audits.toml?format=TEXT"

[[audits.google.audits.stable_deref_trait]]
who = "Manish Goregaokar <manishearth@google.com>"
criteria = "safe-to-deploy"
version = "1.2.0"
notes = "Purely a trait, crates using this should be carefully vetted since self-referential stuff can be super tricky around various unsafe rust edges."
aggregated-from = "https://chromium.googlesource.com/chromium/src/+/main/third_party/rust/chromium_crates_io/supply-chain/audits.toml?format=TEXT"

[[audits.google.audits.static_assertions]]
who = "Lukasz Anforowicz <lukasza@chromium.org>"
criteria = "safe-to-deploy"
version = "1.1.0"
notes = """
Grepped for `-i cipher`, `-i crypto`, `'\bfs\b'`, `'\bnet\b'`, `'\bunsafe\b'`
and there were no hits except for one `unsafe`.

The lambda where `unsafe` is used is never invoked (e.g. the `unsafe` code
never runs) and is only introduced for some compile-time checks.  Additional
unsafe review comments can be found in https://crrev.com/c/5353376.

This crate has been added to Chromium in https://crrev.com/c/3736562.  The CL
description contains a link to a document with an additional security review.
"""
aggregated-from = "https://chromium.googlesource.com/chromium/src/+/main/third_party/rust/chromium_crates_io/supply-chain/audits.toml?format=TEXT"

[[audits.google.audits.strsim]]
who = "danakj@chromium.org"
criteria = "safe-to-deploy"
version = "0.10.0"
notes = """
Reviewed in https://crrev.com/c/5171063

Previously reviewed during security review and the audit is grandparented in.
"""
aggregated-from = "https://chromium.googlesource.com/chromium/src/+/main/third_party/rust/chromium_crates_io/supply-chain/audits.toml?format=TEXT"

[[audits.google.audits.strum]]
who = "danakj@chromium.org"
criteria = "safe-to-deploy"
version = "0.25.0"
notes = """
Reviewed in https://crrev.com/c/5171063

Previously reviewed during security review and the audit is grandparented in.
"""
aggregated-from = "https://chromium.googlesource.com/chromium/src/+/main/third_party/rust/chromium_crates_io/supply-chain/audits.toml?format=TEXT"

[[audits.google.audits.strum_macros]]
who = "danakj@chromium.org"
criteria = "safe-to-deploy"
version = "0.25.3"
notes = """
Reviewed in https://crrev.com/c/5171063

Previously reviewed during security review and the audit is grandparented in.
"""
aggregated-from = "https://chromium.googlesource.com/chromium/src/+/main/third_party/rust/chromium_crates_io/supply-chain/audits.toml?format=TEXT"

[[audits.google.audits.synstructure]]
who = "Manish Goregaokar <manishearth@google.com>"
criteria = "safe-to-deploy"
version = "0.13.1"
notes = "Exposes unsafe codegen APIs but does not itself contain unsafe"
aggregated-from = "https://chromium.googlesource.com/chromium/src/+/main/third_party/rust/chromium_crates_io/supply-chain/audits.toml?format=TEXT"

[[audits.google.audits.tinyvec]]
who = "Adrian Taylor <adetaylor@chromium.org>"
criteria = "safe-to-deploy"
delta = "1.6.0 -> 1.6.1"
aggregated-from = "https://chromium.googlesource.com/chromium/src/+/main/third_party/rust/chromium_crates_io/supply-chain/audits.toml?format=TEXT"

[[audits.google.audits.tinyvec]]
who = "Adrian Taylor <adetaylor@chromium.org>"
criteria = "safe-to-deploy"
delta = "1.6.1 -> 1.7.0"
aggregated-from = "https://chromium.googlesource.com/chromium/src/+/main/third_party/rust/chromium_crates_io/supply-chain/audits.toml?format=TEXT"

[[audits.google.audits.tinyvec]]
who = "Dustin J. Mitchell <djmitche@chromium.org>"
criteria = "safe-to-deploy"
delta = "1.7.0 -> 1.8.0"
aggregated-from = "https://chromium.googlesource.com/chromium/src/+/main/third_party/rust/chromium_crates_io/supply-chain/audits.toml?format=TEXT"

[[audits.google.audits.tinyvec_macros]]
who = "George Burgess IV <gbiv@google.com>"
criteria = "safe-to-deploy"
version = "0.1.0"
aggregated-from = "https://chromium.googlesource.com/chromiumos/third_party/rust_crates/+/refs/heads/main/cargo-vet/audits.toml?format=TEXT"

[[audits.google.audits.tokio-stream]]
who = "David Koloski <dkoloski@google.com>"
criteria = "safe-to-deploy"
version = "0.1.11"
notes = "Reviewed on https://fxrev.dev/804724"
aggregated-from = "https://fuchsia.googlesource.com/fuchsia/+/refs/heads/main/third_party/rust_crates/supply-chain/audits.toml?format=TEXT"

[[audits.google.audits.tokio-stream]]
who = "David Koloski <dkoloski@google.com>"
criteria = "safe-to-deploy"
delta = "0.1.11 -> 0.1.14"
notes = "Reviewed on https://fxrev.dev/907732."
aggregated-from = "https://fuchsia.googlesource.com/fuchsia/+/refs/heads/main/third_party/rust_crates/supply-chain/audits.toml?format=TEXT"

[[audits.google.audits.unicode-ident]]
who = "Lukasz Anforowicz <lukasza@chromium.org>"
criteria = "safe-to-deploy"
version = "1.0.12"
notes = '''
I grepped for \"crypt\", \"cipher\", \"fs\", \"net\" - there were no hits.

All two functions from the public API of this crate use `unsafe` to avoid bound
checks for an array access.  Cross-module analysis shows that the offsets can
be statically proven to be within array bounds.  More details can be found in
the unsafe review CL at https://crrev.com/c/5350386.

This crate has been added to Chromium in https://crrev.com/c/3891618.
'''
aggregated-from = "https://chromium.googlesource.com/chromium/src/+/main/third_party/rust/chromium_crates_io/supply-chain/audits.toml?format=TEXT"

[[audits.google.audits.unicode-xid]]
who = "George Burgess IV <gbiv@google.com>"
criteria = "safe-to-deploy"
version = "0.2.4"
aggregated-from = "https://chromium.googlesource.com/chromiumos/third_party/rust_crates/+/refs/heads/main/cargo-vet/audits.toml?format=TEXT"

[[audits.google.audits.version_check]]
who = "George Burgess IV <gbiv@google.com>"
criteria = "safe-to-deploy"
version = "0.9.4"
aggregated-from = "https://chromium.googlesource.com/chromiumos/third_party/rust_crates/+/refs/heads/main/cargo-vet/audits.toml?format=TEXT"

[[audits.google.audits.void]]
who = "George Burgess IV <gbiv@google.com>"
criteria = "safe-to-deploy"
version = "1.0.2"
aggregated-from = "https://chromium.googlesource.com/chromiumos/third_party/rust_crates/+/refs/heads/main/cargo-vet/audits.toml?format=TEXT"

[[audits.google.audits.windows-core]]
who = "Manish Goregaokar <manishearth@google.com>"
criteria = "safe-to-deploy"
version = "0.52.0"
notes = "Implements Windows system APIs"
aggregated-from = "https://chromium.googlesource.com/chromium/src/+/main/third_party/rust/chromium_crates_io/supply-chain/audits.toml?format=TEXT"

[[audits.google.audits.zerofrom]]
who = "Manish Goregaokar <manishearth@google.com>"
criteria = "safe-to-deploy"
version = "0.1.5"
notes = "Contains no unsafe"
aggregated-from = "https://chromium.googlesource.com/chromium/src/+/main/third_party/rust/chromium_crates_io/supply-chain/audits.toml?format=TEXT"

[[audits.google.audits.zerofrom]]
who = "Daniel Cheng <dcheng@chromium.org>"
criteria = "safe-to-deploy"
delta = "0.1.5 -> 0.1.6"
notes = "Only minor cfg tweaks."
aggregated-from = "https://chromium.googlesource.com/chromium/src/+/main/third_party/rust/chromium_crates_io/supply-chain/audits.toml?format=TEXT"

[[audits.google.audits.zerovec]]
who = "Manish Goregaokar <manishearth@google.com>"
criteria = "safe-to-deploy"
delta = "0.11.0 -> 0.11.1"
notes = """
Some unsafe changed:
  - VarZeroCow unsafe moved around but not changed much, comments improved.
  - Added a ULE impl for ()
"""
aggregated-from = "https://chromium.googlesource.com/chromium/src/+/main/third_party/rust/chromium_crates_io/supply-chain/audits.toml?format=TEXT"

[[audits.isrg.audits.aes]]
who = "Tim Geoghegan <timg@divviup.org>"
criteria = "safe-to-deploy"
delta = "0.8.3 -> 0.8.4"
notes = """
Change affects some unsafe code. The only functional change is to add an
assertion checking alignment and to change an `as *mut u32` cast to a
call to `std::pointer::cast`.
"""

[[audits.isrg.audits.base64]]
who = "Tim Geoghegan <timg@letsencrypt.org>"
criteria = "safe-to-deploy"
delta = "0.21.0 -> 0.21.1"

[[audits.isrg.audits.base64]]
who = "Brandon Pitman <bran@bran.land>"
criteria = "safe-to-deploy"
delta = "0.21.1 -> 0.21.2"

[[audits.isrg.audits.base64]]
who = "David Cook <dcook@divviup.org>"
criteria = "safe-to-deploy"
delta = "0.21.2 -> 0.21.3"

[[audits.isrg.audits.block-buffer]]
who = "David Cook <dcook@divviup.org>"
criteria = "safe-to-deploy"
version = "0.9.0"

[[audits.isrg.audits.crunchy]]
who = "David Cook <dcook@divviup.org>"
criteria = "safe-to-deploy"
version = "0.2.2"

[[audits.isrg.audits.digest]]
who = "David Cook <dcook@divviup.org>"
criteria = "safe-to-deploy"
delta = "0.10.6 -> 0.10.7"

[[audits.isrg.audits.either]]
who = "David Cook <dcook@divviup.org>"
criteria = "safe-to-deploy"
version = "1.6.1"

[[audits.isrg.audits.fiat-crypto]]
who = "David Cook <dcook@divviup.org>"
criteria = "safe-to-deploy"
version = "0.1.17"
notes = """
This crate does not contain any unsafe code, and does not use any items from
the standard library or other crates, aside from operations backed by
`std::ops`. All paths with array indexing use integer literals for indexes, so
there are no panics due to indexes out of bounds (as rustc would catch an
out-of-bounds literal index). I did not check whether arithmetic overflows
could cause a panic, and I am relying on the Coq code having satisfied the
necessary preconditions to ensure panics due to overflows are unreachable.
"""

[[audits.isrg.audits.fiat-crypto]]
who = "Brandon Pitman <bran@bran.land>"
criteria = "safe-to-deploy"
delta = "0.1.17 -> 0.1.18"

[[audits.isrg.audits.fiat-crypto]]
who = "David Cook <dcook@divviup.org>"
criteria = "safe-to-deploy"
delta = "0.1.18 -> 0.1.19"
notes = """
This release renames many items and adds a new module. The code in the new
module is entirely composed of arithmetic and array accesses.
"""

[[audits.isrg.audits.fiat-crypto]]
who = "David Cook <dcook@divviup.org>"
criteria = "safe-to-deploy"
delta = "0.1.19 -> 0.1.20"

[[audits.isrg.audits.fiat-crypto]]
who = "David Cook <dcook@divviup.org>"
criteria = "safe-to-deploy"
delta = "0.1.20 -> 0.2.0"

[[audits.isrg.audits.fiat-crypto]]
who = "Brandon Pitman <bran@bran.land>"
criteria = "safe-to-deploy"
delta = "0.2.0 -> 0.2.1"

[[audits.isrg.audits.fiat-crypto]]
who = "Tim Geoghegan <timg@divviup.org>"
criteria = "safe-to-deploy"
delta = "0.2.1 -> 0.2.2"
notes = "No changes to `unsafe` code, or any functional changes that I can detect at all."

[[audits.isrg.audits.fiat-crypto]]
who = "Brandon Pitman <bran@bran.land>"
criteria = "safe-to-deploy"
delta = "0.2.2 -> 0.2.4"

[[audits.isrg.audits.fiat-crypto]]
who = "David Cook <dcook@divviup.org>"
criteria = "safe-to-deploy"
delta = "0.2.4 -> 0.2.5"

[[audits.isrg.audits.fiat-crypto]]
who = "Brandon Pitman <bran@bran.land>"
criteria = "safe-to-deploy"
delta = "0.2.5 -> 0.2.6"

[[audits.isrg.audits.fiat-crypto]]
who = "Brandon Pitman <bran@bran.land>"
criteria = "safe-to-deploy"
delta = "0.2.6 -> 0.2.7"

[[audits.isrg.audits.fiat-crypto]]
who = "David Cook <dcook@divviup.org>"
criteria = "safe-to-deploy"
delta = "0.2.7 -> 0.2.8"

[[audits.isrg.audits.fiat-crypto]]
who = "Tim Geoghegan <timg@divviup.org>"
criteria = "safe-to-deploy"
delta = "0.2.8 -> 0.2.9"
notes = "No changes to Rust code between 0.2.8 and 0.2.9"

[[audits.isrg.audits.getrandom]]
who = "David Cook <dcook@divviup.org>"
criteria = "safe-to-deploy"
delta = "0.2.11 -> 0.2.12"

[[audits.isrg.audits.getrandom]]
who = "David Cook <dcook@divviup.org>"
criteria = "safe-to-deploy"
delta = "0.2.12 -> 0.2.14"

[[audits.isrg.audits.getrandom]]
who = "David Cook <dcook@divviup.org>"
criteria = "safe-to-deploy"
delta = "0.2.14 -> 0.2.15"

[[audits.isrg.audits.hmac]]
who = "David Cook <dcook@divviup.org>"
criteria = "safe-to-deploy"
version = "0.12.1"

[[audits.isrg.audits.keccak]]
who = "David Cook <dcook@divviup.org>"
criteria = "safe-to-deploy"
version = "0.1.2"

[[audits.isrg.audits.keccak]]
who = "Brandon Pitman <bran@bran.land>"
criteria = "safe-to-deploy"
delta = "0.1.2 -> 0.1.3"

[[audits.isrg.audits.keccak]]
who = "Brandon Pitman <bran@bran.land>"
criteria = "safe-to-deploy"
delta = "0.1.3 -> 0.1.4"

[[audits.isrg.audits.num-bigint]]
who = "David Cook <dcook@divviup.org>"
criteria = "safe-to-deploy"
delta = "0.4.3 -> 0.4.4"

[[audits.isrg.audits.num-integer]]
who = "David Cook <dcook@divviup.org>"
criteria = "safe-to-deploy"
delta = "0.1.45 -> 0.1.46"

[[audits.isrg.audits.num-iter]]
who = "David Cook <dcook@divviup.org>"
criteria = "safe-to-deploy"
delta = "0.1.43 -> 0.1.44"

[[audits.isrg.audits.num-iter]]
who = "David Cook <dcook@divviup.org>"
criteria = "safe-to-deploy"
delta = "0.1.44 -> 0.1.45"

[[audits.isrg.audits.num-traits]]
who = "David Cook <dcook@divviup.org>"
criteria = "safe-to-deploy"
delta = "0.2.15 -> 0.2.16"

[[audits.isrg.audits.num-traits]]
who = "Ameer Ghani <inahga@divviup.org>"
criteria = "safe-to-deploy"
delta = "0.2.16 -> 0.2.17"

[[audits.isrg.audits.num-traits]]
who = "David Cook <dcook@divviup.org>"
criteria = "safe-to-deploy"
delta = "0.2.17 -> 0.2.18"

[[audits.isrg.audits.num-traits]]
who = "David Cook <dcook@divviup.org>"
criteria = "safe-to-deploy"
delta = "0.2.18 -> 0.2.19"

[[audits.isrg.audits.once_cell]]
who = "Brandon Pitman <bran@bran.land>"
criteria = "safe-to-deploy"
delta = "1.18.0 -> 1.19.0"

[[audits.isrg.audits.opaque-debug]]
who = "David Cook <dcook@divviup.org>"
criteria = "safe-to-deploy"
version = "0.3.0"

[[audits.isrg.audits.rand]]
who = "David Cook <dcook@divviup.org>"
criteria = "safe-to-deploy"
delta = "0.8.5 -> 0.9.1"

[[audits.isrg.audits.rand]]
who = "Tim Geoghegan <timg@divviup.org>"
criteria = "safe-to-deploy"
delta = "0.9.1 -> 0.9.2"

[[audits.isrg.audits.rand_chacha]]
who = "David Cook <dcook@divviup.org>"
criteria = "safe-to-deploy"
delta = "0.3.1 -> 0.9.0"

[[audits.isrg.audits.rand_core]]
who = "David Cook <dcook@divviup.org>"
criteria = "safe-to-deploy"
delta = "0.6.4 -> 0.9.3"

[[audits.isrg.audits.rayon]]
who = "Brandon Pitman <bran@bran.land>"
criteria = "safe-to-deploy"
delta = "1.6.1 -> 1.7.0"

[[audits.isrg.audits.rayon]]
who = "David Cook <dcook@divviup.org>"
criteria = "safe-to-deploy"
delta = "1.7.0 -> 1.8.0"

[[audits.isrg.audits.rayon]]
who = "Ameer Ghani <inahga@divviup.org>"
criteria = "safe-to-deploy"
delta = "1.8.0 -> 1.8.1"

[[audits.isrg.audits.rayon]]
who = "Brandon Pitman <bran@bran.land>"
criteria = "safe-to-deploy"
delta = "1.8.1 -> 1.9.0"

[[audits.isrg.audits.rayon]]
who = "Brandon Pitman <bran@bran.land>"
criteria = "safe-to-deploy"
delta = "1.9.0 -> 1.10.0"

[[audits.isrg.audits.rayon-core]]
who = "Ameer Ghani <inahga@divviup.org>"
criteria = "safe-to-deploy"
version = "1.12.1"

[[audits.isrg.audits.serde]]
who = "J.C. Jones <jc@divviup.org>"
criteria = "safe-to-deploy"
delta = "1.0.219 -> 1.0.224"

[[audits.isrg.audits.serde]]
who = "J.C. Jones <jc@divviup.org>"
criteria = "safe-to-deploy"
delta = "1.0.224 -> 1.0.225"

[[audits.isrg.audits.serde]]
who = "Tim Geoghegan <timg@divviup.org>"
criteria = "safe-to-deploy"
delta = "1.0.225 -> 1.0.226"

[[audits.isrg.audits.serde_core]]
who = "J.C. Jones <jc@divviup.org>"
criteria = "safe-to-deploy"
version = "1.0.224"

[[audits.isrg.audits.serde_core]]
who = "J.C. Jones <jc@divviup.org>"
criteria = "safe-to-deploy"
delta = "1.0.224 -> 1.0.225"

[[audits.isrg.audits.serde_core]]
who = "Tim Geoghegan <timg@divviup.org>"
criteria = "safe-to-deploy"
delta = "1.0.225 -> 1.0.226"

[[audits.isrg.audits.serde_derive]]
who = "J.C. Jones <jc@divviup.org>"
criteria = "safe-to-deploy"
delta = "1.0.219 -> 1.0.224"

[[audits.isrg.audits.serde_derive]]
who = "J.C. Jones <jc@divviup.org>"
criteria = "safe-to-deploy"
delta = "1.0.224 -> 1.0.225"

[[audits.isrg.audits.serde_derive]]
who = "Tim Geoghegan <timg@divviup.org>"
criteria = "safe-to-deploy"
delta = "1.0.225 -> 1.0.226"

[[audits.isrg.audits.sha2]]
who = "David Cook <dcook@divviup.org>"
criteria = "safe-to-deploy"
version = "0.10.2"

[[audits.isrg.audits.sha3]]
who = "David Cook <dcook@divviup.org>"
criteria = "safe-to-deploy"
version = "0.10.6"

[[audits.isrg.audits.sha3]]
who = "Brandon Pitman <bran@bran.land>"
criteria = "safe-to-deploy"
delta = "0.10.6 -> 0.10.7"

[[audits.isrg.audits.sha3]]
who = "Brandon Pitman <bran@bran.land>"
criteria = "safe-to-deploy"
delta = "0.10.7 -> 0.10.8"

[[audits.isrg.audits.subtle]]
who = "David Cook <dcook@divviup.org>"
criteria = "safe-to-deploy"
delta = "2.5.0 -> 2.6.1"

[[audits.isrg.audits.thiserror]]
who = "Brandon Pitman <bran@bran.land>"
criteria = "safe-to-deploy"
delta = "1.0.40 -> 1.0.43"

[[audits.isrg.audits.thiserror-impl]]
who = "Brandon Pitman <bran@bran.land>"
criteria = "safe-to-deploy"
delta = "1.0.40 -> 1.0.43"

[[audits.isrg.audits.universal-hash]]
who = "David Cook <dcook@divviup.org>"
criteria = "safe-to-deploy"
version = "0.4.1"

[[audits.isrg.audits.universal-hash]]
who = "David Cook <dcook@divviup.org>"
criteria = "safe-to-deploy"
delta = "0.5.0 -> 0.5.1"

[[audits.isrg.audits.wasm-bindgen-shared]]
who = "David Cook <dcook@divviup.org>"
criteria = "safe-to-deploy"
version = "0.2.83"

[[audits.mozilla.wildcard-audits.core-foundation-sys]]
who = "Bobby Holley <bobbyholley@gmail.com>"
criteria = "safe-to-deploy"
user-id = 5946 # Jeff Muizelaar (jrmuizel)
start = "2020-10-14"
end = "2023-05-04"
renew = false
notes = "I've reviewed every source contribution that was neither authored nor reviewed by Mozilla."
aggregated-from = "https://hg.mozilla.org/mozilla-central/raw-file/tip/supply-chain/audits.toml"

[[audits.mozilla.wildcard-audits.unicode-normalization]]
who = "Manish Goregaokar <manishsmail@gmail.com>"
criteria = "safe-to-deploy"
user-id = 1139 # Manish Goregaokar (Manishearth)
start = "2019-11-06"
end = "2026-02-01"
notes = "All code written or reviewed by Manish"
aggregated-from = "https://hg.mozilla.org/mozilla-central/raw-file/tip/supply-chain/audits.toml"

[[audits.mozilla.wildcard-audits.unicode-segmentation]]
who = "Manish Goregaokar <manishsmail@gmail.com>"
criteria = "safe-to-deploy"
user-id = 1139 # Manish Goregaokar (Manishearth)
start = "2019-05-15"
end = "2026-02-01"
notes = "All code written or reviewed by Manish"
aggregated-from = "https://hg.mozilla.org/mozilla-central/raw-file/tip/supply-chain/audits.toml"

[[audits.mozilla.audits.android-tzdata]]
who = "Mark Hammond <mhammond@skippinet.com.au>"
criteria = "safe-to-deploy"
version = "0.1.1"
notes = "Small crate parsing a file. No unsafe code"
aggregated-from = "https://hg.mozilla.org/mozilla-central/raw-file/tip/supply-chain/audits.toml"

[[audits.mozilla.audits.android_system_properties]]
who = "Nicolas Silva <nical@fastmail.com>"
criteria = "safe-to-deploy"
version = "0.1.2"
notes = "I wrote this crate, reviewed by jimb. It is mostly a Rust port of some C++ code we already ship."
aggregated-from = "https://hg.mozilla.org/mozilla-central/raw-file/tip/supply-chain/audits.toml"

[[audits.mozilla.audits.android_system_properties]]
who = "Mike Hommey <mh+mozilla@glandium.org>"
criteria = "safe-to-deploy"
delta = "0.1.2 -> 0.1.4"
aggregated-from = "https://hg.mozilla.org/mozilla-central/raw-file/tip/supply-chain/audits.toml"

[[audits.mozilla.audits.android_system_properties]]
who = "Mike Hommey <mh+mozilla@glandium.org>"
criteria = "safe-to-deploy"
delta = "0.1.4 -> 0.1.5"
aggregated-from = "https://hg.mozilla.org/mozilla-central/raw-file/tip/supply-chain/audits.toml"

[[audits.mozilla.audits.anyhow]]
who = "Mike Hommey <mh+mozilla@glandium.org>"
criteria = "safe-to-deploy"
delta = "1.0.57 -> 1.0.61"
aggregated-from = "https://hg.mozilla.org/mozilla-central/raw-file/tip/supply-chain/audits.toml"

[[audits.mozilla.audits.anyhow]]
who = "Bobby Holley <bobbyholley@gmail.com>"
criteria = "safe-to-deploy"
delta = "1.0.58 -> 1.0.57"
notes = "No functional differences, just CI config and docs."
aggregated-from = "https://hg.mozilla.org/mozilla-central/raw-file/tip/supply-chain/audits.toml"

[[audits.mozilla.audits.anyhow]]
who = "Mike Hommey <mh+mozilla@glandium.org>"
criteria = "safe-to-deploy"
delta = "1.0.61 -> 1.0.62"
aggregated-from = "https://hg.mozilla.org/mozilla-central/raw-file/tip/supply-chain/audits.toml"

[[audits.mozilla.audits.anyhow]]
who = "Mike Hommey <mh+mozilla@glandium.org>"
criteria = "safe-to-deploy"
delta = "1.0.62 -> 1.0.68"
aggregated-from = "https://hg.mozilla.org/mozilla-central/raw-file/tip/supply-chain/audits.toml"

[[audits.mozilla.audits.anyhow]]
who = "Mike Hommey <mh+mozilla@glandium.org>"
criteria = "safe-to-deploy"
delta = "1.0.68 -> 1.0.69"
aggregated-from = "https://hg.mozilla.org/mozilla-central/raw-file/tip/supply-chain/audits.toml"

[[audits.mozilla.audits.ascii]]
who = "Glenn Watson <git@chillybin.org>"
criteria = "safe-to-deploy"
version = "1.1.0"
aggregated-from = "https://hg.mozilla.org/mozilla-central/raw-file/tip/supply-chain/audits.toml"

[[audits.mozilla.audits.bit-set]]
who = "Aria Beingessner <a.beingessner@gmail.com>"
criteria = "safe-to-deploy"
version = "0.5.2"
notes = "Another crate I own via contain-rs that is ancient and maintenance mode, no known issues."
aggregated-from = "https://hg.mozilla.org/mozilla-central/raw-file/tip/supply-chain/audits.toml"

[[audits.mozilla.audits.bit-set]]
who = "Mike Hommey <mh+mozilla@glandium.org>"
criteria = "safe-to-deploy"
delta = "0.5.2 -> 0.5.3"
aggregated-from = "https://hg.mozilla.org/mozilla-central/raw-file/tip/supply-chain/audits.toml"

[[audits.mozilla.audits.bit-vec]]
who = "Aria Beingessner <a.beingessner@gmail.com>"
criteria = "safe-to-deploy"
version = "0.6.3"
notes = "Another crate I own via contain-rs that is ancient and in maintenance mode but otherwise perfectly fine."
aggregated-from = "https://hg.mozilla.org/mozilla-central/raw-file/tip/supply-chain/audits.toml"

[[audits.mozilla.audits.bitflags]]
who = "Alex Franchuk <afranchuk@mozilla.com>"
criteria = "safe-to-deploy"
delta = "1.3.2 -> 2.0.2"
notes = "Removal of some unsafe code/methods. No changes to externals, just some refactoring (mostly internal)."
aggregated-from = "https://hg.mozilla.org/mozilla-central/raw-file/tip/supply-chain/audits.toml"

[[audits.mozilla.audits.bitflags]]
who = "Nicolas Silva <nical@fastmail.com>"
criteria = "safe-to-deploy"
delta = "2.0.2 -> 2.1.0"
aggregated-from = "https://hg.mozilla.org/mozilla-central/raw-file/tip/supply-chain/audits.toml"

[[audits.mozilla.audits.bitflags]]
who = "Teodor Tanasoaia <ttanasoaia@mozilla.com>"
criteria = "safe-to-deploy"
delta = "2.2.1 -> 2.3.2"
aggregated-from = "https://hg.mozilla.org/mozilla-central/raw-file/tip/supply-chain/audits.toml"

[[audits.mozilla.audits.bitflags]]
who = "Mike Hommey <mh+mozilla@glandium.org>"
criteria = "safe-to-deploy"
delta = "2.3.3 -> 2.4.0"
aggregated-from = "https://hg.mozilla.org/mozilla-central/raw-file/tip/supply-chain/audits.toml"

[[audits.mozilla.audits.bitflags]]
who = "Jan-Erik Rediger <jrediger@mozilla.com>"
criteria = "safe-to-deploy"
delta = "2.4.0 -> 2.4.1"
notes = "Only allowing new clippy lints"
aggregated-from = "https://raw.githubusercontent.com/mozilla/glean/main/supply-chain/audits.toml"

[[audits.mozilla.audits.block-buffer]]
who = "Mike Hommey <mh+mozilla@glandium.org>"
criteria = "safe-to-deploy"
delta = "0.10.2 -> 0.10.3"
aggregated-from = "https://hg.mozilla.org/mozilla-central/raw-file/tip/supply-chain/audits.toml"

[[audits.mozilla.audits.crossbeam-channel]]
who = "Jan-Erik Rediger <jrediger@mozilla.com>"
criteria = "safe-to-deploy"
delta = "0.5.8 -> 0.5.11"
aggregated-from = "https://raw.githubusercontent.com/mozilla/glean/main/supply-chain/audits.toml"

[[audits.mozilla.audits.crossbeam-channel]]
who = "Jan-Erik Rediger <jrediger@mozilla.com>"
criteria = "safe-to-deploy"
delta = "0.5.11 -> 0.5.12"
notes = "Minimal change fixing a memory leak."
aggregated-from = "https://raw.githubusercontent.com/mozilla/glean/main/supply-chain/audits.toml"

[[audits.mozilla.audits.crossbeam-channel]]
who = "Glenn Watson <git@intuitionlibrary.com>"
criteria = "safe-to-deploy"
delta = "0.5.12 -> 0.5.13"
aggregated-from = "https://hg.mozilla.org/mozilla-central/raw-file/tip/supply-chain/audits.toml"

[[audits.mozilla.audits.crossbeam-channel]]
who = "Jan-Erik Rediger <jrediger@mozilla.com>"
criteria = "safe-to-deploy"
delta = "0.5.13 -> 0.5.14"
aggregated-from = "https://raw.githubusercontent.com/mozilla/glean/main/supply-chain/audits.toml"

[[audits.mozilla.audits.crossbeam-channel]]
who = "Jan-Erik Rediger <jrediger@mozilla.com>"
criteria = "safe-to-deploy"
delta = "0.5.14 -> 0.5.15"
notes = "Fixes a regression from an earlier version which could lead to a double free"
aggregated-from = "https://raw.githubusercontent.com/mozilla/glean/main/supply-chain/audits.toml"

[[audits.mozilla.audits.crossbeam-queue]]
who = "Matthew Gregan <kinetik@flim.org>"
criteria = "safe-to-deploy"
version = "0.3.8"
aggregated-from = "https://hg.mozilla.org/mozilla-central/raw-file/tip/supply-chain/audits.toml"

[[audits.mozilla.audits.crossbeam-utils]]
who = "Alex Franchuk <afranchuk@mozilla.com>"
criteria = "safe-to-deploy"
delta = "0.8.19 -> 0.8.20"
notes = "Minor changes."
aggregated-from = "https://hg.mozilla.org/mozilla-central/raw-file/tip/supply-chain/audits.toml"

[[audits.mozilla.audits.crypto-common]]
who = "Mike Hommey <mh+mozilla@glandium.org>"
criteria = "safe-to-deploy"
delta = "0.1.3 -> 0.1.6"
aggregated-from = "https://hg.mozilla.org/mozilla-central/raw-file/tip/supply-chain/audits.toml"

[[audits.mozilla.audits.debugid]]
who = "Gabriele Svelto <gsvelto@mozilla.com>"
criteria = "safe-to-deploy"
version = "0.8.0"
notes = "This crates was written by Sentry and I've fully audited it as Firefox crash reporting machinery relies on it."
aggregated-from = "https://hg.mozilla.org/mozilla-central/raw-file/tip/supply-chain/audits.toml"

[[audits.mozilla.audits.deranged]]
who = "Alex Franchuk <afranchuk@mozilla.com>"
criteria = "safe-to-deploy"
version = "0.3.11"
notes = """
This crate contains a decent bit of `unsafe` code, however all internal
unsafety is verified with copious assertions (many are compile-time), and
otherwise the unsafety is documented and left to the caller to verify.
"""
aggregated-from = "https://hg.mozilla.org/mozilla-central/raw-file/tip/supply-chain/audits.toml"

[[audits.mozilla.audits.digest]]
who = "Mike Hommey <mh+mozilla@glandium.org>"
criteria = "safe-to-deploy"
delta = "0.10.3 -> 0.10.6"
aggregated-from = "https://hg.mozilla.org/mozilla-central/raw-file/tip/supply-chain/audits.toml"

[[audits.mozilla.audits.displaydoc]]
who = "Makoto Kato <m_kato@ga2.so-net.ne.jp>"
criteria = "safe-to-deploy"
version = "0.2.3"
notes = """
This crate is convenient macros to implement core::fmt::Display trait.
Although `unsafe` is used for test code to call `libc::abort()`, it has no `unsafe` code in this crate. And there is no file access.
It meets the criteria for safe-to-deploy.
"""
aggregated-from = "https://hg.mozilla.org/mozilla-central/raw-file/tip/supply-chain/audits.toml"

[[audits.mozilla.audits.displaydoc]]
who = "Mike Hommey <mh+mozilla@glandium.org>"
criteria = "safe-to-deploy"
delta = "0.2.3 -> 0.2.4"
aggregated-from = "https://hg.mozilla.org/mozilla-central/raw-file/tip/supply-chain/audits.toml"

[[audits.mozilla.audits.document-features]]
who = "Erich Gubler <erichdongubler@gmail.com>"
criteria = "safe-to-deploy"
version = "0.2.8"
aggregated-from = "https://hg.mozilla.org/mozilla-central/raw-file/tip/supply-chain/audits.toml"

[[audits.mozilla.audits.either]]
who = "Mike Hommey <mh+mozilla@glandium.org>"
criteria = "safe-to-deploy"
delta = "1.6.1 -> 1.7.0"
aggregated-from = "https://hg.mozilla.org/mozilla-central/raw-file/tip/supply-chain/audits.toml"

[[audits.mozilla.audits.either]]
who = "Mike Hommey <mh+mozilla@glandium.org>"
criteria = "safe-to-deploy"
delta = "1.7.0 -> 1.8.0"
aggregated-from = "https://hg.mozilla.org/mozilla-central/raw-file/tip/supply-chain/audits.toml"

[[audits.mozilla.audits.either]]
who = "Mike Hommey <mh+mozilla@glandium.org>"
criteria = "safe-to-deploy"
delta = "1.8.0 -> 1.8.1"
aggregated-from = "https://hg.mozilla.org/mozilla-central/raw-file/tip/supply-chain/audits.toml"

[[audits.mozilla.audits.errno]]
who = "Mike Hommey <mh+mozilla@glandium.org>"
criteria = "safe-to-deploy"
delta = "0.3.1 -> 0.3.3"
aggregated-from = "https://hg.mozilla.org/mozilla-central/raw-file/tip/supply-chain/audits.toml"

[[audits.mozilla.audits.fastrand]]
who = "Mike Hommey <mh+mozilla@glandium.org>"
criteria = "safe-to-deploy"
delta = "1.9.0 -> 2.0.0"
aggregated-from = "https://hg.mozilla.org/mozilla-central/raw-file/tip/supply-chain/audits.toml"

[[audits.mozilla.audits.fnv]]
who = "Bobby Holley <bobbyholley@gmail.com>"
criteria = "safe-to-deploy"
version = "1.0.7"
notes = "Simple hasher implementation with no unsafe code."
aggregated-from = "https://hg.mozilla.org/mozilla-central/raw-file/tip/supply-chain/audits.toml"

[[audits.mozilla.audits.futures-core]]
who = "Mike Hommey <mh+mozilla@glandium.org>"
criteria = "safe-to-deploy"
delta = "0.3.27 -> 0.3.28"
aggregated-from = "https://hg.mozilla.org/mozilla-central/raw-file/tip/supply-chain/audits.toml"

[[audits.mozilla.audits.futures-executor]]
who = "Mike Hommey <mh+mozilla@glandium.org>"
criteria = "safe-to-deploy"
delta = "0.3.27 -> 0.3.28"
aggregated-from = "https://hg.mozilla.org/mozilla-central/raw-file/tip/supply-chain/audits.toml"

[[audits.mozilla.audits.futures-sink]]
who = "Mike Hommey <mh+mozilla@glandium.org>"
criteria = "safe-to-deploy"
delta = "0.3.27 -> 0.3.28"
aggregated-from = "https://hg.mozilla.org/mozilla-central/raw-file/tip/supply-chain/audits.toml"

[[audits.mozilla.audits.hashbrown]]
who = "Mike Hommey <mh+mozilla@glandium.org>"
criteria = "safe-to-deploy"
version = "0.12.3"
notes = "This version is used in rust's libstd, so effectively we're already trusting it"
aggregated-from = "https://hg.mozilla.org/mozilla-central/raw-file/tip/supply-chain/audits.toml"

[[audits.mozilla.audits.hashbrown]]
who = "Erich Gubler <erichdongubler@gmail.com>"
criteria = "safe-to-deploy"
delta = "0.15.2 -> 0.15.5"
aggregated-from = "https://hg.mozilla.org/mozilla-central/raw-file/tip/supply-chain/audits.toml"

[[audits.mozilla.audits.hashbrown]]
who = "Erich Gubler <erichdongubler@gmail.com>"
criteria = "safe-to-deploy"
delta = "0.15.5 -> 0.16.0"
aggregated-from = "https://hg.mozilla.org/mozilla-central/raw-file/tip/supply-chain/audits.toml"

[[audits.mozilla.audits.hashlink]]
who = "Mike Hommey <mh+mozilla@glandium.org>"
criteria = "safe-to-deploy"
delta = "0.7.0 -> 0.8.1"
aggregated-from = "https://hg.mozilla.org/mozilla-central/raw-file/tip/supply-chain/audits.toml"

[[audits.mozilla.audits.hashlink]]
who = "Mark Hammond <mhammond@mozilla.com>"
criteria = "safe-to-deploy"
delta = "0.8.1 -> 0.9.1"
notes = "New CursorMut struct and other relatively straight-forward changes."
aggregated-from = "https://hg.mozilla.org/mozilla-central/raw-file/tip/supply-chain/audits.toml"

[[audits.mozilla.audits.hashlink]]
who = "Erich Gubler <erichdongubler@gmail.com>"
criteria = "safe-to-deploy"
delta = "0.9.1 -> 0.10.0"
aggregated-from = "https://hg.mozilla.org/mozilla-central/raw-file/tip/supply-chain/audits.toml"

[[audits.mozilla.audits.hex]]
who = "Simon Friedberger <simon@mozilla.com>"
criteria = "safe-to-deploy"
version = "0.4.3"
aggregated-from = "https://hg.mozilla.org/mozilla-central/raw-file/tip/supply-chain/audits.toml"

[[audits.mozilla.audits.indexmap]]
who = "Erich Gubler <erichdongubler@gmail.com>"
criteria = "safe-to-deploy"
delta = "2.8.0 -> 2.11.4"
aggregated-from = "https://hg.mozilla.org/mozilla-central/raw-file/tip/supply-chain/audits.toml"

[[audits.mozilla.audits.libsqlite3-sys]]
who = "Ben Dean-Kawamura <bdk@mozilla.com>"
criteria = "safe-to-deploy"
delta = "0.25.2 -> 0.26.0"
aggregated-from = "https://hg.mozilla.org/mozilla-central/raw-file/tip/supply-chain/audits.toml"

[[audits.mozilla.audits.libsqlite3-sys]]
who = "Mark Hammond <mhammond@mozilla.com>"
criteria = "safe-to-deploy"
delta = "0.26.0 -> 0.27.0"
aggregated-from = "https://hg.mozilla.org/mozilla-central/raw-file/tip/supply-chain/audits.toml"

[[audits.mozilla.audits.libsqlite3-sys]]
who = "Mark Hammond <mhammond@mozilla.com>"
criteria = "safe-to-deploy"
delta = "0.27.0 -> 0.28.0"
aggregated-from = "https://hg.mozilla.org/mozilla-central/raw-file/tip/supply-chain/audits.toml"

[[audits.mozilla.audits.libsqlite3-sys]]
who = "Erich Gubler <erichdongubler@gmail.com>"
criteria = "safe-to-deploy"
delta = "0.28.0 -> 0.31.0"
aggregated-from = "https://hg.mozilla.org/mozilla-central/raw-file/tip/supply-chain/audits.toml"

[[audits.mozilla.audits.libsqlite3-sys]]
who = "Mark Hammond <mhammond@skippinet.com.au>"
criteria = "safe-to-deploy"
delta = "0.31.0 -> 0.35.0"
aggregated-from = "https://hg.mozilla.org/mozilla-central/raw-file/tip/supply-chain/audits.toml"

[[audits.mozilla.audits.litrs]]
who = "Erich Gubler <erichdongubler@gmail.com>"
criteria = "safe-to-deploy"
version = "0.4.1"
aggregated-from = "https://hg.mozilla.org/mozilla-central/raw-file/tip/supply-chain/audits.toml"

[[audits.mozilla.audits.log]]
who = "Mike Hommey <mh+mozilla@glandium.org>"
criteria = "safe-to-deploy"
version = "0.4.17"
aggregated-from = "https://hg.mozilla.org/mozilla-central/raw-file/tip/supply-chain/audits.toml"

[[audits.mozilla.audits.log]]
who = "Jan-Erik Rediger <jrediger@mozilla.com>"
criteria = "safe-to-deploy"
delta = "0.4.17 -> 0.4.18"
notes = "One dependency removed, others updated (which we don't rely on), some APIs (which we don't use) changed."
aggregated-from = "https://raw.githubusercontent.com/mozilla/glean/main/supply-chain/audits.toml"

[[audits.mozilla.audits.log]]
who = "Kagami Sascha Rosylight <krosylight@mozilla.com>"
criteria = "safe-to-deploy"
delta = "0.4.18 -> 0.4.20"
notes = "Only cfg attribute and internal macro changes and module refactorings"
aggregated-from = "https://raw.githubusercontent.com/mozilla/glean/main/supply-chain/audits.toml"

[[audits.mozilla.audits.memmap2]]
who = "Mike Hommey <mh+mozilla@glandium.org>"
criteria = "safe-to-deploy"
delta = "0.5.4 -> 0.5.7"
aggregated-from = "https://hg.mozilla.org/mozilla-central/raw-file/tip/supply-chain/audits.toml"

[[audits.mozilla.audits.memmap2]]
who = "Mike Hommey <mh+mozilla@glandium.org>"
criteria = "safe-to-deploy"
delta = "0.5.7 -> 0.5.8"
aggregated-from = "https://hg.mozilla.org/mozilla-central/raw-file/tip/supply-chain/audits.toml"

[[audits.mozilla.audits.memmap2]]
who = "Mike Hommey <mh+mozilla@glandium.org>"
criteria = "safe-to-deploy"
delta = "0.5.8 -> 0.5.9"
aggregated-from = "https://hg.mozilla.org/mozilla-central/raw-file/tip/supply-chain/audits.toml"

[[audits.mozilla.audits.memmap2]]
who = "Gabriele Svelto <gsvelto@mozilla.com>"
criteria = "safe-to-deploy"
delta = "0.5.9 -> 0.8.0"
aggregated-from = "https://hg.mozilla.org/mozilla-central/raw-file/tip/supply-chain/audits.toml"

[[audits.mozilla.audits.memmap2]]
who = "Mike Hommey <mh+mozilla@glandium.org>"
criteria = "safe-to-deploy"
delta = "0.8.0 -> 0.9.3"
aggregated-from = "https://hg.mozilla.org/mozilla-central/raw-file/tip/supply-chain/audits.toml"

[[audits.mozilla.audits.num-bigint]]
who = "Josh Stone <jistone@redhat.com>"
criteria = "safe-to-deploy"
version = "0.4.3"
notes = "All code written or reviewed by Josh Stone."
aggregated-from = "https://hg.mozilla.org/mozilla-central/raw-file/tip/supply-chain/audits.toml"

[[audits.mozilla.audits.num-conv]]
who = "Alex Franchuk <afranchuk@mozilla.com>"
criteria = "safe-to-deploy"
version = "0.1.0"
notes = """
Very straightforward, simple crate. No dependencies, unsafe, extern,
side-effectful std functions, etc.
"""
aggregated-from = "https://hg.mozilla.org/mozilla-central/raw-file/tip/supply-chain/audits.toml"

[[audits.mozilla.audits.num-integer]]
who = "Josh Stone <jistone@redhat.com>"
criteria = "safe-to-deploy"
version = "0.1.45"
notes = "All code written or reviewed by Josh Stone."
aggregated-from = "https://hg.mozilla.org/mozilla-central/raw-file/tip/supply-chain/audits.toml"

[[audits.mozilla.audits.num-traits]]
who = "Josh Stone <jistone@redhat.com>"
criteria = "safe-to-deploy"
version = "0.2.15"
notes = "All code written or reviewed by Josh Stone."
aggregated-from = "https://hg.mozilla.org/mozilla-central/raw-file/tip/supply-chain/audits.toml"

[[audits.mozilla.audits.option-ext]]
who = "Nika Layzell <nika@thelayzells.com>"
criteria = "safe-to-deploy"
version = "0.2.0"
aggregated-from = "https://raw.githubusercontent.com/mozilla/cargo-vet/main/supply-chain/audits.toml"

[[audits.mozilla.audits.percent-encoding]]
who = "Valentin Gosu <valentin.gosu@gmail.com>"
criteria = "safe-to-deploy"
delta = "2.2.0 -> 2.3.0"
aggregated-from = "https://hg.mozilla.org/mozilla-central/raw-file/tip/supply-chain/audits.toml"

[[audits.mozilla.audits.percent-encoding]]
who = "Valentin Gosu <valentin.gosu@gmail.com>"
criteria = "safe-to-deploy"
delta = "2.3.0 -> 2.3.1"
aggregated-from = "https://hg.mozilla.org/mozilla-central/raw-file/tip/supply-chain/audits.toml"

[[audits.mozilla.audits.pkg-config]]
who = "Mike Hommey <mh+mozilla@glandium.org>"
criteria = "safe-to-deploy"
delta = "0.3.25 -> 0.3.26"
aggregated-from = "https://hg.mozilla.org/mozilla-central/raw-file/tip/supply-chain/audits.toml"

[[audits.mozilla.audits.powerfmt]]
who = "Alex Franchuk <afranchuk@mozilla.com>"
criteria = "safe-to-deploy"
version = "0.2.0"
notes = """
A tiny bit of unsafe code to implement functionality that isn't in stable rust
yet, but it's all valid. Otherwise it's a pretty simple crate.
"""
aggregated-from = "https://hg.mozilla.org/mozilla-central/raw-file/tip/supply-chain/audits.toml"

[[audits.mozilla.audits.rand_distr]]
who = "Ben Dean-Kawamura <bdk@mozilla.com>"
criteria = "safe-to-deploy"
version = "0.4.3"
notes = """
Simple crate that extends `rand`.  It has little unsafe code and uses Miri to test it.
As far as I can tell, it does not have any file IO or network access.
"""
aggregated-from = "https://hg.mozilla.org/mozilla-central/raw-file/tip/supply-chain/audits.toml"

[[audits.mozilla.audits.rayon]]
who = "Josh Stone <jistone@redhat.com>"
criteria = "safe-to-deploy"
version = "1.5.3"
notes = "All code written or reviewed by Josh Stone or Niko Matsakis."
aggregated-from = "https://hg.mozilla.org/mozilla-central/raw-file/tip/supply-chain/audits.toml"

[[audits.mozilla.audits.rayon]]
who = "Mike Hommey <mh+mozilla@glandium.org>"
criteria = "safe-to-deploy"
delta = "1.5.3 -> 1.6.1"
aggregated-from = "https://hg.mozilla.org/mozilla-central/raw-file/tip/supply-chain/audits.toml"

[[audits.mozilla.audits.regex-syntax]]
who = "Mike Hommey <mh+mozilla@glandium.org>"
criteria = "safe-to-deploy"
delta = "0.6.26 -> 0.6.27"
aggregated-from = "https://hg.mozilla.org/mozilla-central/raw-file/tip/supply-chain/audits.toml"

[[audits.mozilla.audits.regex-syntax]]
who = "Mike Hommey <mh+mozilla@glandium.org>"
criteria = "safe-to-deploy"
delta = "0.6.27 -> 0.6.28"
aggregated-from = "https://hg.mozilla.org/mozilla-central/raw-file/tip/supply-chain/audits.toml"

[[audits.mozilla.audits.serde]]
who = "Erich Gubler <erichdongubler@gmail.com>"
criteria = "safe-to-deploy"
delta = "1.0.226 -> 1.0.227"
aggregated-from = "https://hg.mozilla.org/mozilla-central/raw-file/tip/supply-chain/audits.toml"

[[audits.mozilla.audits.serde-value]]
who = "Nika Layzell <nika@thelayzells.com>"
criteria = "safe-to-deploy"
version = "0.7.0"
notes = "Basic implementation of a serde value type. No use of unsafe code."
aggregated-from = "https://raw.githubusercontent.com/mozilla/cargo-vet/main/supply-chain/audits.toml"

[[audits.mozilla.audits.serde_core]]
who = "Erich Gubler <erichdongubler@gmail.com>"
criteria = "safe-to-deploy"
delta = "1.0.226 -> 1.0.227"
aggregated-from = "https://hg.mozilla.org/mozilla-central/raw-file/tip/supply-chain/audits.toml"

[[audits.mozilla.audits.serde_derive]]
who = "Erich Gubler <erichdongubler@gmail.com>"
criteria = "safe-to-deploy"
delta = "1.0.226 -> 1.0.227"
aggregated-from = "https://hg.mozilla.org/mozilla-central/raw-file/tip/supply-chain/audits.toml"

[[audits.mozilla.audits.sha2]]
who = "Mike Hommey <mh+mozilla@glandium.org>"
criteria = "safe-to-deploy"
delta = "0.10.2 -> 0.10.6"
aggregated-from = "https://hg.mozilla.org/mozilla-central/raw-file/tip/supply-chain/audits.toml"

[[audits.mozilla.audits.sha2]]
who = "Jeff Muizelaar <jmuizelaar@mozilla.com>"
criteria = "safe-to-deploy"
delta = "0.10.6 -> 0.10.8"
notes = """
The bulk of this is https://github.com/RustCrypto/hashes/pull/490 which adds aarch64 support along with another PR adding longson.
I didn't check the implementation thoroughly but there wasn't anything obviously nefarious. 0.10.8 has been out for more than a year
which suggests no one else has found anything either.
"""
aggregated-from = "https://hg.mozilla.org/mozilla-central/raw-file/tip/supply-chain/audits.toml"

[[audits.mozilla.audits.shlex]]
who = "Max Inden <mail@max-inden.de>"
criteria = "safe-to-deploy"
delta = "1.1.0 -> 1.3.0"
aggregated-from = "https://hg.mozilla.org/mozilla-central/raw-file/tip/supply-chain/audits.toml"

[[audits.mozilla.audits.siphasher]]
who = "Jan-Erik Rediger <jrediger@mozilla.com>"
criteria = "safe-to-deploy"
delta = "0.3.10 -> 0.3.11"
aggregated-from = "https://raw.githubusercontent.com/mozilla/glean/main/supply-chain/audits.toml"

[[audits.mozilla.audits.strsim]]
who = "Ben Dean-Kawamura <bdk@mozilla.com>"
criteria = "safe-to-deploy"
delta = "0.10.0 -> 0.11.1"
aggregated-from = "https://hg.mozilla.org/mozilla-central/raw-file/tip/supply-chain/audits.toml"

[[audits.mozilla.audits.strum]]
who = "Teodor Tanasoaia <ttanasoaia@mozilla.com>"
criteria = "safe-to-deploy"
delta = "0.25.0 -> 0.26.3"
aggregated-from = "https://hg.mozilla.org/mozilla-central/raw-file/tip/supply-chain/audits.toml"

[[audits.mozilla.audits.strum]]
who = "Erich Gubler <erichdongubler@gmail.com>"
criteria = "safe-to-deploy"
delta = "0.26.3 -> 0.27.1"
aggregated-from = "https://hg.mozilla.org/mozilla-central/raw-file/tip/supply-chain/audits.toml"

[[audits.mozilla.audits.strum_macros]]
who = "Teodor Tanasoaia <ttanasoaia@mozilla.com>"
criteria = "safe-to-deploy"
delta = "0.25.3 -> 0.26.4"
aggregated-from = "https://hg.mozilla.org/mozilla-central/raw-file/tip/supply-chain/audits.toml"

[[audits.mozilla.audits.strum_macros]]
who = "Erich Gubler <erichdongubler@gmail.com>"
criteria = "safe-to-deploy"
delta = "0.26.4 -> 0.27.1"
aggregated-from = "https://hg.mozilla.org/mozilla-central/raw-file/tip/supply-chain/audits.toml"

[[audits.mozilla.audits.subtle]]
who = "Simon Friedberger <simon@mozilla.com>"
criteria = "safe-to-deploy"
version = "2.5.0"
notes = "The goal is to provide some constant-time correctness for cryptographic implementations. The approach is reasonable, it is known to be insufficient but this is pointed out in the documentation."
aggregated-from = "https://hg.mozilla.org/mozilla-central/raw-file/tip/supply-chain/audits.toml"

[[audits.mozilla.audits.syn]]
who = "Mike Hommey <mh+mozilla@glandium.org>"
criteria = "safe-to-deploy"
delta = "1.0.96 -> 1.0.99"
aggregated-from = "https://hg.mozilla.org/mozilla-central/raw-file/tip/supply-chain/audits.toml"

[[audits.mozilla.audits.syn]]
who = "Mike Hommey <mh+mozilla@glandium.org>"
criteria = "safe-to-deploy"
delta = "1.0.99 -> 1.0.107"
aggregated-from = "https://hg.mozilla.org/mozilla-central/raw-file/tip/supply-chain/audits.toml"

[[audits.mozilla.audits.time]]
who = "Alex Franchuk <afranchuk@mozilla.com>"
criteria = "safe-to-deploy"
delta = "0.3.23 -> 0.3.36"
notes = """
There's a bit of new unsafe code that is self-imposed because they now assert
that ordinals are non-zero. All unsafe code was checked to ensure that the
invariants claimed were true.
"""
aggregated-from = "https://hg.mozilla.org/mozilla-central/raw-file/tip/supply-chain/audits.toml"

[[audits.mozilla.audits.time-core]]
who = "Kershaw Chang <kershaw@mozilla.com>"
criteria = "safe-to-deploy"
version = "0.1.0"
aggregated-from = "https://hg.mozilla.org/mozilla-central/raw-file/tip/supply-chain/audits.toml"

[[audits.mozilla.audits.time-core]]
who = "Kershaw Chang <kershaw@mozilla.com>"
criteria = "safe-to-deploy"
delta = "0.1.0 -> 0.1.1"
aggregated-from = "https://hg.mozilla.org/mozilla-central/raw-file/tip/supply-chain/audits.toml"

[[audits.mozilla.audits.time-core]]
who = "Alex Franchuk <afranchuk@mozilla.com>"
criteria = "safe-to-deploy"
delta = "0.1.1 -> 0.1.2"
aggregated-from = "https://hg.mozilla.org/mozilla-central/raw-file/tip/supply-chain/audits.toml"

[[audits.mozilla.audits.time-macros]]
who = "Kershaw Chang <kershaw@mozilla.com>"
criteria = "safe-to-deploy"
version = "0.2.6"
aggregated-from = "https://hg.mozilla.org/mozilla-central/raw-file/tip/supply-chain/audits.toml"

[[audits.mozilla.audits.time-macros]]
who = "Kershaw Chang <kershaw@mozilla.com>"
criteria = "safe-to-deploy"
delta = "0.2.6 -> 0.2.10"
aggregated-from = "https://hg.mozilla.org/mozilla-central/raw-file/tip/supply-chain/audits.toml"

[[audits.mozilla.audits.time-macros]]
who = "Alex Franchuk <afranchuk@mozilla.com>"
criteria = "safe-to-deploy"
delta = "0.2.10 -> 0.2.18"
aggregated-from = "https://hg.mozilla.org/mozilla-central/raw-file/tip/supply-chain/audits.toml"

[[audits.mozilla.audits.tinystr]]
who = "Makoto Kato <m_kato@ga2.so-net.ne.jp>"
criteria = "safe-to-deploy"
version = "0.7.0"
notes = "One of original auther was Zibi Braniecki who worked at Mozilla and maintained by ICU4X developers (Google and Mozilla). I've vetted the one instance of unsafe code."
aggregated-from = "https://hg.mozilla.org/mozilla-central/raw-file/tip/supply-chain/audits.toml"

[[audits.mozilla.audits.tinystr]]
who = "Mike Hommey <mh+mozilla@glandium.org>"
criteria = "safe-to-deploy"
delta = "0.7.0 -> 0.7.1"
aggregated-from = "https://hg.mozilla.org/mozilla-central/raw-file/tip/supply-chain/audits.toml"

[[audits.mozilla.audits.tinystr]]
who = "Makoto Kato <m_kato@ga2.so-net.ne.jp>"
criteria = "safe-to-deploy"
delta = "0.7.1 -> 0.7.4"
aggregated-from = "https://hg.mozilla.org/mozilla-central/raw-file/tip/supply-chain/audits.toml"

[[audits.mozilla.audits.tinystr]]
who = "Makoto Kato <m_kato@ga2.so-net.ne.jp>"
criteria = "safe-to-deploy"
delta = "0.7.4 -> 0.7.6"
aggregated-from = "https://hg.mozilla.org/mozilla-central/raw-file/tip/supply-chain/audits.toml"

[[audits.mozilla.audits.tinystr]]
who = "Makoto Kato <m_kato@ga2.so-net.ne.jp>"
criteria = "safe-to-deploy"
delta = "0.7.6 -> 0.8.1"
aggregated-from = "https://hg.mozilla.org/mozilla-central/raw-file/tip/supply-chain/audits.toml"

[[audits.mozilla.audits.tracing]]
who = "Alex Franchuk <afranchuk@mozilla.com>"
criteria = "safe-to-deploy"
version = "0.1.37"
notes = """
There's only one unsafe impl, and its purpose is to ensure correct behavior by
creating a non-Send marker type (it has nothing to do with soundness). All
dependencies make sense, and no side-effectful std functions are used.
"""
aggregated-from = "https://hg.mozilla.org/mozilla-central/raw-file/tip/supply-chain/audits.toml"

[[audits.mozilla.audits.tracing]]
who = "Mark Hammond <mhammond@skippinet.com.au>"
criteria = "safe-to-deploy"
delta = "0.1.37 -> 0.1.41"
aggregated-from = "https://hg.mozilla.org/mozilla-central/raw-file/tip/supply-chain/audits.toml"

[[audits.mozilla.audits.tracing-attributes]]
who = "Alex Franchuk <afranchuk@mozilla.com>"
criteria = "safe-to-deploy"
version = "0.1.24"
notes = "No unsafe code, macros extensively tested and produce reasonable code."
aggregated-from = "https://hg.mozilla.org/mozilla-central/raw-file/tip/supply-chain/audits.toml"

[[audits.mozilla.audits.tracing-attributes]]
who = "Mark Hammond <mhammond@skippinet.com.au>"
criteria = "safe-to-deploy"
delta = "0.1.24 -> 0.1.28"
aggregated-from = "https://hg.mozilla.org/mozilla-central/raw-file/tip/supply-chain/audits.toml"

[[audits.mozilla.audits.tracing-core]]
who = "Alex Franchuk <afranchuk@mozilla.com>"
criteria = "safe-to-deploy"
version = "0.1.30"
notes = """
Most unsafe code is in implementing non-std sync primitives. Unsafe impls are
logically correct and justified in comments, and unsafe code is sound and
justified in comments.
"""
aggregated-from = "https://hg.mozilla.org/mozilla-central/raw-file/tip/supply-chain/audits.toml"

[[audits.mozilla.audits.tracing-core]]
who = "Mark Hammond <mhammond@skippinet.com.au>"
criteria = "safe-to-deploy"
delta = "0.1.30 -> 0.1.33"
aggregated-from = "https://hg.mozilla.org/mozilla-central/raw-file/tip/supply-chain/audits.toml"

[[audits.mozilla.audits.unicode-xid]]
who = "Teodor Tanasoaia <ttanasoaia@mozilla.com>"
criteria = "safe-to-deploy"
delta = "0.2.4 -> 0.2.5"
aggregated-from = "https://hg.mozilla.org/mozilla-central/raw-file/tip/supply-chain/audits.toml"

[[audits.mozilla.audits.unicode-xid]]
who = "Jim Blandy <jimb@red-bean.com>"
criteria = "safe-to-deploy"
delta = "0.2.5 -> 0.2.6"
aggregated-from = "https://hg.mozilla.org/mozilla-central/raw-file/tip/supply-chain/audits.toml"

[[audits.mozilla.audits.windows-link]]
who = "Mark Hammond <mhammond@skippinet.com.au>"
criteria = "safe-to-deploy"
version = "0.1.1"
notes = "A microsoft crate allowing unsafe calls to windows apis."
aggregated-from = "https://hg.mozilla.org/mozilla-central/raw-file/tip/supply-chain/audits.toml"

[[audits.mozilla.audits.windows-link]]
who = "Erich Gubler <erichdongubler@gmail.com>"
criteria = "safe-to-deploy"
delta = "0.1.1 -> 0.2.0"
aggregated-from = "https://hg.mozilla.org/mozilla-central/raw-file/tip/supply-chain/audits.toml"

[[audits.mozilla.audits.zerocopy]]
who = "Alex Franchuk <afranchuk@mozilla.com>"
criteria = "safe-to-deploy"
version = "0.7.32"
notes = """
This crate is `no_std` so doesn't use any side-effectful std functions. It
contains quite a lot of `unsafe` code, however. I verified portions of this. It
also has a large, thorough test suite. The project claims to run tests with
Miri to have stronger soundness checks, and also claims to use formal
verification tools to prove correctness.
"""
aggregated-from = "https://hg.mozilla.org/mozilla-central/raw-file/tip/supply-chain/audits.toml"

[[audits.mozilla.audits.zerocopy-derive]]
who = "Alex Franchuk <afranchuk@mozilla.com>"
criteria = "safe-to-deploy"
version = "0.7.32"
notes = "Clean, safe macros for zerocopy."
aggregated-from = "https://hg.mozilla.org/mozilla-central/raw-file/tip/supply-chain/audits.toml"

[[audits.mozilla.audits.zeroize_derive]]
who = "Benjamin Beurdouche <beurdouche@mozilla.com>"
criteria = "safe-to-deploy"
version = "1.4.2"
aggregated-from = "https://hg.mozilla.org/mozilla-central/raw-file/tip/supply-chain/audits.toml"

[[audits.zcash.audits.aho-corasick]]
who = "Daira-Emma Hopwood <daira@jacaranda.org>"
criteria = "safe-to-deploy"
delta = "1.1.2 -> 1.1.3"
aggregated-from = "https://raw.githubusercontent.com/zcash/zcash/master/qa/supply-chain/audits.toml"

[[audits.zcash.audits.anyhow]]
who = "Jack Grigg <jack@electriccoin.co>"
criteria = "safe-to-deploy"
delta = "1.0.71 -> 1.0.75"
notes = """
`unsafe` changes are migrating from `core::any::Demand` to `std::error::Request` when the
nightly features are available.
"""
aggregated-from = "https://raw.githubusercontent.com/zcash/zcash/master/qa/supply-chain/audits.toml"

[[audits.zcash.audits.anyhow]]
who = "Jack Grigg <jack@electriccoin.co>"
criteria = "safe-to-deploy"
delta = "1.0.75 -> 1.0.77"
notes = """
- Build script changes are to rerun cargo if the `RUSTC_BOOTSTRAP` env variable
  changes, and enable a few more `rustc` config flags.
- Some `unsafe fn`s were altered to add `unsafe` blocks, to make the safety
  contracts in the code clearer (instead of using the `unsafe fn`'s implicit
  `unsafe` block); no actual `unsafe` changes were made.
"""
aggregated-from = "https://raw.githubusercontent.com/zcash/zcash/master/qa/supply-chain/audits.toml"

[[audits.zcash.audits.anyhow]]
who = "Jack Grigg <jack@electriccoin.co>"
criteria = "safe-to-deploy"
delta = "1.0.77 -> 1.0.79"
notes = """
Build script changes are to refactor the existing probe into a separate file
(which removes a filesystem write), and adjust how it gets rerun in response to
changes in the build environment.
"""
aggregated-from = "https://raw.githubusercontent.com/zcash/zcash/master/qa/supply-chain/audits.toml"

[[audits.zcash.audits.anyhow]]
who = "Daira-Emma Hopwood <daira@jacaranda.org>"
criteria = "safe-to-deploy"
delta = "1.0.79 -> 1.0.82"
aggregated-from = "https://raw.githubusercontent.com/zcash/zcash/master/qa/supply-chain/audits.toml"

[[audits.zcash.audits.arrayref]]
who = "Sean Bowe <ewillbefull@gmail.com>"
criteria = "safe-to-deploy"
delta = "0.3.6 -> 0.3.7"
aggregated-from = "https://raw.githubusercontent.com/zcash/zcash/master/qa/supply-chain/audits.toml"

[[audits.zcash.audits.backtrace]]
who = "Daira-Emma Hopwood <daira@jacaranda.org>"
criteria = "safe-to-deploy"
delta = "0.3.69 -> 0.3.71"
notes = "This crate inherently requires a lot of `unsafe` code, but the changes look plausible."
aggregated-from = "https://raw.githubusercontent.com/zcash/zcash/master/qa/supply-chain/audits.toml"

[[audits.zcash.audits.blake2b_simd]]
who = "Jack Grigg <jack@electriccoin.co>"
criteria = "safe-to-deploy"
delta = "1.0.1 -> 1.0.2"
notes = "Switches to `constant_time_eq 0.3.0`, which bumps its MSRV to 1.66."
aggregated-from = "https://raw.githubusercontent.com/zcash/zcash/master/qa/supply-chain/audits.toml"

[[audits.zcash.audits.blake2s_simd]]
who = "Jack Grigg <jack@electriccoin.co>"
criteria = "safe-to-deploy"
delta = "1.0.1 -> 1.0.2"
notes = "Switches to `constant_time_eq 0.3.0`, which bumps its MSRV to 1.66."
aggregated-from = "https://raw.githubusercontent.com/zcash/zcash/master/qa/supply-chain/audits.toml"

[[audits.zcash.audits.block-buffer]]
who = "Jack Grigg <jack@electriccoin.co>"
criteria = "safe-to-deploy"
delta = "0.10.3 -> 0.10.4"
notes = "Adds panics to prevent a block size of zero from causing unsoundness."
aggregated-from = "https://raw.githubusercontent.com/zcash/zcash/master/qa/supply-chain/audits.toml"

[[audits.zcash.audits.bounded-vec]]
who = "Kris Nuttycombe <kris@nutty.land>"
criteria = "safe-to-deploy"
version = "0.9.0"
notes = "Crate forbids unsafe code and uses no powerful imports. It consists primarily of safe constructors for newtype wrappers around `Vec`."
aggregated-from = "https://raw.githubusercontent.com/zcash/zcash/master/qa/supply-chain/audits.toml"

[[audits.zcash.audits.bs58]]
who = "Daira-Emma Hopwood <daira@jacaranda.org>"
criteria = "safe-to-deploy"
delta = "0.5.0 -> 0.5.1"
aggregated-from = "https://raw.githubusercontent.com/zcash/zcash/master/qa/supply-chain/audits.toml"

[[audits.zcash.audits.constant_time_eq]]
who = "Jack Grigg <jack@electriccoin.co>"
criteria = "safe-to-deploy"
delta = "0.2.4 -> 0.2.5"
notes = "No code changes."
aggregated-from = "https://raw.githubusercontent.com/zcash/zcash/master/qa/supply-chain/audits.toml"

[[audits.zcash.audits.constant_time_eq]]
who = "Jack Grigg <jack@electriccoin.co>"
criteria = "safe-to-deploy"
delta = "0.2.5 -> 0.2.6"
aggregated-from = "https://raw.githubusercontent.com/zcash/zcash/master/qa/supply-chain/audits.toml"

[[audits.zcash.audits.constant_time_eq]]
who = "Jack Grigg <jack@electriccoin.co>"
criteria = "safe-to-deploy"
delta = "0.2.6 -> 0.3.0"
notes = "Replaces some `unsafe` code by bumping MSRV to 1.66 (to access `core::hint::black_box`)."
aggregated-from = "https://raw.githubusercontent.com/zcash/zcash/master/qa/supply-chain/audits.toml"

[[audits.zcash.audits.cpufeatures]]
who = "Daira-Emma Hopwood <daira@jacaranda.org>"
criteria = "safe-to-deploy"
delta = "0.2.11 -> 0.2.12"
aggregated-from = "https://raw.githubusercontent.com/zcash/zcash/master/qa/supply-chain/audits.toml"

[[audits.zcash.audits.crossbeam-deque]]
who = "Jack Grigg <jack@electriccoin.co>"
criteria = "safe-to-deploy"
delta = "0.8.3 -> 0.8.4"
aggregated-from = "https://raw.githubusercontent.com/zcash/zcash/master/qa/supply-chain/audits.toml"

[[audits.zcash.audits.crossbeam-deque]]
who = "Daira-Emma Hopwood <daira@jacaranda.org>"
criteria = "safe-to-deploy"
delta = "0.8.4 -> 0.8.5"
notes = "Changes to `unsafe` code look okay."
aggregated-from = "https://raw.githubusercontent.com/zcash/zcash/master/qa/supply-chain/audits.toml"

[[audits.zcash.audits.crossbeam-epoch]]
who = "Jack Grigg <jack@electriccoin.co>"
criteria = "safe-to-deploy"
delta = "0.9.15 -> 0.9.16"
notes = "Moved an `unsafe` block while removing `scopeguard` dependency."
aggregated-from = "https://raw.githubusercontent.com/zcash/zcash/master/qa/supply-chain/audits.toml"

[[audits.zcash.audits.crossbeam-epoch]]
who = "Jack Grigg <jack@electriccoin.co>"
criteria = "safe-to-deploy"
delta = "0.9.16 -> 0.9.17"
notes = """
Changes to `unsafe` code are to replace manual pointer logic with equivalent
`unsafe` stdlib methods, now that MSRV is high enough to use them.
"""
aggregated-from = "https://raw.githubusercontent.com/zcash/zcash/master/qa/supply-chain/audits.toml"

[[audits.zcash.audits.crossbeam-epoch]]
who = "Daira-Emma Hopwood <daira@jacaranda.org>"
criteria = "safe-to-deploy"
delta = "0.9.17 -> 0.9.18"
aggregated-from = "https://raw.githubusercontent.com/zcash/zcash/master/qa/supply-chain/audits.toml"

[[audits.zcash.audits.curve25519-dalek]]
who = "Jack Grigg <jack@electriccoin.co>"
criteria = "safe-to-deploy"
delta = "4.1.0 -> 4.1.1"
aggregated-from = "https://raw.githubusercontent.com/zcash/zcash/master/qa/supply-chain/audits.toml"

[[audits.zcash.audits.curve25519-dalek]]
who = "Daira-Emma Hopwood <daira@jacaranda.org>"
criteria = "safe-to-deploy"
delta = "4.1.1 -> 4.1.2"
aggregated-from = "https://raw.githubusercontent.com/zcash/zcash/master/qa/supply-chain/audits.toml"

[[audits.zcash.audits.curve25519-dalek]]
who = "Jack Grigg <jack@electriccoin.co>"
criteria = "safe-to-deploy"
delta = "4.1.2 -> 4.1.3"
notes = """
- New unsafe is adding `core::ptr::read_volatile` calls for black box
  optimization barriers.
- `build.rs` changes are to use `CARGO_CFG_TARGET_POINTER_WIDTH` instead of
  `TARGET` and the `platforms` crate for deciding on the target pointer width.
"""
aggregated-from = "https://raw.githubusercontent.com/zcash/zcash/master/qa/supply-chain/audits.toml"

[[audits.zcash.audits.curve25519-dalek-derive]]
who = "Jack Grigg <jack@electriccoin.co>"
criteria = "safe-to-deploy"
delta = "0.1.0 -> 0.1.1"
aggregated-from = "https://raw.githubusercontent.com/zcash/zcash/master/qa/supply-chain/audits.toml"

[[audits.zcash.audits.der]]
who = "Daira-Emma Hopwood <daira@jacaranda.org>"
criteria = "safe-to-deploy"
delta = "0.7.8 -> 0.7.9"
notes = "The change to ignore RUSTSEC-2023-0071 is correct for this crate."
aggregated-from = "https://raw.githubusercontent.com/zcash/zcash/master/qa/supply-chain/audits.toml"

[[audits.zcash.audits.ed25519]]
who = "Jack Grigg <jack@electriccoin.co>"
criteria = "safe-to-deploy"
delta = "2.2.1 -> 2.2.2"
aggregated-from = "https://raw.githubusercontent.com/zcash/zcash/master/qa/supply-chain/audits.toml"

[[audits.zcash.audits.ed25519]]
who = "Jack Grigg <jack@electriccoin.co>"
criteria = "safe-to-deploy"
delta = "2.2.2 -> 2.2.3"
aggregated-from = "https://raw.githubusercontent.com/zcash/zcash/master/qa/supply-chain/audits.toml"

[[audits.zcash.audits.either]]
who = "Jack Grigg <jack@electriccoin.co>"
criteria = "safe-to-deploy"
delta = "1.8.1 -> 1.9.0"
aggregated-from = "https://raw.githubusercontent.com/zcash/zcash/master/qa/supply-chain/audits.toml"

[[audits.zcash.audits.either]]
who = "Daira-Emma Hopwood <daira@jacaranda.org>"
criteria = "safe-to-deploy"
delta = "1.9.0 -> 1.11.0"
aggregated-from = "https://raw.githubusercontent.com/zcash/zcash/master/qa/supply-chain/audits.toml"

[[audits.zcash.audits.errno]]
who = "Jack Grigg <jack@electriccoin.co>"
criteria = "safe-to-deploy"
delta = "0.3.3 -> 0.3.8"
aggregated-from = "https://raw.githubusercontent.com/zcash/zcash/master/qa/supply-chain/audits.toml"

[[audits.zcash.audits.errno]]
who = "Jack Grigg <jack@electriccoin.co>"
criteria = "safe-to-deploy"
delta = "0.3.10 -> 0.3.11"
notes = "The `__errno` location for vxworks and cygwin looks correct from a quick search."
aggregated-from = "https://raw.githubusercontent.com/zcash/wallet/main/supply-chain/audits.toml"

[[audits.zcash.audits.errno]]
who = "Jack Grigg <jack@electriccoin.co>"
criteria = "safe-to-deploy"
delta = "0.3.11 -> 0.3.13"
aggregated-from = "https://raw.githubusercontent.com/zcash/zcash/master/qa/supply-chain/audits.toml"

[[audits.zcash.audits.fastrand]]
who = "Daira-Emma Hopwood <daira@jacaranda.org>"
criteria = "safe-to-deploy"
delta = "2.0.1 -> 2.0.2"
aggregated-from = "https://raw.githubusercontent.com/zcash/zcash/master/qa/supply-chain/audits.toml"

[[audits.zcash.audits.futures-task]]
who = "Jack Grigg <jack@electriccoin.co>"
criteria = "safe-to-deploy"
delta = "0.3.26 -> 0.3.27"
aggregated-from = "https://raw.githubusercontent.com/zcash/zcash/master/qa/supply-chain/audits.toml"

[[audits.zcash.audits.hermit-abi]]
who = "Daira-Emma Hopwood <daira@jacaranda.org>"
criteria = "safe-to-deploy"
delta = "0.3.3 -> 0.3.9"
aggregated-from = "https://raw.githubusercontent.com/zcash/zcash/master/qa/supply-chain/audits.toml"

[[audits.zcash.audits.inout]]
who = "Daira Hopwood <daira@jacaranda.org>"
criteria = "safe-to-deploy"
version = "0.1.3"
notes = "Reviewed in full."
aggregated-from = "https://raw.githubusercontent.com/zcash/zcash/master/qa/supply-chain/audits.toml"

[[audits.zcash.audits.js-sys]]
who = "Daira-Emma Hopwood <daira@jacaranda.org>"
criteria = "safe-to-deploy"
delta = "0.3.66 -> 0.3.69"
aggregated-from = "https://raw.githubusercontent.com/zcash/zcash/master/qa/supply-chain/audits.toml"

[[audits.zcash.audits.known-folders]]
who = "Jack Grigg <thestr4d@gmail.com>"
criteria = "safe-to-deploy"
version = "1.0.1"
notes = """
Uses `unsafe` blocks to interact with `windows-sys` crate.
- `SHGetKnownFolderPath` safety requirements are met.
- `CoTaskMemFree` has no effect if passed `NULL`, so there is no issue if some
  future refactor created a pathway where `ffi::Guard` could be dropped before
  `SHGetKnownFolderPath` is called.
- Small nit: `ffi::Guard::as_pwstr` takes `&self` but returns `PWSTR` which is
  the mutable type; it should instead return `PCWSTR` which is the const type
  (and what `lstrlenW` takes) instead of implicitly const-casting the pointer,
  as this would better reflect the intent to take an immutable reference.
- The slice constructed from the `PWSTR` correctly goes out of scope before
  `guard` is dropped.
- A code comment says that `path_ptr` is valid for `len` bytes, but `PCWSTR` is
  a `*const u16` and `lstrlenW` returns its length \"in characters\" (which the
  Windows documentation confirms means the number of `WCHAR` values). This is
  likely a typo; the code checks that `len * size_of::<u16>() <= isize::MAX`.
"""
aggregated-from = "https://raw.githubusercontent.com/zcash/zcash/master/qa/supply-chain/audits.toml"

[[audits.zcash.audits.known-folders]]
who = "Jack Grigg <jack@electriccoin.co>"
criteria = "safe-to-deploy"
delta = "1.0.1 -> 1.1.0"
notes = "Addresses the notes from my previous review :)"
aggregated-from = "https://raw.githubusercontent.com/zcash/zcash/master/qa/supply-chain/audits.toml"

[[audits.zcash.audits.libm]]
who = "Jack Grigg <jack@electriccoin.co>"
criteria = "safe-to-deploy"
delta = "0.2.7 -> 0.2.8"
notes = "Forces some intermediate values to not have too much precision on the x87 FPU."
aggregated-from = "https://raw.githubusercontent.com/zcash/zcash/master/qa/supply-chain/audits.toml"

[[audits.zcash.audits.libredox]]
who = "Daira-Emma Hopwood <daira@jacaranda.org>"
criteria = "safe-to-deploy"
delta = "0.0.1 -> 0.1.3"
aggregated-from = "https://raw.githubusercontent.com/zcash/zcash/master/qa/supply-chain/audits.toml"

[[audits.zcash.audits.linux-raw-sys]]
who = "Daira-Emma Hopwood <daira@jacaranda.org>"
criteria = "safe-to-deploy"
delta = "0.4.12 -> 0.4.13"
notes = "Low-level OS interface crate, so `unsafe` code is expected."
aggregated-from = "https://raw.githubusercontent.com/zcash/zcash/master/qa/supply-chain/audits.toml"

[[audits.zcash.audits.log]]
who = "Daira-Emma Hopwood <daira@jacaranda.org>"
criteria = "safe-to-deploy"
delta = "0.4.20 -> 0.4.21"
aggregated-from = "https://raw.githubusercontent.com/zcash/zcash/master/qa/supply-chain/audits.toml"

[[audits.zcash.audits.maybe-rayon]]
who = "Sean Bowe <ewillbefull@gmail.com>"
criteria = "safe-to-deploy"
version = "0.1.1"
aggregated-from = "https://raw.githubusercontent.com/zcash/zcash/master/qa/supply-chain/audits.toml"

[[audits.zcash.audits.memchr]]
who = "Jack Grigg <jack@electriccoin.co>"
criteria = "safe-to-deploy"
delta = "2.6.4 -> 2.7.1"
notes = """
Change to an `unsafe fn` is to rework the short-tail handling of a fixed-length
comparison between `u8` pointers. The new tail code matches the existing head
code (but adapted to `u16` and `u8` reads, instead of `u32`).
"""
aggregated-from = "https://raw.githubusercontent.com/zcash/zcash/master/qa/supply-chain/audits.toml"

[[audits.zcash.audits.memchr]]
who = "Daira-Emma Hopwood <daira@jacaranda.org>"
criteria = "safe-to-deploy"
delta = "2.7.1 -> 2.7.2"
aggregated-from = "https://raw.githubusercontent.com/zcash/zcash/master/qa/supply-chain/audits.toml"

[[audits.zcash.audits.miniz_oxide]]
who = "Daira-Emma Hopwood <daira@jacaranda.org>"
criteria = "safe-to-deploy"
delta = "0.7.1 -> 0.7.2"
aggregated-from = "https://raw.githubusercontent.com/zcash/zcash/master/qa/supply-chain/audits.toml"

[[audits.zcash.audits.mio]]
who = "Daira-Emma Hopwood <daira@jacaranda.org>"
criteria = "safe-to-deploy"
delta = "0.8.10 -> 0.8.11"
aggregated-from = "https://raw.githubusercontent.com/zcash/zcash/master/qa/supply-chain/audits.toml"

[[audits.zcash.audits.nix]]
who = "Jack Grigg <jack@electriccoin.co>"
criteria = "safe-to-deploy"
delta = "0.26.2 -> 0.26.4"
notes = """
Most of the `unsafe` changes are cleaning up their usage:
- Replacing `data.len() * std::mem::size_of::<$ty>()` with `std::mem::size_of_val(data)`.
- Removing some `mem::transmute`s.
- Using `*mut` instead of `*const` to convey intended semantics.

A new unsafe trait method `SockaddrLike::set_length` is added; it's impls look fine.
"""
aggregated-from = "https://raw.githubusercontent.com/zcash/zcash/master/qa/supply-chain/audits.toml"

[[audits.zcash.audits.object]]
who = "Daira-Emma Hopwood <daira@jacaranda.org>"
criteria = "safe-to-deploy"
delta = "0.32.1 -> 0.32.2"
aggregated-from = "https://raw.githubusercontent.com/zcash/zcash/master/qa/supply-chain/audits.toml"

[[audits.zcash.audits.opaque-debug]]
who = "Daira-Emma Hopwood <daira@jacaranda.org>"
criteria = "safe-to-deploy"
delta = "0.3.0 -> 0.3.1"
aggregated-from = "https://raw.githubusercontent.com/zcash/zcash/master/qa/supply-chain/audits.toml"

[[audits.zcash.audits.phf]]
who = "Jack Grigg <jack@z.cash>"
criteria = "safe-to-deploy"
delta = "0.8.0 -> 0.11.1"
notes = """
Mostly modernisation, migrating to `PhfBorrow`, and making more things `&'static`.
No unsafe code in the new `OrderedMap` and `OrderedSet` types.
"""
aggregated-from = "https://raw.githubusercontent.com/zcash/zcash/master/qa/supply-chain/audits.toml"

[[audits.zcash.audits.phf]]
who = "Jack Grigg <thestr4d@gmail.com>"
criteria = "safe-to-deploy"
delta = "0.11.1 -> 0.11.2"
aggregated-from = "https://raw.githubusercontent.com/zcash/zcash/master/qa/supply-chain/audits.toml"

[[audits.zcash.audits.phf]]
who = "Jack Grigg <jack@electriccoin.co>"
criteria = "safe-to-deploy"
delta = "0.11.2 -> 0.11.3"
aggregated-from = "https://raw.githubusercontent.com/zcash/zcash/master/qa/supply-chain/audits.toml"

[[audits.zcash.audits.phf_generator]]
who = "Jack Grigg <jack@z.cash>"
criteria = "safe-to-deploy"
delta = "0.8.0 -> 0.11.1"
notes = "Just dependency and edition bumps and code formatting."
aggregated-from = "https://raw.githubusercontent.com/zcash/zcash/master/qa/supply-chain/audits.toml"

[[audits.zcash.audits.phf_generator]]
who = "Jack Grigg <thestr4d@gmail.com>"
criteria = "safe-to-deploy"
delta = "0.11.1 -> 0.11.2"
aggregated-from = "https://raw.githubusercontent.com/zcash/zcash/master/qa/supply-chain/audits.toml"

[[audits.zcash.audits.phf_generator]]
who = "Jack Grigg <jack@electriccoin.co>"
criteria = "safe-to-deploy"
delta = "0.11.2 -> 0.11.3"
aggregated-from = "https://raw.githubusercontent.com/zcash/zcash/master/qa/supply-chain/audits.toml"

[[audits.zcash.audits.phf_shared]]
who = "Jack Grigg <jack@z.cash>"
criteria = "safe-to-deploy"
delta = "0.8.0 -> 0.11.1"
notes = """
Adds `uncased` dependency, and newly generates unsafe code to transmute `&'static str`
into `&'static UncasedStr`. I verified that `UncasedStr` is a `#[repr(transparent)]`
newtype around `str`.
"""
aggregated-from = "https://raw.githubusercontent.com/zcash/zcash/master/qa/supply-chain/audits.toml"

[[audits.zcash.audits.phf_shared]]
who = "Jack Grigg <thestr4d@gmail.com>"
criteria = "safe-to-deploy"
delta = "0.11.1 -> 0.11.2"
aggregated-from = "https://raw.githubusercontent.com/zcash/zcash/master/qa/supply-chain/audits.toml"

[[audits.zcash.audits.phf_shared]]
who = "Jack Grigg <jack@electriccoin.co>"
criteria = "safe-to-deploy"
delta = "0.11.2 -> 0.11.3"
notes = "Bumped MSRV and dependency versions to remove an `unsafe` block."
aggregated-from = "https://raw.githubusercontent.com/zcash/zcash/master/qa/supply-chain/audits.toml"

[[audits.zcash.audits.pin-project-lite]]
who = "Daira-Emma Hopwood <daira@jacaranda.org>"
criteria = "safe-to-deploy"
delta = "0.2.13 -> 0.2.14"
aggregated-from = "https://raw.githubusercontent.com/zcash/zcash/master/qa/supply-chain/audits.toml"

[[audits.zcash.audits.proc-macro-crate]]
who = "Jack Grigg <jack@z.cash>"
criteria = "safe-to-deploy"
delta = "1.2.1 -> 1.3.0"
notes = "Migrates from `toml` to `toml_edit`."
aggregated-from = "https://raw.githubusercontent.com/zcash/zcash/master/qa/supply-chain/audits.toml"

[[audits.zcash.audits.proc-macro-crate]]
who = "Jack Grigg <jack@electriccoin.co>"
criteria = "safe-to-deploy"
delta = "1.3.0 -> 1.3.1"
notes = "Bumps MSRV to 1.60."
aggregated-from = "https://raw.githubusercontent.com/zcash/zcash/master/qa/supply-chain/audits.toml"

[[audits.zcash.audits.prost]]
who = "Jack Grigg <jack@electriccoin.co>"
criteria = "safe-to-deploy"
delta = "0.13.4 -> 0.13.5"
aggregated-from = "https://raw.githubusercontent.com/zcash/wallet/main/supply-chain/audits.toml"

[[audits.zcash.audits.prost-derive]]
who = "Jack Grigg <jack@electriccoin.co>"
criteria = "safe-to-deploy"
delta = "0.13.4 -> 0.13.5"
aggregated-from = "https://raw.githubusercontent.com/zcash/wallet/main/supply-chain/audits.toml"

[[audits.zcash.audits.prost-types]]
who = "Jack Grigg <jack@electriccoin.co>"
criteria = "safe-to-deploy"
delta = "0.13.4 -> 0.13.5"
aggregated-from = "https://raw.githubusercontent.com/zcash/wallet/main/supply-chain/audits.toml"

[[audits.zcash.audits.rand_xorshift]]
who = "Sean Bowe <ewillbefull@gmail.com>"
criteria = "safe-to-deploy"
version = "0.3.0"
aggregated-from = "https://raw.githubusercontent.com/zcash/zcash/master/qa/supply-chain/audits.toml"

[[audits.zcash.audits.redjubjub]]
who = "Daira Emma Hopwood <daira@jacaranda.org>"
criteria = "safe-to-deploy"
version = "0.7.0"
notes = """
This crate is a thin wrapper around the `reddsa` crate, which I did not review. I also
did not review tests or verify test vectors.

The comment on `batch::Verifier::verify` has an error in the batch verification equation,
filed as https://github.com/ZcashFoundation/redjubjub/issues/163 . It does not affect the
implementation which just delegates to `reddsa`. `reddsa` has the same comment bug filed as
https://github.com/ZcashFoundation/reddsa/issues/52 , but its batch verification implementation
is correct. (I checked the latter against https://zips.z.cash/protocol/protocol.pdf#reddsabatchvalidate
which has had previous cryptographic review by NCC group; see finding NCC-Zcash2018-009 in
https://research.nccgroup.com/wp-content/uploads/2020/07/NCC_Group_Zcash2018_Public_Report_2019-01-30_v1.3.pdf ).
"""
aggregated-from = "https://raw.githubusercontent.com/zcash/zcash/master/qa/supply-chain/audits.toml"

[[audits.zcash.audits.redox_users]]
who = "Jack Grigg <jack@electriccoin.co>"
criteria = "safe-to-deploy"
delta = "0.4.3 -> 0.4.4"
notes = "Switches from `redox_syscall` crate to `libredox` crate for syscalls."
aggregated-from = "https://raw.githubusercontent.com/zcash/zcash/master/qa/supply-chain/audits.toml"

[[audits.zcash.audits.redox_users]]
who = "Daira-Emma Hopwood <daira@jacaranda.org>"
criteria = "safe-to-deploy"
delta = "0.4.4 -> 0.4.5"
aggregated-from = "https://raw.githubusercontent.com/zcash/zcash/master/qa/supply-chain/audits.toml"

[[audits.zcash.audits.regex-automata]]
who = "Daira-Emma Hopwood <daira@jacaranda.org>"
criteria = "safe-to-deploy"
delta = "0.4.3 -> 0.4.6"
aggregated-from = "https://raw.githubusercontent.com/zcash/zcash/master/qa/supply-chain/audits.toml"

[[audits.zcash.audits.regex-syntax]]
who = "Sean Bowe <ewillbefull@gmail.com>"
criteria = "safe-to-deploy"
delta = "0.6.28 -> 0.6.29"
aggregated-from = "https://raw.githubusercontent.com/zcash/zcash/master/qa/supply-chain/audits.toml"

[[audits.zcash.audits.rustc-demangle]]
who = "Sean Bowe <ewillbefull@gmail.com>"
criteria = "safe-to-deploy"
delta = "0.1.21 -> 0.1.22"
aggregated-from = "https://raw.githubusercontent.com/zcash/zcash/master/qa/supply-chain/audits.toml"

[[audits.zcash.audits.rustc-demangle]]
who = "Jack Grigg <jack@electriccoin.co>"
criteria = "safe-to-deploy"
delta = "0.1.22 -> 0.1.23"
aggregated-from = "https://raw.githubusercontent.com/zcash/zcash/master/qa/supply-chain/audits.toml"

[[audits.zcash.audits.rustc_version]]
who = "Jack Grigg <jack@electriccoin.co>"
criteria = "safe-to-deploy"
version = "0.4.0"
notes = """
Most of the crate is code to parse and validate the output of `rustc -vV`. The caller can
choose which `rustc` to use, or can use `rustc_version::{version, version_meta}` which will
try `$RUSTC` followed by `rustc`.

If an adversary can arbitrarily set the `$RUSTC` environment variable then this crate will
execute arbitrary code. But when this crate is used within a build script, `$RUSTC` should
be set correctly by `cargo`.
"""
aggregated-from = "https://raw.githubusercontent.com/zcash/zcash/master/qa/supply-chain/audits.toml"

[[audits.zcash.audits.scopeguard]]
who = "Jack Grigg <jack@electriccoin.co>"
criteria = "safe-to-deploy"
delta = "1.1.0 -> 1.2.0"
notes = "Only change to an `unsafe` block is to replace a `mem::forget` with `ManuallyDrop`."
aggregated-from = "https://raw.githubusercontent.com/zcash/zcash/master/qa/supply-chain/audits.toml"

[[audits.zcash.audits.semver]]
who = "Jack Grigg <jack@electriccoin.co>"
criteria = "safe-to-deploy"
delta = "1.0.17 -> 1.0.18"
aggregated-from = "https://raw.githubusercontent.com/zcash/zcash/master/qa/supply-chain/audits.toml"

[[audits.zcash.audits.semver]]
who = "Jack Grigg <jack@electriccoin.co>"
criteria = "safe-to-deploy"
delta = "1.0.18 -> 1.0.19"
aggregated-from = "https://raw.githubusercontent.com/zcash/zcash/master/qa/supply-chain/audits.toml"

[[audits.zcash.audits.semver]]
who = "Jack Grigg <jack@electriccoin.co>"
criteria = "safe-to-deploy"
delta = "1.0.19 -> 1.0.20"
aggregated-from = "https://raw.githubusercontent.com/zcash/zcash/master/qa/supply-chain/audits.toml"

[[audits.zcash.audits.semver]]
who = "Daira-Emma Hopwood <daira@jacaranda.org>"
criteria = "safe-to-deploy"
delta = "1.0.20 -> 1.0.22"
aggregated-from = "https://raw.githubusercontent.com/zcash/zcash/master/qa/supply-chain/audits.toml"

[[audits.zcash.audits.sharded-slab]]
who = "Jack Grigg <jack@electriccoin.co>"
criteria = "safe-to-deploy"
delta = "0.1.4 -> 0.1.7"
notes = "Only change to an `unsafe` block is to fix a clippy lint."
aggregated-from = "https://raw.githubusercontent.com/zcash/zcash/master/qa/supply-chain/audits.toml"

[[audits.zcash.audits.signature]]
who = "Daira Emma Hopwood <daira@jacaranda.org>"
criteria = "safe-to-deploy"
version = "2.1.0"
notes = """
This crate uses `#![forbid(unsafe_code)]`, has no build script, and only provides traits with some trivial default implementations.
I did not review whether implementing these APIs would present any undocumented cryptographic hazards.
"""
aggregated-from = "https://raw.githubusercontent.com/zcash/zcash/master/qa/supply-chain/audits.toml"

[[audits.zcash.audits.signature]]
who = "Jack Grigg <jack@electriccoin.co>"
criteria = "safe-to-deploy"
delta = "2.1.0 -> 2.2.0"
aggregated-from = "https://raw.githubusercontent.com/zcash/zcash/master/qa/supply-chain/audits.toml"

[[audits.zcash.audits.siphasher]]
who = "Jack Grigg <jack@electriccoin.co>"
criteria = "safe-to-deploy"
delta = "0.3.11 -> 1.0.1"
notes = "No code changes, just stabilising the code in SemVer."
aggregated-from = "https://raw.githubusercontent.com/zcash/zcash/master/qa/supply-chain/audits.toml"

[[audits.zcash.audits.syn]]
who = "Jack Grigg <jack@electriccoin.co>"
criteria = "safe-to-deploy"
delta = "1.0.107 -> 1.0.109"
notes = "Fixes string literal parsing to only skip specified whitespace characters."
aggregated-from = "https://raw.githubusercontent.com/zcash/zcash/master/qa/supply-chain/audits.toml"

[[audits.zcash.audits.tempfile]]
who = "Jack Grigg <jack@electriccoin.co>"
criteria = "safe-to-deploy"
delta = "3.8.1 -> 3.9.0"
aggregated-from = "https://raw.githubusercontent.com/zcash/zcash/master/qa/supply-chain/audits.toml"

[[audits.zcash.audits.tempfile]]
who = "Daira-Emma Hopwood <daira@jacaranda.org>"
criteria = "safe-to-deploy"
delta = "3.9.0 -> 3.10.1"
aggregated-from = "https://raw.githubusercontent.com/zcash/zcash/master/qa/supply-chain/audits.toml"

[[audits.zcash.audits.thiserror]]
who = "Jack Grigg <jack@electriccoin.co>"
criteria = "safe-to-deploy"
delta = "1.0.43 -> 1.0.48"
aggregated-from = "https://raw.githubusercontent.com/zcash/zcash/master/qa/supply-chain/audits.toml"

[[audits.zcash.audits.thiserror]]
who = "Jack Grigg <jack@electriccoin.co>"
criteria = "safe-to-deploy"
delta = "1.0.48 -> 1.0.51"
aggregated-from = "https://raw.githubusercontent.com/zcash/zcash/master/qa/supply-chain/audits.toml"

[[audits.zcash.audits.thiserror]]
who = "Jack Grigg <jack@electriccoin.co>"
criteria = "safe-to-deploy"
delta = "1.0.51 -> 1.0.52"
notes = "Reruns the build script if the `RUSTC_BOOTSTRAP` env variable changes."
aggregated-from = "https://raw.githubusercontent.com/zcash/zcash/master/qa/supply-chain/audits.toml"

[[audits.zcash.audits.thiserror]]
who = "Jack Grigg <jack@electriccoin.co>"
criteria = "safe-to-deploy"
delta = "1.0.52 -> 1.0.56"
notes = """
Build script changes are to refactor the existing probe into a separate file
(which removes a filesystem write), and adjust how it gets rerun in response to
changes in the build environment.
"""
aggregated-from = "https://raw.githubusercontent.com/zcash/zcash/master/qa/supply-chain/audits.toml"

[[audits.zcash.audits.thiserror]]
who = "Daira-Emma Hopwood <daira@jacaranda.org>"
criteria = "safe-to-deploy"
delta = "1.0.56 -> 1.0.58"
aggregated-from = "https://raw.githubusercontent.com/zcash/zcash/master/qa/supply-chain/audits.toml"

[[audits.zcash.audits.thiserror-impl]]
who = "Jack Grigg <jack@electriccoin.co>"
criteria = "safe-to-deploy"
delta = "1.0.43 -> 1.0.48"
aggregated-from = "https://raw.githubusercontent.com/zcash/zcash/master/qa/supply-chain/audits.toml"

[[audits.zcash.audits.thiserror-impl]]
who = "Jack Grigg <jack@electriccoin.co>"
criteria = "safe-to-deploy"
delta = "1.0.48 -> 1.0.51"
aggregated-from = "https://raw.githubusercontent.com/zcash/zcash/master/qa/supply-chain/audits.toml"

[[audits.zcash.audits.thiserror-impl]]
who = "Jack Grigg <jack@electriccoin.co>"
criteria = "safe-to-deploy"
delta = "1.0.51 -> 1.0.52"
aggregated-from = "https://raw.githubusercontent.com/zcash/zcash/master/qa/supply-chain/audits.toml"

[[audits.zcash.audits.thiserror-impl]]
who = "Jack Grigg <jack@electriccoin.co>"
criteria = "safe-to-deploy"
delta = "1.0.52 -> 1.0.56"
aggregated-from = "https://raw.githubusercontent.com/zcash/zcash/master/qa/supply-chain/audits.toml"

[[audits.zcash.audits.thiserror-impl]]
who = "Daira-Emma Hopwood <daira@jacaranda.org>"
criteria = "safe-to-deploy"
delta = "1.0.56 -> 1.0.58"
aggregated-from = "https://raw.githubusercontent.com/zcash/zcash/master/qa/supply-chain/audits.toml"

[[audits.zcash.audits.thread_local]]
who = "Jack Grigg <jack@z.cash>"
criteria = "safe-to-deploy"
delta = "1.1.4 -> 1.1.7"
notes = """
New `unsafe` usage:
- An extra `deallocate_bucket`, to replace a `Mutex::lock` with a `compare_exchange`.
- Setting and getting a `#[thread_local] static mut Option<Thread>` on nightly.
"""
aggregated-from = "https://raw.githubusercontent.com/zcash/zcash/master/qa/supply-chain/audits.toml"

[[audits.zcash.audits.thread_local]]
who = "Daira-Emma Hopwood <daira@jacaranda.org>"
criteria = "safe-to-deploy"
delta = "1.1.7 -> 1.1.8"
notes = """
Adds `unsafe` code that makes an assumption that `ptr::null_mut::<Entry<T>>()` is a valid representation
of an `AtomicPtr<Entry<T>>`, but this is likely a correct assumption.
"""
aggregated-from = "https://raw.githubusercontent.com/zcash/zcash/master/qa/supply-chain/audits.toml"

[[audits.zcash.audits.tinyvec_macros]]
who = "Jack Grigg <jack@z.cash>"
criteria = "safe-to-deploy"
delta = "0.1.0 -> 0.1.1"
notes = "Adds `#![forbid(unsafe_code)]` and license files."
aggregated-from = "https://raw.githubusercontent.com/zcash/zcash/master/qa/supply-chain/audits.toml"

[[audits.zcash.audits.tokio]]
who = "Daira-Emma Hopwood <daira@jacaranda.org>"
criteria = "safe-to-deploy"
delta = "1.35.1 -> 1.37.0"
notes = "Cursory review, but new and changed uses of `unsafe` code look fine, as far as I can see."
aggregated-from = "https://raw.githubusercontent.com/zcash/zcash/master/qa/supply-chain/audits.toml"

[[audits.zcash.audits.tracing-subscriber]]
who = "Jack Grigg <jack@electriccoin.co>"
criteria = "safe-to-deploy"
delta = "0.3.17 -> 0.3.18"
aggregated-from = "https://raw.githubusercontent.com/zcash/zcash/master/qa/supply-chain/audits.toml"

[[audits.zcash.audits.try-lock]]
who = "Jack Grigg <jack@electriccoin.co>"
criteria = "safe-to-deploy"
delta = "0.2.4 -> 0.2.5"
notes = "Bumps MSRV to remove unsafe code block."
aggregated-from = "https://raw.githubusercontent.com/zcash/zcash/master/qa/supply-chain/audits.toml"

[[audits.zcash.audits.universal-hash]]
who = "Daira Hopwood <daira@jacaranda.org>"
criteria = "safe-to-deploy"
delta = "0.4.1 -> 0.5.0"
notes = "I checked correctness of to_blocks which uses unsafe code in a safe function."
aggregated-from = "https://raw.githubusercontent.com/zcash/zcash/master/qa/supply-chain/audits.toml"

[[audits.zcash.audits.wagyu-zcash-parameters]]
who = "Sean Bowe <ewillbefull@gmail.com>"
criteria = "safe-to-deploy"
version = "0.2.0"
aggregated-from = "https://raw.githubusercontent.com/zcash/zcash/master/qa/supply-chain/audits.toml"

[[audits.zcash.audits.wagyu-zcash-parameters-1]]
who = "Sean Bowe <ewillbefull@gmail.com>"
criteria = "safe-to-deploy"
version = "0.2.0"
aggregated-from = "https://raw.githubusercontent.com/zcash/zcash/master/qa/supply-chain/audits.toml"

[[audits.zcash.audits.wagyu-zcash-parameters-2]]
who = "Sean Bowe <ewillbefull@gmail.com>"
criteria = "safe-to-deploy"
version = "0.2.0"
aggregated-from = "https://raw.githubusercontent.com/zcash/zcash/master/qa/supply-chain/audits.toml"

[[audits.zcash.audits.wagyu-zcash-parameters-3]]
who = "Sean Bowe <ewillbefull@gmail.com>"
criteria = "safe-to-deploy"
version = "0.2.0"
aggregated-from = "https://raw.githubusercontent.com/zcash/zcash/master/qa/supply-chain/audits.toml"

[[audits.zcash.audits.wagyu-zcash-parameters-4]]
who = "Sean Bowe <ewillbefull@gmail.com>"
criteria = "safe-to-deploy"
version = "0.2.0"
aggregated-from = "https://raw.githubusercontent.com/zcash/zcash/master/qa/supply-chain/audits.toml"

[[audits.zcash.audits.wagyu-zcash-parameters-5]]
who = "Sean Bowe <ewillbefull@gmail.com>"
criteria = "safe-to-deploy"
version = "0.2.0"
aggregated-from = "https://raw.githubusercontent.com/zcash/zcash/master/qa/supply-chain/audits.toml"

[[audits.zcash.audits.wagyu-zcash-parameters-6]]
who = "Sean Bowe <ewillbefull@gmail.com>"
criteria = "safe-to-deploy"
version = "0.2.0"
aggregated-from = "https://raw.githubusercontent.com/zcash/zcash/master/qa/supply-chain/audits.toml"

[[audits.zcash.audits.want]]
who = "Jack Grigg <jack@electriccoin.co>"
criteria = "safe-to-deploy"
delta = "0.3.0 -> 0.3.1"
notes = """
Migrates to `try-lock 0.2.4` to replace some unsafe APIs that were not marked
`unsafe` (but that were being used safely).
"""
aggregated-from = "https://raw.githubusercontent.com/zcash/zcash/master/qa/supply-chain/audits.toml"

[[audits.zcash.audits.wasm-bindgen-backend]]
who = "Daira-Emma Hopwood <daira@jacaranda.org>"
criteria = "safe-to-deploy"
delta = "0.2.89 -> 0.2.92"
aggregated-from = "https://raw.githubusercontent.com/zcash/zcash/master/qa/supply-chain/audits.toml"

[[audits.zcash.audits.wasm-bindgen-macro]]
who = "Daira-Emma Hopwood <daira@jacaranda.org>"
criteria = "safe-to-deploy"
delta = "0.2.89 -> 0.2.92"
aggregated-from = "https://raw.githubusercontent.com/zcash/zcash/master/qa/supply-chain/audits.toml"

[[audits.zcash.audits.wasm-bindgen-macro-support]]
who = "Daira-Emma Hopwood <daira@jacaranda.org>"
criteria = "safe-to-deploy"
version = "0.2.92"
aggregated-from = "https://raw.githubusercontent.com/zcash/zcash/master/qa/supply-chain/audits.toml"

[[audits.zcash.audits.wasm-bindgen-shared]]
who = "Jack Grigg <jack@z.cash>"
criteria = "safe-to-deploy"
delta = "0.2.83 -> 0.2.84"
notes = "Bumps the schema version to add `linked_modules`."
aggregated-from = "https://raw.githubusercontent.com/zcash/zcash/master/qa/supply-chain/audits.toml"

[[audits.zcash.audits.wasm-bindgen-shared]]
who = "Jack Grigg <jack@electriccoin.co>"
criteria = "safe-to-deploy"
delta = "0.2.84 -> 0.2.87"
aggregated-from = "https://raw.githubusercontent.com/zcash/zcash/master/qa/supply-chain/audits.toml"

[[audits.zcash.audits.wasm-bindgen-shared]]
who = "Jack Grigg <jack@electriccoin.co>"
criteria = "safe-to-deploy"
delta = "0.2.87 -> 0.2.89"
aggregated-from = "https://raw.githubusercontent.com/zcash/zcash/master/qa/supply-chain/audits.toml"

[[audits.zcash.audits.wasm-bindgen-shared]]
who = "Daira-Emma Hopwood <daira@jacaranda.org>"
criteria = "safe-to-deploy"
delta = "0.2.89 -> 0.2.92"
aggregated-from = "https://raw.githubusercontent.com/zcash/zcash/master/qa/supply-chain/audits.toml"

[[audits.zcash.audits.web-sys]]
who = "Daira-Emma Hopwood <daira@jacaranda.org>"
criteria = "safe-to-deploy"
delta = "0.3.66 -> 0.3.69"
aggregated-from = "https://raw.githubusercontent.com/zcash/zcash/master/qa/supply-chain/audits.toml"<|MERGE_RESOLUTION|>--- conflicted
+++ resolved
@@ -1,22 +1,9 @@
 
 # cargo-vet imports lock
 
-<<<<<<< HEAD
-[[unpublished.pczt]]
-version = "0.5.0"
-audited_as = "0.4.0"
-
-[[unpublished.zcash_client_backend]]
-version = "0.21.0"
-audited_as = "0.20.0"
-
 [[unpublished.zcash_client_sqlite]]
-version = "0.19.0"
-=======
-[[unpublished.zcash_client_sqlite]]
-version = "0.18.10"
->>>>>>> c0cf62e5
-audited_as = "0.18.9"
+version = "0.19.1"
+audited_as = "0.19.0"
 
 [[publisher.bumpalo]]
 version = "3.16.0"
@@ -102,11 +89,11 @@
 user-name = "Kris Nuttycombe"
 
 [[publisher.pczt]]
-version = "0.4.0"
-when = "2025-09-25"
-user-id = 6289
-user-login = "str4d"
-user-name = "Jack Grigg"
+version = "0.5.0"
+when = "2025-11-05"
+user-id = 169181
+user-login = "nuttycom"
+user-name = "Kris Nuttycombe"
 
 [[publisher.sapling-crypto]]
 version = "0.5.0"
@@ -458,15 +445,15 @@
 user-name = "Kris Nuttycombe"
 
 [[publisher.zcash_client_backend]]
-version = "0.20.0"
-when = "2025-09-25"
-user-id = 6289
-user-login = "str4d"
-user-name = "Jack Grigg"
+version = "0.21.0"
+when = "2025-11-05"
+user-id = 169181
+user-login = "nuttycom"
+user-name = "Kris Nuttycombe"
 
 [[publisher.zcash_client_sqlite]]
-version = "0.18.9"
-when = "2025-10-23"
+version = "0.19.0"
+when = "2025-11-05"
 user-id = 169181
 user-login = "nuttycom"
 user-name = "Kris Nuttycombe"
@@ -765,7 +752,6 @@
 refactoring into helpers to dedupe unsafe blocks in my personal opinion.
 """
 
-<<<<<<< HEAD
 [[audits.bytecode-alliance.audits.foldhash]]
 who = "Alex Crichton <alex@alexcrichton.com>"
 criteria = "safe-to-deploy"
@@ -775,8 +761,6 @@
 initialization which looks correct to me.
 """
 
-=======
->>>>>>> c0cf62e5
 [[audits.bytecode-alliance.audits.futures-channel]]
 who = "Joel Dice <joel.dice@gmail.com>"
 criteria = "safe-to-deploy"
@@ -3011,6 +2995,13 @@
 who = "Erich Gubler <erichdongubler@gmail.com>"
 criteria = "safe-to-deploy"
 delta = "1.0.226 -> 1.0.227"
+aggregated-from = "https://hg.mozilla.org/mozilla-central/raw-file/tip/supply-chain/audits.toml"
+
+[[audits.mozilla.audits.serde_spanned]]
+who = "Ben Dean-Kawamura <bdk@mozilla.com>"
+criteria = "safe-to-deploy"
+version = "1.0.3"
+notes = "Relatively simple Serde trait implementations.  No IO or unsafe code."
 aggregated-from = "https://hg.mozilla.org/mozilla-central/raw-file/tip/supply-chain/audits.toml"
 
 [[audits.mozilla.audits.sha2]]

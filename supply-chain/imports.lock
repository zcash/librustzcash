--- conflicted
+++ resolved
@@ -1,13 +1,6 @@
 
 # cargo-vet imports lock
 
-<<<<<<< HEAD
-=======
-[[unpublished.zcash_client_sqlite]]
-version = "0.18.7"
-audited_as = "0.18.6"
-
->>>>>>> 9022e04f
 [[publisher.bumpalo]]
 version = "3.16.0"
 when = "2024-04-08"
@@ -309,8 +302,8 @@
 user-name = "Jack Grigg"
 
 [[publisher.zcash_client_sqlite]]
-version = "0.18.6"
-when = "2025-10-16"
+version = "0.18.7"
+when = "2025-10-17"
 user-id = 169181
 user-login = "nuttycom"
 user-name = "Kris Nuttycombe"

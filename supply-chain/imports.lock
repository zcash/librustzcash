
# cargo-vet imports lock

[[publisher.bumpalo]]
version = "3.16.0"
when = "2024-04-08"
user-id = 696
user-login = "fitzgen"
user-name = "Nick Fitzgerald"

[[publisher.core-foundation-sys]]
version = "0.8.4"
when = "2023-04-03"
user-id = 5946
user-login = "jrmuizel"
user-name = "Jeff Muizelaar"

[[publisher.equihash]]
version = "0.2.2"
when = "2025-03-05"
user-id = 6289
user-login = "str4d"
user-name = "Jack Grigg"

[[publisher.f4jumble]]
version = "0.1.1"
when = "2024-12-13"
user-id = 6289
user-login = "str4d"
user-name = "Jack Grigg"

[[publisher.halo2_gadgets]]
version = "0.3.1"
when = "2024-12-16"
user-id = 6289
user-login = "str4d"
user-name = "Jack Grigg"

[[publisher.halo2_legacy_pdqsort]]
version = "0.1.0"
when = "2023-03-10"
user-id = 199950
user-login = "daira"
user-name = "Daira-Emma Hopwood"

[[publisher.halo2_poseidon]]
version = "0.1.0"
when = "2024-12-16"
user-id = 6289
user-login = "str4d"
user-name = "Jack Grigg"

[[publisher.halo2_proofs]]
version = "0.3.0"
when = "2023-03-22"
user-id = 1244
user-login = "ebfull"

[[publisher.incrementalmerkletree]]
version = "0.8.2"
when = "2025-02-01"
user-id = 169181
user-login = "nuttycom"
user-name = "Kris Nuttycombe"

[[publisher.incrementalmerkletree-testing]]
version = "0.3.0"
when = "2025-01-31"
user-id = 169181
user-login = "nuttycom"
user-name = "Kris Nuttycombe"

[[publisher.memuse]]
version = "0.2.2"
when = "2024-12-13"
user-id = 6289
user-login = "str4d"
user-name = "Jack Grigg"

[[publisher.orchard]]
version = "0.11.0"
when = "2025-02-21"
user-id = 169181
user-login = "nuttycom"
user-name = "Kris Nuttycombe"

[[publisher.pczt]]
version = "0.4.0"
when = "2025-09-25"
user-id = 6289
user-login = "str4d"
user-name = "Jack Grigg"

[[publisher.sapling-crypto]]
version = "0.5.0"
when = "2025-02-21"
user-id = 169181
user-login = "nuttycom"
user-name = "Kris Nuttycombe"

[[publisher.schemerz]]
version = "0.2.0"
when = "2024-10-16"
user-id = 6289
user-login = "str4d"
user-name = "Jack Grigg"

[[publisher.schemerz-rusqlite]]
version = "0.320.0"
when = "2024-10-16"
user-id = 6289
user-login = "str4d"
user-name = "Jack Grigg"

[[publisher.shardtree]]
version = "0.6.1"
when = "2025-01-31"
user-id = 169181
user-login = "nuttycom"
user-name = "Kris Nuttycombe"

[[publisher.sinsemilla]]
version = "0.1.0"
when = "2024-12-14"
user-id = 6289
user-login = "str4d"
user-name = "Jack Grigg"

[[publisher.unicode-normalization]]
version = "0.1.24"
when = "2024-09-17"
user-id = 1139
user-login = "Manishearth"
user-name = "Manish Goregaokar"

[[publisher.unicode-segmentation]]
version = "1.12.0"
when = "2024-09-13"
user-id = 1139
user-login = "Manishearth"
user-name = "Manish Goregaokar"

[[publisher.windows-sys]]
version = "0.48.0"
when = "2023-03-31"
user-id = 64539
user-login = "kennykerr"
user-name = "Kenny Kerr"

[[publisher.windows-sys]]
version = "0.52.0"
when = "2023-11-15"
user-id = 64539
user-login = "kennykerr"
user-name = "Kenny Kerr"

[[publisher.windows-sys]]
version = "0.59.0"
when = "2024-07-30"
user-id = 64539
user-login = "kennykerr"
user-name = "Kenny Kerr"

[[publisher.windows-targets]]
version = "0.48.5"
when = "2023-08-18"
user-id = 64539
user-login = "kennykerr"
user-name = "Kenny Kerr"

[[publisher.windows-targets]]
version = "0.52.6"
when = "2024-07-03"
user-id = 64539
user-login = "kennykerr"
user-name = "Kenny Kerr"

[[publisher.windows_aarch64_gnullvm]]
version = "0.48.5"
when = "2023-08-18"
user-id = 64539
user-login = "kennykerr"
user-name = "Kenny Kerr"

[[publisher.windows_aarch64_gnullvm]]
version = "0.52.6"
when = "2024-07-03"
user-id = 64539
user-login = "kennykerr"
user-name = "Kenny Kerr"

[[publisher.windows_aarch64_msvc]]
version = "0.48.5"
when = "2023-08-18"
user-id = 64539
user-login = "kennykerr"
user-name = "Kenny Kerr"

[[publisher.windows_aarch64_msvc]]
version = "0.52.6"
when = "2024-07-03"
user-id = 64539
user-login = "kennykerr"
user-name = "Kenny Kerr"

[[publisher.windows_i686_gnu]]
version = "0.48.5"
when = "2023-08-18"
user-id = 64539
user-login = "kennykerr"
user-name = "Kenny Kerr"

[[publisher.windows_i686_gnu]]
version = "0.52.6"
when = "2024-07-03"
user-id = 64539
user-login = "kennykerr"
user-name = "Kenny Kerr"

[[publisher.windows_i686_gnullvm]]
version = "0.52.6"
when = "2024-07-03"
user-id = 64539
user-login = "kennykerr"
user-name = "Kenny Kerr"

[[publisher.windows_i686_msvc]]
version = "0.48.5"
when = "2023-08-18"
user-id = 64539
user-login = "kennykerr"
user-name = "Kenny Kerr"

[[publisher.windows_i686_msvc]]
version = "0.52.6"
when = "2024-07-03"
user-id = 64539
user-login = "kennykerr"
user-name = "Kenny Kerr"

[[publisher.windows_x86_64_gnu]]
version = "0.48.5"
when = "2023-08-18"
user-id = 64539
user-login = "kennykerr"
user-name = "Kenny Kerr"

[[publisher.windows_x86_64_gnu]]
version = "0.52.6"
when = "2024-07-03"
user-id = 64539
user-login = "kennykerr"
user-name = "Kenny Kerr"

[[publisher.windows_x86_64_gnullvm]]
version = "0.48.5"
when = "2023-08-18"
user-id = 64539
user-login = "kennykerr"
user-name = "Kenny Kerr"

[[publisher.windows_x86_64_gnullvm]]
version = "0.52.6"
when = "2024-07-03"
user-id = 64539
user-login = "kennykerr"
user-name = "Kenny Kerr"

[[publisher.windows_x86_64_msvc]]
version = "0.48.5"
when = "2023-08-18"
user-id = 64539
user-login = "kennykerr"
user-name = "Kenny Kerr"

[[publisher.windows_x86_64_msvc]]
version = "0.52.6"
when = "2024-07-03"
user-id = 64539
user-login = "kennykerr"
user-name = "Kenny Kerr"

[[publisher.zcash]]
version = "0.1.0"
when = "2024-07-15"
user-id = 6289
user-login = "str4d"
user-name = "Jack Grigg"

[[publisher.zcash_address]]
<<<<<<< HEAD
version = "0.10.0"
when = "2025-10-02"
=======
version = "0.10.1"
when = "2025-10-20"
>>>>>>> 99d3ae4a
user-id = 169181
user-login = "nuttycom"
user-name = "Kris Nuttycombe"

[[publisher.zcash_client_backend]]
version = "0.20.0"
when = "2025-09-25"
user-id = 6289
user-login = "str4d"
user-name = "Jack Grigg"

[[publisher.zcash_client_sqlite]]
version = "0.18.3"
when = "2025-10-01"
user-id = 169181
user-login = "nuttycom"
user-name = "Kris Nuttycombe"

[[publisher.zcash_encoding]]
version = "0.3.0"
when = "2025-02-21"
user-id = 169181
user-login = "nuttycom"
user-name = "Kris Nuttycombe"

[[publisher.zcash_extensions]]
version = "0.1.0"
when = "2024-07-15"
user-id = 6289
user-login = "str4d"
user-name = "Jack Grigg"

[[publisher.zcash_history]]
version = "0.4.0"
when = "2024-03-01"
user-id = 6289
user-login = "str4d"
user-name = "Jack Grigg"

[[publisher.zcash_keys]]
version = "0.11.0"
when = "2025-09-25"
user-id = 6289
user-login = "str4d"
user-name = "Jack Grigg"

[[publisher.zcash_primitives]]
<<<<<<< HEAD
version = "0.26.0"
when = "2025-10-02"
=======
version = "0.26.1"
when = "2025-10-20"
>>>>>>> 99d3ae4a
user-id = 169181
user-login = "nuttycom"
user-name = "Kris Nuttycombe"

[[publisher.zcash_proofs]]
<<<<<<< HEAD
version = "0.26.0"
when = "2025-10-02"
=======
version = "0.26.1"
when = "2025-10-20"
>>>>>>> 99d3ae4a
user-id = 169181
user-login = "nuttycom"
user-name = "Kris Nuttycombe"

[[publisher.zcash_protocol]]
<<<<<<< HEAD
version = "0.7.0"
when = "2025-10-02"
=======
version = "0.7.1"
when = "2025-10-20"
>>>>>>> 99d3ae4a
user-id = 169181
user-login = "nuttycom"
user-name = "Kris Nuttycombe"

[[publisher.zcash_script]]
version = "0.4.2"
when = "2025-10-24"
user-id = 6289
user-login = "str4d"
user-name = "Jack Grigg"

[[publisher.zcash_spec]]
version = "0.2.1"
when = "2025-02-20"
user-id = 199950
user-login = "daira"
user-name = "Daira-Emma Hopwood"

[[publisher.zcash_transparent]]
<<<<<<< HEAD
version = "0.6.1"
when = "2025-10-27"
user-id = 6289
user-login = "str4d"
user-name = "Jack Grigg"
=======
version = "0.6.0"
when = "2025-10-02"
user-id = 169181
user-login = "nuttycom"
user-name = "Kris Nuttycombe"
>>>>>>> 99d3ae4a

[[publisher.zip32]]
version = "0.2.0"
when = "2025-02-20"
user-id = 169181
user-login = "nuttycom"
user-name = "Kris Nuttycombe"

[[publisher.zip321]]
version = "0.6.0"
when = "2025-10-02"
user-id = 169181
user-login = "nuttycom"
user-name = "Kris Nuttycombe"

[[audits.bytecode-alliance.wildcard-audits.bumpalo]]
who = "Nick Fitzgerald <fitzgen@gmail.com>"
criteria = "safe-to-deploy"
user-id = 696 # Nick Fitzgerald (fitzgen)
start = "2019-03-16"
end = "2026-08-21"

[[audits.bytecode-alliance.audits.adler]]
who = "Alex Crichton <alex@alexcrichton.com>"
criteria = "safe-to-deploy"
version = "1.0.2"
notes = "This is a small crate which forbids unsafe code and is a straightforward implementation of the adler hashing algorithm."

[[audits.bytecode-alliance.audits.anes]]
who = "Pat Hickey <phickey@fastly.com>"
criteria = "safe-to-deploy"
version = "0.1.6"
notes = "Contains no unsafe code, no IO, no build.rs."

[[audits.bytecode-alliance.audits.anyhow]]
who = "Pat Hickey <phickey@fastly.com>"
criteria = "safe-to-deploy"
delta = "1.0.69 -> 1.0.71"

[[audits.bytecode-alliance.audits.arrayref]]
who = "Nick Fitzgerald <fitzgen@gmail.com>"
criteria = "safe-to-deploy"
version = "0.3.6"
notes = """
Unsafe code, but its logic looks good to me. Necessary given what it is
doing. Well tested, has quickchecks.
"""

[[audits.bytecode-alliance.audits.atomic-waker]]
who = "Alex Crichton <alex@alexcrichton.com>"
criteria = "safe-to-deploy"
version = "1.1.2"
notes = "Contains `unsafe` code but it's well-documented and scoped to what it's intended to be doing. Otherwise a well-focused and straightforward crate."

[[audits.bytecode-alliance.audits.base64]]
who = "Pat Hickey <phickey@fastly.com>"
criteria = "safe-to-deploy"
version = "0.21.0"
notes = "This crate has no dependencies, no build.rs, and contains no unsafe code."

[[audits.bytecode-alliance.audits.base64]]
who = "Andrew Brown <andrew.brown@intel.com>"
criteria = "safe-to-deploy"
delta = "0.21.3 -> 0.22.1"

[[audits.bytecode-alliance.audits.bitflags]]
who = "Jamey Sharp <jsharp@fastly.com>"
criteria = "safe-to-deploy"
delta = "2.1.0 -> 2.2.1"
notes = """
This version adds unsafe impls of traits from the bytemuck crate when built
with that library enabled, but I believe the impls satisfy the documented
safety requirements for bytemuck. The other changes are minor.
"""

[[audits.bytecode-alliance.audits.bitflags]]
who = "Alex Crichton <alex@alexcrichton.com>"
criteria = "safe-to-deploy"
delta = "2.3.2 -> 2.3.3"
notes = """
Nothing outside the realm of what one would expect from a bitflags generator,
all as expected.
"""

[[audits.bytecode-alliance.audits.bitflags]]
who = "Alex Crichton <alex@alexcrichton.com>"
criteria = "safe-to-deploy"
delta = "2.4.1 -> 2.6.0"
notes = """
Changes in how macros are invoked and various bits and pieces of macro-fu.
Otherwise no major changes and nothing dealing with `unsafe`.
"""

[[audits.bytecode-alliance.audits.block-buffer]]
who = "Benjamin Bouvier <public@benj.me>"
criteria = "safe-to-deploy"
delta = "0.9.0 -> 0.10.2"

[[audits.bytecode-alliance.audits.cipher]]
who = "Andrew Brown <andrew.brown@intel.com>"
criteria = "safe-to-deploy"
version = "0.4.4"
notes = "Most unsafe is hidden by `inout` dependency; only remaining unsafe is raw-splitting a slice and an unreachable hint. Older versions of this regularly reach ~150k daily downloads."

[[audits.bytecode-alliance.audits.cobs]]
who = "Alex Crichton <alex@alexcrichton.com>"
criteria = "safe-to-deploy"
version = "0.2.3"
notes = "No `unsafe` code in the crate and no usage of `std`"

[[audits.bytecode-alliance.audits.constant_time_eq]]
who = "Nick Fitzgerald <fitzgen@gmail.com>"
criteria = "safe-to-deploy"
version = "0.2.4"
notes = "A few tiny blocks of `unsafe` but each of them is very obviously correct."

[[audits.bytecode-alliance.audits.core-foundation-sys]]
who = "Dan Gohman <dev@sunfishcode.online>"
criteria = "safe-to-deploy"
delta = "0.8.4 -> 0.8.6"
notes = """
The changes here are all typical bindings updates: new functions, types, and
constants. I have not audited all the bindings for ABI conformance.
"""

[[audits.bytecode-alliance.audits.crypto-common]]
who = "Benjamin Bouvier <public@benj.me>"
criteria = "safe-to-deploy"
version = "0.1.3"

[[audits.bytecode-alliance.audits.digest]]
who = "Benjamin Bouvier <public@benj.me>"
criteria = "safe-to-deploy"
delta = "0.9.0 -> 0.10.3"

[[audits.bytecode-alliance.audits.embedded-io]]
who = "Alex Crichton <alex@alexcrichton.com>"
criteria = "safe-to-deploy"
version = "0.4.0"
notes = "No `unsafe` code and only uses `std` in ways one would expect the crate to do so."

[[audits.bytecode-alliance.audits.embedded-io]]
who = "Alex Crichton <alex@alexcrichton.com>"
criteria = "safe-to-deploy"
delta = "0.4.0 -> 0.6.1"
notes = "Major updates, but almost all safe code. Lots of pruning/deletions, nothing out of the ordrinary."

[[audits.bytecode-alliance.audits.errno]]
who = "Dan Gohman <dev@sunfishcode.online>"
criteria = "safe-to-deploy"
version = "0.3.0"
notes = "This crate uses libc and windows-sys APIs to get and set the raw OS error value."

[[audits.bytecode-alliance.audits.errno]]
who = "Dan Gohman <dev@sunfishcode.online>"
criteria = "safe-to-deploy"
delta = "0.3.0 -> 0.3.1"
notes = "Just a dependency version bump and a bug fix for redox"

[[audits.bytecode-alliance.audits.fallible-iterator]]
who = "Alex Crichton <alex@alexcrichton.com>"
criteria = "safe-to-deploy"
delta = "0.2.0 -> 0.3.0"
notes = """
This major version update has a few minor breaking changes but everything
this crate has to do with iterators and `Result` and such. No `unsafe` or
anything like that, all looks good.
"""

[[audits.bytecode-alliance.audits.fastrand]]
who = "Alex Crichton <alex@alexcrichton.com>"
criteria = "safe-to-deploy"
delta = "2.0.0 -> 2.0.1"
notes = """
This update had a few doc updates but no otherwise-substantial source code
updates.
"""

[[audits.bytecode-alliance.audits.fixedbitset]]
who = "Nick Fitzgerald <fitzgen@gmail.com>"
criteria = "safe-to-deploy"
version = "0.4.2"
notes = """
No ambient I/O. Uses some `unsafe`, but the uses look good and are guarded by
relevant assertions, although could use some comments and some slight
refactoring into helpers to dedupe unsafe blocks in my personal opinion.
"""

[[audits.bytecode-alliance.audits.futures-channel]]
who = "Joel Dice <joel.dice@gmail.com>"
criteria = "safe-to-deploy"
version = "0.3.31"

[[audits.bytecode-alliance.audits.futures-core]]
who = "Pat Hickey <phickey@fastly.com>"
criteria = "safe-to-deploy"
version = "0.3.27"
notes = "Unsafe used to implement a concurrency primitive AtomicWaker. Well-commented and not obviously incorrect. Like my other audits of these concurrency primitives inside the futures family, I couldn't certify that it is correct without formal methods, but that is out of scope for this vetting."

[[audits.bytecode-alliance.audits.futures-core]]
who = "Pat Hickey <pat@moreproductive.org>"
criteria = "safe-to-deploy"
delta = "0.3.28 -> 0.3.31"

[[audits.bytecode-alliance.audits.futures-executor]]
who = "Pat Hickey <phickey@fastly.com>"
criteria = "safe-to-deploy"
version = "0.3.27"
notes = "Unsafe used to implement the unpark mutex, which is well commented and not obviously incorrect. Like with futures-channel I wouldn't be able to certify it as correct without formal methods."

[[audits.bytecode-alliance.audits.futures-io]]
who = "Joel Dice <joel.dice@gmail.com>"
criteria = "safe-to-deploy"
version = "0.3.31"

[[audits.bytecode-alliance.audits.futures-macro]]
who = "Joel Dice <joel.dice@gmail.com>"
criteria = "safe-to-deploy"
version = "0.3.31"

[[audits.bytecode-alliance.audits.futures-sink]]
who = "Pat Hickey <phickey@fastly.com>"
criteria = "safe-to-deploy"
version = "0.3.27"

[[audits.bytecode-alliance.audits.futures-sink]]
who = "Pat Hickey <pat@moreproductive.org>"
criteria = "safe-to-deploy"
delta = "0.3.28 -> 0.3.31"

[[audits.bytecode-alliance.audits.futures-task]]
who = "Pat Hickey <pat@moreproductive.org>"
criteria = "safe-to-deploy"
delta = "0.3.27 -> 0.3.31"

[[audits.bytecode-alliance.audits.futures-util]]
who = "Pat Hickey <pat@moreproductive.org>"
criteria = "safe-to-deploy"
delta = "0.3.27 -> 0.3.31"
notes = "New waker_ref module contains \"FIXME: panics on Arc::clone / refcount changes could wreak havoc...\" comment, but this corner case feels low risk."

[[audits.bytecode-alliance.audits.hashbrown]]
who = "Chris Fallin <chris@cfallin.org>"
criteria = "safe-to-deploy"
delta = "0.14.5 -> 0.15.2"

[[audits.bytecode-alliance.audits.heck]]
who = "Alex Crichton <alex@alexcrichton.com>"
criteria = "safe-to-deploy"
delta = "0.4.1 -> 0.5.0"
notes = "Minor changes for a `no_std` upgrade but otherwise everything looks as expected."

[[audits.bytecode-alliance.audits.http-body]]
who = "Pat Hickey <phickey@fastly.com>"
criteria = "safe-to-deploy"
version = "1.0.0-rc.2"

[[audits.bytecode-alliance.audits.http-body]]
who = "Alex Crichton <alex@alexcrichton.com>"
criteria = "safe-to-deploy"
delta = "1.0.0-rc.2 -> 1.0.0"
notes = "Only minor changes made for a stable release."

[[audits.bytecode-alliance.audits.http-body-util]]
who = "Pat Hickey <phickey@fastly.com>"
criteria = "safe-to-deploy"
version = "0.1.0-rc.2"
notes = "only one use of unsafe related to pin projection. unclear to me why pin_project! is used in many modules of the project, but the expanded output of that macro is inlined in either.rs"

[[audits.bytecode-alliance.audits.http-body-util]]
who = "Alex Crichton <alex@alexcrichton.com>"
criteria = "safe-to-deploy"
delta = "0.1.0-rc.2 -> 0.1.0"
notes = "Minor documentation updates an additions, nothing major."

[[audits.bytecode-alliance.audits.iana-time-zone-haiku]]
who = "Dan Gohman <dev@sunfishcode.online>"
criteria = "safe-to-deploy"
version = "0.1.2"

[[audits.bytecode-alliance.audits.itertools]]
who = "Nick Fitzgerald <fitzgen@gmail.com>"
criteria = "safe-to-deploy"
delta = "0.10.5 -> 0.12.1"
notes = """
Minimal `unsafe` usage. Few blocks that existed looked reasonable. Does what it
says on the tin: lots of iterators.
"""

[[audits.bytecode-alliance.audits.itertools]]
who = "Alex Crichton <alex@alexcrichton.com>"
criteria = "safe-to-deploy"
delta = "0.12.1 -> 0.14.0"
notes = """
Lots of new iterators and shuffling some things around. Some new unsafe code but
it's well-documented and well-tested. Nothing suspicious.
"""

[[audits.bytecode-alliance.audits.libc]]
who = "Dan Gohman <dev@sunfishcode.online>"
criteria = "safe-to-deploy"
delta = "0.2.158 -> 0.2.161"

[[audits.bytecode-alliance.audits.libc]]
who = "Alex Crichton <alex@alexcrichton.com>"
criteria = "safe-to-deploy"
delta = "0.2.161 -> 0.2.171"
notes = """
Lots of unsafe, but that's par for the course with libc, it's all FFI type
definitions updates/adjustments/etc.
"""

[[audits.bytecode-alliance.audits.libm]]
who = "Alex Crichton <alex@alexcrichton.com>"
criteria = "safe-to-deploy"
delta = "0.2.2 -> 0.2.4"
notes = """
This diff primarily fixes a few issues with the `fma`-related functions,
but also contains some other minor fixes as well. Everything looks A-OK and
as expected.
"""

[[audits.bytecode-alliance.audits.libm]]
who = "Alex Crichton <alex@alexcrichton.com>"
criteria = "safe-to-deploy"
delta = "0.2.4 -> 0.2.7"
notes = """
This is a minor update which has some testing affordances as well as some
updated math algorithms.
"""

[[audits.bytecode-alliance.audits.matchers]]
who = "Pat Hickey <phickey@fastly.com>"
criteria = "safe-to-deploy"
version = "0.1.0"

[[audits.bytecode-alliance.audits.miniz_oxide]]
who = "Alex Crichton <alex@alexcrichton.com>"
criteria = "safe-to-deploy"
version = "0.7.1"
notes = """
This crate is a Rust implementation of zlib compression/decompression and has
been used by default by the Rust standard library for quite some time. It's also
a default dependency of the popular `backtrace` crate for decompressing debug
information. This crate forbids unsafe code and does not otherwise access system
resources. It's originally a port of the `miniz.c` library as well, and given
its own longevity should be relatively hardened against some of the more common
compression-related issues.
"""

[[audits.bytecode-alliance.audits.nu-ansi-term]]
who = "Pat Hickey <phickey@fastly.com>"
criteria = "safe-to-deploy"
version = "0.46.0"
notes = "one use of unsafe to call windows specific api to get console handle."

[[audits.bytecode-alliance.audits.overload]]
who = "Pat Hickey <phickey@fastly.com>"
criteria = "safe-to-deploy"
version = "0.1.1"
notes = "small crate, only defines macro-rules!, nicely documented as well"

[[audits.bytecode-alliance.audits.percent-encoding]]
who = "Alex Crichton <alex@alexcrichton.com>"
criteria = "safe-to-deploy"
version = "2.2.0"
notes = """
This crate is a single-file crate that does what it says on the tin. There are
a few `unsafe` blocks related to utf-8 validation which are locally verifiable
as correct and otherwise this crate is good to go.
"""

[[audits.bytecode-alliance.audits.pin-utils]]
who = "Pat Hickey <phickey@fastly.com>"
criteria = "safe-to-deploy"
version = "0.1.0"

[[audits.bytecode-alliance.audits.pkg-config]]
who = "Pat Hickey <phickey@fastly.com>"
criteria = "safe-to-deploy"
version = "0.3.25"
notes = "This crate shells out to the pkg-config executable, but it appears to sanitize inputs reasonably."

[[audits.bytecode-alliance.audits.pkg-config]]
who = "Alex Crichton <alex@alexcrichton.com>"
criteria = "safe-to-deploy"
delta = "0.3.26 -> 0.3.29"
notes = """
No `unsafe` additions or anything outside of the purview of the crate in this
change.
"""

[[audits.bytecode-alliance.audits.rustc-demangle]]
who = "Alex Crichton <alex@alexcrichton.com>"
criteria = "safe-to-deploy"
version = "0.1.21"
notes = "I am the author of this crate."

[[audits.bytecode-alliance.audits.semver]]
who = "Pat Hickey <phickey@fastly.com>"
criteria = "safe-to-deploy"
version = "1.0.17"
notes = "plenty of unsafe pointer and vec tricks, but in well-structured and commented code that appears to be correct"

[[audits.bytecode-alliance.audits.sharded-slab]]
who = "Pat Hickey <phickey@fastly.com>"
criteria = "safe-to-deploy"
version = "0.1.4"
notes = "I always really enjoy reading eliza's code, she left perfect comments at every use of unsafe."

[[audits.bytecode-alliance.audits.shlex]]
who = "Alex Crichton <alex@alexcrichton.com>"
criteria = "safe-to-deploy"
version = "1.1.0"
notes = "Only minor `unsafe` code blocks which look valid and otherwise does what it says on the tin."

[[audits.bytecode-alliance.audits.signal-hook-registry]]
who = "Pat Hickey <phickey@fastly.com>"
criteria = "safe-to-deploy"
version = "1.4.1"

[[audits.bytecode-alliance.audits.thread_local]]
who = "Pat Hickey <phickey@fastly.com>"
criteria = "safe-to-deploy"
version = "1.1.4"
notes = "uses unsafe to implement thread local storage of objects"

[[audits.bytecode-alliance.audits.tinyvec]]
who = "Alex Crichton <alex@alexcrichton.com>"
criteria = "safe-to-deploy"
version = "1.6.0"
notes = """
This crate, while it implements collections, does so without `std::*` APIs and
without `unsafe`. Skimming the crate everything looks reasonable and what one
would expect from idiomatic safe collections in Rust.
"""

[[audits.bytecode-alliance.audits.tracing-log]]
who = "Alex Crichton <alex@alexcrichton.com>"
criteria = "safe-to-deploy"
version = "0.1.3"
notes = """
This is a standard adapter between the `log` ecosystem and the `tracing`
ecosystem. There's one `unsafe` block in this crate and it's well-scoped.
"""

[[audits.bytecode-alliance.audits.tracing-log]]
who = "Alex Crichton <alex@alexcrichton.com>"
criteria = "safe-to-deploy"
delta = "0.1.3 -> 0.2.0"
notes = "Nothing out of the ordinary, a typical major version update and nothing awry."

[[audits.bytecode-alliance.audits.tracing-subscriber]]
who = "Pat Hickey <phickey@fastly.com>"
criteria = "safe-to-deploy"
version = "0.3.17"

[[audits.bytecode-alliance.audits.try-lock]]
who = "Pat Hickey <phickey@fastly.com>"
criteria = "safe-to-deploy"
version = "0.2.4"
notes = "Implements a concurrency primitive with atomics, and is not obviously incorrect"

[[audits.bytecode-alliance.audits.vcpkg]]
who = "Pat Hickey <phickey@fastly.com>"
criteria = "safe-to-deploy"
version = "0.2.15"
notes = "no build.rs, no macros, no unsafe. It reads the filesystem and makes copies of DLLs into OUT_DIR."

[[audits.bytecode-alliance.audits.want]]
who = "Pat Hickey <phickey@fastly.com>"
criteria = "safe-to-deploy"
version = "0.3.0"

[[audits.bytecode-alliance.audits.webpki-roots]]
who = "Pat Hickey <phickey@fastly.com>"
criteria = "safe-to-deploy"
delta = "0.22.4 -> 0.23.0"

[[audits.bytecode-alliance.audits.webpki-roots]]
who = "Pat Hickey <phickey@fastly.com>"
criteria = "safe-to-deploy"
delta = "0.23.0 -> 0.25.2"

[[audits.embark-studios.audits.anyhow]]
who = "Johan Andersson <opensource@embark-studios.com>"
criteria = "safe-to-deploy"
version = "1.0.58"

[[audits.embark-studios.audits.ident_case]]
who = "Johan Andersson <opensource@embark-studios.com>"
criteria = "safe-to-deploy"
version = "1.0.1"
notes = "No unsafe usage or ambient capabilities"

[[audits.embark-studios.audits.num_enum]]
who = "Johan Andersson <opensource@embark-studios.com>"
criteria = "safe-to-deploy"
version = "0.5.11"
notes = "No unsafe usage or ambient capabilities"

[[audits.embark-studios.audits.num_enum]]
who = "Johan Andersson <opensource@embark-studios.com>"
criteria = "safe-to-deploy"
delta = "0.5.11 -> 0.6.1"
notes = "Minor changes"

[[audits.embark-studios.audits.num_enum]]
who = "Johan Andersson <opensource@embark-studios.com>"
criteria = "safe-to-deploy"
delta = "0.6.1 -> 0.7.0"

[[audits.embark-studios.audits.num_enum_derive]]
who = "Johan Andersson <opensource@embark-studios.com>"
criteria = "safe-to-deploy"
version = "0.5.11"
notes = "Proc macro that generates some unsafe code for conversion but looks sound, no ambient capabilities"

[[audits.embark-studios.audits.num_enum_derive]]
who = "Johan Andersson <opensource@embark-studios.com>"
criteria = "safe-to-deploy"
delta = "0.5.11 -> 0.6.1"
notes = "Minor changes"

[[audits.embark-studios.audits.num_enum_derive]]
who = "Johan Andersson <opensource@embark-studios.com>"
criteria = "safe-to-deploy"
delta = "0.6.1 -> 0.7.0"

[[audits.embark-studios.audits.tap]]
who = "Johan Andersson <opensource@embark-studios.com>"
criteria = "safe-to-deploy"
version = "1.0.1"
notes = "No unsafe usage or ambient capabilities"

[[audits.embark-studios.audits.thiserror]]
who = "Johan Andersson <opensource@embark-studios.com>"
criteria = "safe-to-deploy"
version = "1.0.40"
notes = "Wrapper over implementation crate, found no unsafe or ambient capabilities used"

[[audits.embark-studios.audits.thiserror-impl]]
who = "Johan Andersson <opensource@embark-studios.com>"
criteria = "safe-to-deploy"
version = "1.0.40"
notes = "Found no unsafe or ambient capabilities used"

[[audits.embark-studios.audits.valuable]]
who = "Johan Andersson <opensource@embark-studios.com>"
criteria = "safe-to-deploy"
version = "0.1.0"
notes = "No unsafe usage or ambient capabilities, sane build script"

[[audits.embark-studios.audits.webpki-roots]]
who = "Johan Andersson <opensource@embark-studios.com>"
criteria = "safe-to-deploy"
version = "0.22.4"
notes = "Inspected it to confirm that it only contains data definitions and no runtime code"

[[audits.fermyon.audits.oorandom]]
who = "Radu Matei <radu.matei@fermyon.com>"
criteria = "safe-to-run"
version = "11.1.3"

[[audits.google.audits.anstyle]]
who = "Yu-An Wang <wyuang@google.com>"
criteria = "safe-to-run"
version = "1.0.4"
aggregated-from = "https://chromium.googlesource.com/chromiumos/third_party/rust_crates/+/refs/heads/main/cargo-vet/audits.toml?format=TEXT"

[[audits.google.audits.anstyle]]
who = "Lukasz Anforowicz <lukasza@chromium.org>"
criteria = "safe-to-run"
delta = "1.0.4 -> 1.0.6"
aggregated-from = "https://chromium.googlesource.com/chromium/src/+/main/third_party/rust/chromium_crates_io/supply-chain/audits.toml?format=TEXT"

[[audits.google.audits.anstyle]]
who = "danakj <danakj@chromium.org>"
criteria = "safe-to-run"
delta = "1.0.6 -> 1.0.7"
aggregated-from = "https://chromium.googlesource.com/chromium/src/+/main/third_party/rust/chromium_crates_io/supply-chain/audits.toml?format=TEXT"

[[audits.google.audits.anstyle]]
who = "Lukasz Anforowicz <lukasza@chromium.org>"
criteria = "safe-to-run"
delta = "1.0.7 -> 1.0.8"
notes = "Only Cargo.toml changes in the 1.0.7 => 1.0.8 delta."
aggregated-from = "https://chromium.googlesource.com/chromium/src/+/main/third_party/rust/chromium_crates_io/supply-chain/audits.toml?format=TEXT"

[[audits.google.audits.autocfg]]
who = "Lukasz Anforowicz <lukasza@chromium.org>"
criteria = "safe-to-deploy"
version = "1.1.0"
notes = """
Grepped for `-i cipher`, `-i crypto`, `'\bfs\b'``, `'\bnet\b'``, `'\bunsafe\b'``
and there were no hits except for reasonable, client-controlled usage of
`std::fs` in `AutoCfg::with_dir`.

This crate has been added to Chromium in
https://source.chromium.org/chromium/chromium/src/+/591a0f30c5eac93b6a3d981c2714ffa4db28dbcb
The CL description contains a link to a Google-internal document with audit details.
"""
aggregated-from = "https://chromium.googlesource.com/chromium/src/+/main/third_party/rust/chromium_crates_io/supply-chain/audits.toml?format=TEXT"

[[audits.google.audits.autocfg]]
who = "Lukasz Anforowicz <lukasza@chromium.org>"
criteria = "safe-to-deploy"
delta = "1.1.0 -> 1.2.0"
notes = '''
Grepped for `-i cipher`, `-i crypto`, `'\bfs\b'``, `'\bnet\b'``, `'\bunsafe\b'``
and nothing changed from the baseline audit of 1.1.0.  Skimmed through the
1.1.0 => 1.2.0 delta and everything seemed okay.
'''
aggregated-from = "https://chromium.googlesource.com/chromium/src/+/main/third_party/rust/chromium_crates_io/supply-chain/audits.toml?format=TEXT"

[[audits.google.audits.bitflags]]
who = "Lukasz Anforowicz <lukasza@chromium.org>"
criteria = "safe-to-deploy"
version = "1.3.2"
notes = """
Security review of earlier versions of the crate can be found at
(Google-internal, sorry): go/image-crate-chromium-security-review

The crate exposes a function marked as `unsafe`, but doesn't use any
`unsafe` blocks (except for tests of the single `unsafe` function).  I
think this justifies marking this crate as `ub-risk-1`.

Additional review comments can be found at https://crrev.com/c/4723145/31
"""
aggregated-from = "https://chromium.googlesource.com/chromium/src/+/main/third_party/rust/chromium_crates_io/supply-chain/audits.toml?format=TEXT"

[[audits.google.audits.bitflags]]
who = "Lukasz Anforowicz <lukasza@chromium.org>"
criteria = "safe-to-deploy"
delta = "2.6.0 -> 2.8.0"
notes = "No changes related to `unsafe impl ... bytemuck` pieces from `src/external.rs`."
aggregated-from = "https://chromium.googlesource.com/chromium/src/+/main/third_party/rust/chromium_crates_io/supply-chain/audits.toml?format=TEXT"

[[audits.google.audits.bitflags]]
who = "Daniel Cheng <dcheng@chromium.org>"
criteria = "safe-to-deploy"
delta = "2.8.0 -> 2.9.0"
notes = "Adds a straightforward clear() function, but no new unsafe code."
aggregated-from = "https://chromium.googlesource.com/chromium/src/+/main/third_party/rust/chromium_crates_io/supply-chain/audits.toml?format=TEXT"

[[audits.google.audits.bstr]]
who = "danakj <danakj@chromium.org>"
criteria = "safe-to-deploy"
version = "1.10.0"
notes = """
WARNING: This certification is a result of a **partial** audit.  The
`unicode` feature has **not** been audited.  The unicode feature has
soundness that depends on the correctness of regex automata that are
shipped as binary blobs. They have not been reviewed here.Ability to
track partial audits is tracked in
https://github.com/mozilla/cargo-vet/issues/380.
"""
aggregated-from = "https://chromium.googlesource.com/chromium/src/+/main/third_party/rust/chromium_crates_io/supply-chain/audits.toml?format=TEXT"

[[audits.google.audits.bstr]]
who = "Adrian Taylor <adetaylor@chromium.org>"
criteria = "safe-to-deploy"
delta = "1.10.0 -> 1.11.0"
notes = "Changes two unsafe blocks to use core::mem::align_of<usize> instead of core::mem::size_of<usize> which shouldn't differ on mainstream platforms."
aggregated-from = "https://chromium.googlesource.com/chromium/src/+/main/third_party/rust/chromium_crates_io/supply-chain/audits.toml?format=TEXT"

[[audits.google.audits.bstr]]
who = "Lukasz Anforowicz <lukasza@chromium.org>"
criteria = "safe-to-deploy"
delta = "1.11.0 -> 1.11.1"
notes = "This release just excludes Unicode data files from being published to crates.io"
aggregated-from = "https://chromium.googlesource.com/chromium/src/+/main/third_party/rust/chromium_crates_io/supply-chain/audits.toml?format=TEXT"

[[audits.google.audits.bstr]]
who = "Dustin J. Mitchell <djmitche@chromium.org>"
criteria = "safe-to-deploy"
delta = "1.11.1 -> 1.11.3"
notes = "No unsafe changes"
aggregated-from = "https://chromium.googlesource.com/chromium/src/+/main/third_party/rust/chromium_crates_io/supply-chain/audits.toml?format=TEXT"

[[audits.google.audits.bytemuck]]
who = "Lukasz Anforowicz <lukasza@chromium.org>"
criteria = "safe-to-deploy"
version = "1.16.3"
notes = """
Review notes from the original audit (of 1.14.3) may be found in
https://crrev.com/c/5362675.  Note that this audit has initially missed UB risk
that was fixed in 1.16.2 - see https://github.com/Lokathor/bytemuck/pull/258.
Because of this, the original audit has been edited to certify version `1.16.3`
instead (see also https://crrev.com/c/5771867).
"""
aggregated-from = "https://chromium.googlesource.com/chromium/src/+/main/third_party/rust/chromium_crates_io/supply-chain/audits.toml?format=TEXT"

[[audits.google.audits.byteorder]]
who = "danakj <danakj@chromium.org>"
criteria = "safe-to-deploy"
version = "1.5.0"
notes = "Unsafe review in https://crrev.com/c/5838022"
aggregated-from = "https://chromium.googlesource.com/chromium/src/+/main/third_party/rust/chromium_crates_io/supply-chain/audits.toml?format=TEXT"

[[audits.google.audits.cast]]
who = "George Burgess IV <gbiv@google.com>"
criteria = "safe-to-run"
version = "0.3.0"
aggregated-from = "https://chromium.googlesource.com/chromiumos/third_party/rust_crates/+/refs/heads/main/cargo-vet/audits.toml?format=TEXT"

[[audits.google.audits.cfg-if]]
who = "George Burgess IV <gbiv@google.com>"
criteria = "safe-to-deploy"
version = "1.0.0"
aggregated-from = "https://chromium.googlesource.com/chromiumos/third_party/rust_crates/+/refs/heads/main/cargo-vet/audits.toml?format=TEXT"

[[audits.google.audits.ciborium]]
who = "Daniel Verkamp <dverkamp@chromium.org>"
criteria = "safe-to-run"
version = "0.2.2"
aggregated-from = "https://chromium.googlesource.com/chromiumos/third_party/rust_crates/+/refs/heads/main/cargo-vet/audits.toml?format=TEXT"

[[audits.google.audits.ciborium-io]]
who = "Daniel Verkamp <dverkamp@chromium.org>"
criteria = "safe-to-run"
version = "0.2.2"
aggregated-from = "https://chromium.googlesource.com/chromiumos/third_party/rust_crates/+/refs/heads/main/cargo-vet/audits.toml?format=TEXT"

[[audits.google.audits.ciborium-ll]]
who = "Daniel Verkamp <dverkamp@chromium.org>"
criteria = "safe-to-run"
version = "0.2.2"
aggregated-from = "https://chromium.googlesource.com/chromiumos/third_party/rust_crates/+/refs/heads/main/cargo-vet/audits.toml?format=TEXT"

[[audits.google.audits.clap]]
who = "Lukasz Anforowicz <lukasza@chromium.org>"
criteria = "safe-to-deploy"
version = "4.5.15"
notes = '''
Grepped for `-i cipher`, `-i crypto`, `'\bfs\b'`, `'\bnet\b'`, `'\bunsafe\b'`
and there were no hits, except for `std::net::IpAddr` usage in
`examples/typed-derive.rs`.
'''
aggregated-from = "https://chromium.googlesource.com/chromium/src/+/main/third_party/rust/chromium_crates_io/supply-chain/audits.toml?format=TEXT"

[[audits.google.audits.clap]]
who = "danakj <danakj@chromium.org>"
criteria = "safe-to-deploy"
delta = "4.5.15 -> 4.5.17"
notes = "Minor code change and toml changes."
aggregated-from = "https://chromium.googlesource.com/chromium/src/+/main/third_party/rust/chromium_crates_io/supply-chain/audits.toml?format=TEXT"

[[audits.google.audits.clap]]
who = "Lukasz Anforowicz <lukasza@chromium.org>"
criteria = "safe-to-deploy"
delta = "4.5.17 -> 4.5.18"
aggregated-from = "https://chromium.googlesource.com/chromium/src/+/main/third_party/rust/chromium_crates_io/supply-chain/audits.toml?format=TEXT"

[[audits.google.audits.clap]]
who = "danakj <danakj@chromium.org>"
criteria = "safe-to-deploy"
delta = "4.5.18 -> 4.5.20"
notes = "Trivial changes"
aggregated-from = "https://chromium.googlesource.com/chromium/src/+/main/third_party/rust/chromium_crates_io/supply-chain/audits.toml?format=TEXT"

[[audits.google.audits.clap_builder]]
who = "Lukasz Anforowicz <lukasza@chromium.org>"
criteria = "safe-to-deploy"
version = "4.5.15"
notes = '''
Grepped for `-i cipher`, `-i crypto`, `'\bfs\b'`, `'\bnet\b'`, `'\bunsafe\b'`
and there were no hits.
'''
aggregated-from = "https://chromium.googlesource.com/chromium/src/+/main/third_party/rust/chromium_crates_io/supply-chain/audits.toml?format=TEXT"

[[audits.google.audits.clap_builder]]
who = "danakj <danakj@chromium.org>"
criteria = "safe-to-deploy"
delta = "4.5.15 -> 4.5.17"
notes = "No new unsafe, net, fs"
aggregated-from = "https://chromium.googlesource.com/chromium/src/+/main/third_party/rust/chromium_crates_io/supply-chain/audits.toml?format=TEXT"

[[audits.google.audits.clap_builder]]
who = "Lukasz Anforowicz <lukasza@chromium.org>"
criteria = "safe-to-deploy"
delta = "4.5.17 -> 4.5.18"
aggregated-from = "https://chromium.googlesource.com/chromium/src/+/main/third_party/rust/chromium_crates_io/supply-chain/audits.toml?format=TEXT"

[[audits.google.audits.clap_builder]]
who = "danakj <danakj@chromium.org>"
criteria = "safe-to-run"
delta = "4.5.18 -> 4.5.20"
notes = "No new unsafe"
aggregated-from = "https://chromium.googlesource.com/chromium/src/+/main/third_party/rust/chromium_crates_io/supply-chain/audits.toml?format=TEXT"

[[audits.google.audits.clap_lex]]
who = "Ying Hsu <yinghsu@chromium.org>"
criteria = "safe-to-run"
version = "0.7.0"
aggregated-from = "https://chromium.googlesource.com/chromiumos/third_party/rust_crates/+/refs/heads/main/cargo-vet/audits.toml?format=TEXT"

[[audits.google.audits.clap_lex]]
who = "Adrian Taylor <adetaylor@chromium.org>"
criteria = "safe-to-run"
delta = "0.7.0 -> 0.7.1"
aggregated-from = "https://chromium.googlesource.com/chromium/src/+/main/third_party/rust/chromium_crates_io/supply-chain/audits.toml?format=TEXT"

[[audits.google.audits.clap_lex]]
who = "Lukasz Anforowicz <lukasza@chromium.org>"
criteria = "safe-to-run"
delta = "0.7.1 -> 0.7.2"
notes = "No `.rs` changes in the delta."
aggregated-from = "https://chromium.googlesource.com/chromium/src/+/main/third_party/rust/chromium_crates_io/supply-chain/audits.toml?format=TEXT"

[[audits.google.audits.cpp_demangle]]
who = "Hidenori Kobayashi <hidenorik@chromium.org>"
criteria = "safe-to-run"
version = "0.4.3"
aggregated-from = "https://chromium.googlesource.com/chromiumos/third_party/rust_crates/+/refs/heads/main/cargo-vet/audits.toml?format=TEXT"

[[audits.google.audits.crc32fast]]
who = "Lukasz Anforowicz <lukasza@chromium.org>"
criteria = "safe-to-deploy"
version = "1.4.2"
notes = """
Security review of earlier versions of the crate can be found at
(Google-internal, sorry): go/image-crate-chromium-security-review

Audit comments for 1.4.2 can be found at https://crrev.com/c/4723145.
"""
aggregated-from = "https://chromium.googlesource.com/chromium/src/+/main/third_party/rust/chromium_crates_io/supply-chain/audits.toml?format=TEXT"

[[audits.google.audits.equivalent]]
who = "George Burgess IV <gbiv@google.com>"
criteria = "safe-to-deploy"
version = "1.0.1"
aggregated-from = "https://chromium.googlesource.com/chromiumos/third_party/rust_crates/+/refs/heads/main/cargo-vet/audits.toml?format=TEXT"

[[audits.google.audits.fastrand]]
who = "George Burgess IV <gbiv@google.com>"
criteria = "safe-to-deploy"
version = "1.9.0"
notes = """
`does-not-implement-crypto` is certified because this crate explicitly says
that the RNG here is not cryptographically secure.
"""
aggregated-from = "https://chromium.googlesource.com/chromiumos/third_party/rust_crates/+/refs/heads/main/cargo-vet/audits.toml?format=TEXT"

[[audits.google.audits.flate2]]
who = "Lukasz Anforowicz <lukasza@chromium.org>"
criteria = "safe-to-deploy"
version = "1.0.30"
notes = '''
WARNING: This certification is a result of a **partial** audit.  The
`any_zlib` code has **not** been audited.  Ability to track partial
audits is tracked in https://github.com/mozilla/cargo-vet/issues/380
Chromium does use the `any_zlib` feature(s).  Accidentally depending on
this feature in the future is prevented using the `ban_features` feature
of `gnrt` - see:
https://crrev.com/c/4723145/31/third_party/rust/chromium_crates_io/gnrt_config.toml

Security review of earlier versions of the crate can be found at
(Google-internal, sorry): go/image-crate-chromium-security-review

I grepped for `-i cipher`, `-i crypto`, `'\bfs\b'`, `'\bnet\b'`, `'\bunsafe\b'`.

All `unsafe` in `flate2` is gated behind `#[cfg(feature = "any_zlib")]`:

* The code under `src/ffi/...` will not be used because the `mod c`
  declaration in `src/ffi/mod.rs` depends on the `any_zlib` config
* 7 uses of `unsafe` in `src/mem.rs` also all depend on the
  `any_zlib` config:
    - 2 in `fn set_dictionary` (under `impl Compress`)
    - 2 in `fn set_level` (under `impl Compress`)
    - 3 in `fn set_dictionary` (under `impl Decompress`)

All hits of `'\bfs\b'` are in comments, or example code, or test code
(but not in product code).

There were no hits of `-i cipher`, `-i crypto`, `'\bnet\b'`.
'''
aggregated-from = "https://chromium.googlesource.com/chromium/src/+/main/third_party/rust/chromium_crates_io/supply-chain/audits.toml?format=TEXT"

[[audits.google.audits.futures]]
who = "George Burgess IV <gbiv@google.com>"
criteria = "safe-to-deploy"
version = "0.3.28"
notes = """
`futures` has no logic other than tests - it simply `pub use`s things from
other crates.
"""
aggregated-from = "https://chromium.googlesource.com/chromiumos/third_party/rust_crates/+/refs/heads/main/cargo-vet/audits.toml?format=TEXT"

[[audits.google.audits.heck]]
who = "Lukasz Anforowicz <lukasza@chromium.org>"
criteria = "safe-to-deploy"
version = "0.4.1"
notes = """
Grepped for `-i cipher`, `-i crypto`, `'\bfs\b'``, `'\bnet\b'``, `'\bunsafe\b'``
and there were no hits.

`heck` (version `0.3.3`) has been added to Chromium in
https://source.chromium.org/chromium/chromium/src/+/28841c33c77833cc30b286f9ae24c97e7a8f4057
"""
aggregated-from = "https://chromium.googlesource.com/chromium/src/+/main/third_party/rust/chromium_crates_io/supply-chain/audits.toml?format=TEXT"

[[audits.google.audits.httpdate]]
who = "George Burgess IV <gbiv@google.com>"
criteria = "safe-to-deploy"
version = "1.0.3"
aggregated-from = "https://chromium.googlesource.com/chromiumos/third_party/rust_crates/+/refs/heads/main/cargo-vet/audits.toml?format=TEXT"

[[audits.google.audits.is-terminal]]
who = "George Burgess IV <gbiv@google.com>"
criteria = "safe-to-run"
version = "0.4.2"
aggregated-from = "https://chromium.googlesource.com/chromiumos/third_party/rust_crates/+/refs/heads/main/cargo-vet/audits.toml?format=TEXT"

[[audits.google.audits.is-terminal]]
who = "George Burgess IV <gbiv@google.com>"
criteria = "safe-to-run"
delta = "0.4.2 -> 0.4.9"
aggregated-from = "https://chromium.googlesource.com/chromiumos/third_party/rust_crates/+/refs/heads/main/cargo-vet/audits.toml?format=TEXT"

[[audits.google.audits.itoa]]
who = "Lukasz Anforowicz <lukasza@chromium.org>"
criteria = "safe-to-deploy"
version = "1.0.10"
notes = '''
I grepped for \"crypt\", \"cipher\", \"fs\", \"net\" - there were no hits.

There are a few places where `unsafe` is used.  Unsafe review notes can be found
in https://crrev.com/c/5350697.

Version 1.0.1 of this crate has been added to Chromium in
https://crrev.com/c/3321896.
'''
aggregated-from = "https://chromium.googlesource.com/chromium/src/+/main/third_party/rust/chromium_crates_io/supply-chain/audits.toml?format=TEXT"

[[audits.google.audits.itoa]]
who = "Lukasz Anforowicz <lukasza@chromium.org>"
criteria = "safe-to-deploy"
delta = "1.0.10 -> 1.0.11"
notes = """
Straightforward diff between 1.0.10 and 1.0.11 - only 3 commits:

* Bumping up the version
* A touch up of comments
* And my own PR to make `unsafe` blocks more granular:
  https://github.com/dtolnay/itoa/pull/42
"""
aggregated-from = "https://chromium.googlesource.com/chromium/src/+/main/third_party/rust/chromium_crates_io/supply-chain/audits.toml?format=TEXT"

[[audits.google.audits.lazy_static]]
who = "Lukasz Anforowicz <lukasza@chromium.org>"
criteria = "safe-to-deploy"
version = "1.4.0"
notes = '''
I grepped for \"crypt\", \"cipher\", \"fs\", \"net\" - there were no hits.

There are two places where `unsafe` is used.  Unsafe review notes can be found
in https://crrev.com/c/5347418.

This crate has been added to Chromium in https://crrev.com/c/3321895.
'''
aggregated-from = "https://chromium.googlesource.com/chromium/src/+/main/third_party/rust/chromium_crates_io/supply-chain/audits.toml?format=TEXT"

[[audits.google.audits.lazy_static]]
who = "Lukasz Anforowicz <lukasza@chromium.org>"
criteria = "safe-to-deploy"
delta = "1.4.0 -> 1.5.0"
notes = "Unsafe review notes: https://crrev.com/c/5650836"
aggregated-from = "https://chromium.googlesource.com/chromium/src/+/main/third_party/rust/chromium_crates_io/supply-chain/audits.toml?format=TEXT"

[[audits.google.audits.nix]]
who = "David Koloski <dkoloski@google.com>"
criteria = "safe-to-run"
version = "0.26.2"
notes = """
Reviewed on https://fxrev.dev/780283
Issues:
- https://github.com/nix-rust/nix/issues/1975
- https://github.com/nix-rust/nix/issues/1977
- https://github.com/nix-rust/nix/pull/1978
- https://github.com/nix-rust/nix/pull/1979
- https://github.com/nix-rust/nix/issues/1980
- https://github.com/nix-rust/nix/issues/1981
- https://github.com/nix-rust/nix/pull/1983
- https://github.com/nix-rust/nix/issues/1990
- https://github.com/nix-rust/nix/pull/1992
- https://github.com/nix-rust/nix/pull/1993
"""
aggregated-from = "https://fuchsia.googlesource.com/fuchsia/+/refs/heads/main/third_party/rust_crates/supply-chain/audits.toml?format=TEXT"

[[audits.google.audits.nom]]
who = "danakj@chromium.org"
criteria = "safe-to-deploy"
version = "7.1.3"
notes = """
Reviewed in https://chromium-review.googlesource.com/c/chromium/src/+/5046153
"""
aggregated-from = "https://chromium.googlesource.com/chromium/src/+/main/third_party/rust/chromium_crates_io/supply-chain/audits.toml?format=TEXT"

[[audits.google.audits.num-iter]]
who = "George Burgess IV <gbiv@google.com>"
criteria = "safe-to-deploy"
version = "0.1.43"
aggregated-from = "https://chromium.googlesource.com/chromiumos/third_party/rust_crates/+/refs/heads/main/cargo-vet/audits.toml?format=TEXT"

[[audits.google.audits.pin-project-lite]]
who = "David Koloski <dkoloski@google.com>"
criteria = "safe-to-deploy"
version = "0.2.9"
notes = "Reviewed on https://fxrev.dev/824504"
aggregated-from = "https://fuchsia.googlesource.com/fuchsia/+/refs/heads/main/third_party/rust_crates/supply-chain/audits.toml?format=TEXT"

[[audits.google.audits.pin-project-lite]]
who = "David Koloski <dkoloski@google.com>"
criteria = "safe-to-deploy"
delta = "0.2.9 -> 0.2.13"
notes = "Audited at https://fxrev.dev/946396"
aggregated-from = "https://fuchsia.googlesource.com/fuchsia/+/refs/heads/main/third_party/rust_crates/supply-chain/audits.toml?format=TEXT"

[[audits.google.audits.proc-macro2]]
who = "Lukasz Anforowicz <lukasza@chromium.org>"
criteria = "safe-to-deploy"
version = "1.0.78"
notes = """
Grepped for \"crypt\", \"cipher\", \"fs\", \"net\" - there were no hits
(except for a benign \"fs\" hit in a doc comment)

Notes from the `unsafe` review can be found in https://crrev.com/c/5385745.
"""
aggregated-from = "https://chromium.googlesource.com/chromium/src/+/main/third_party/rust/chromium_crates_io/supply-chain/audits.toml?format=TEXT"

[[audits.google.audits.proc-macro2]]
who = "Adrian Taylor <adetaylor@chromium.org>"
criteria = "safe-to-deploy"
delta = "1.0.78 -> 1.0.79"
aggregated-from = "https://chromium.googlesource.com/chromium/src/+/main/third_party/rust/chromium_crates_io/supply-chain/audits.toml?format=TEXT"

[[audits.google.audits.proc-macro2]]
who = "Adrian Taylor <adetaylor@chromium.org>"
criteria = "safe-to-deploy"
delta = "1.0.79 -> 1.0.80"
aggregated-from = "https://chromium.googlesource.com/chromium/src/+/main/third_party/rust/chromium_crates_io/supply-chain/audits.toml?format=TEXT"

[[audits.google.audits.proc-macro2]]
who = "Dustin J. Mitchell <djmitche@chromium.org>"
criteria = "safe-to-deploy"
delta = "1.0.80 -> 1.0.81"
notes = "Comment changes only"
aggregated-from = "https://chromium.googlesource.com/chromium/src/+/main/third_party/rust/chromium_crates_io/supply-chain/audits.toml?format=TEXT"

[[audits.google.audits.proc-macro2]]
who = "Dustin J. Mitchell <djmitche@chromium.org>"
criteria = "safe-to-deploy"
delta = "1.0.82 -> 1.0.83"
notes = "Substantive change is replacing String with Box<str>, saving memory."
aggregated-from = "https://chromium.googlesource.com/chromium/src/+/main/third_party/rust/chromium_crates_io/supply-chain/audits.toml?format=TEXT"

[[audits.google.audits.proc-macro2]]
who = "Lukasz Anforowicz <lukasza@chromium.org>"
criteria = "safe-to-deploy"
delta = "1.0.83 -> 1.0.84"
notes = "Only doc comment changes in `src/lib.rs`."
aggregated-from = "https://chromium.googlesource.com/chromium/src/+/main/third_party/rust/chromium_crates_io/supply-chain/audits.toml?format=TEXT"

[[audits.google.audits.proc-macro2]]
who = "danakj@chromium.org"
criteria = "safe-to-deploy"
delta = "1.0.84 -> 1.0.85"
notes = "Test-only changes."
aggregated-from = "https://chromium.googlesource.com/chromium/src/+/main/third_party/rust/chromium_crates_io/supply-chain/audits.toml?format=TEXT"

[[audits.google.audits.proc-macro2]]
who = "Lukasz Anforowicz <lukasza@chromium.org>"
criteria = "safe-to-deploy"
delta = "1.0.85 -> 1.0.86"
notes = """
Comment-only changes in `build.rs`.
Reordering of `Cargo.toml` entries.
Just bumping up the version number in `lib.rs`.
Config-related changes in `test_size.rs`.
"""
aggregated-from = "https://chromium.googlesource.com/chromium/src/+/main/third_party/rust/chromium_crates_io/supply-chain/audits.toml?format=TEXT"

[[audits.google.audits.proc-macro2]]
who = "danakj <danakj@chromium.org>"
criteria = "safe-to-deploy"
delta = "1.0.86 -> 1.0.87"
notes = "No new unsafe interactions."
aggregated-from = "https://chromium.googlesource.com/chromium/src/+/main/third_party/rust/chromium_crates_io/supply-chain/audits.toml?format=TEXT"

[[audits.google.audits.proc-macro2]]
who = "Liza Burakova <liza@chromium.org"
criteria = "safe-to-deploy"
delta = "1.0.87 -> 1.0.89"
notes = """
Biggest change is adding error handling in build.rs.
Some config related changes in wrapper.rs.
"""
aggregated-from = "https://chromium.googlesource.com/chromium/src/+/main/third_party/rust/chromium_crates_io/supply-chain/audits.toml?format=TEXT"

[[audits.google.audits.proc-macro2]]
who = "Lukasz Anforowicz <lukasza@chromium.org>"
criteria = "safe-to-deploy"
delta = "1.0.89 -> 1.0.92"
notes = """
I looked at the delta and the previous discussion at
https://chromium-review.googlesource.com/c/chromium/src/+/5385745/3#message-a8e2813129fa3779dab15acede408ee26d67b7f3
and the changes look okay to me (including the `unsafe fn from_str_unchecked`
changes in `wrapper.rs`).
"""
aggregated-from = "https://chromium.googlesource.com/chromium/src/+/main/third_party/rust/chromium_crates_io/supply-chain/audits.toml?format=TEXT"

[[audits.google.audits.proc-macro2]]
who = "Lukasz Anforowicz <lukasza@chromium.org>"
criteria = "safe-to-deploy"
delta = "1.0.92 -> 1.0.93"
notes = "No `unsafe`-related changes."
aggregated-from = "https://chromium.googlesource.com/chromium/src/+/main/third_party/rust/chromium_crates_io/supply-chain/audits.toml?format=TEXT"

[[audits.google.audits.proc-macro2]]
who = "Daniel Cheng <dcheng@chromium.org>"
criteria = "safe-to-deploy"
delta = "1.0.93 -> 1.0.94"
notes = "Minor doc changes and clippy lint adjustments+fixes."
aggregated-from = "https://chromium.googlesource.com/chromium/src/+/main/third_party/rust/chromium_crates_io/supply-chain/audits.toml?format=TEXT"

[[audits.google.audits.quote]]
who = "Lukasz Anforowicz <lukasza@chromium.org>"
criteria = "safe-to-deploy"
version = "1.0.35"
notes = """
Grepped for \"unsafe\", \"crypt\", \"cipher\", \"fs\", \"net\" - there were no hits
(except for benign \"net\" hit in tests and \"fs\" hit in README.md)
"""
aggregated-from = "https://chromium.googlesource.com/chromium/src/+/main/third_party/rust/chromium_crates_io/supply-chain/audits.toml?format=TEXT"

[[audits.google.audits.quote]]
who = "Adrian Taylor <adetaylor@chromium.org>"
criteria = "safe-to-deploy"
delta = "1.0.35 -> 1.0.36"
aggregated-from = "https://chromium.googlesource.com/chromium/src/+/main/third_party/rust/chromium_crates_io/supply-chain/audits.toml?format=TEXT"

[[audits.google.audits.rand]]
who = "Lukasz Anforowicz <lukasza@chromium.org>"
criteria = "safe-to-deploy"
version = "0.8.5"
notes = """
For more detailed unsafe review notes please see https://crrev.com/c/6362797
"""
aggregated-from = "https://chromium.googlesource.com/chromium/src/+/main/third_party/rust/chromium_crates_io/supply-chain/audits.toml?format=TEXT"

[[audits.google.audits.regex-syntax]]
who = "Manish Goregaokar <manishearth@google.com>"
criteria = "safe-to-deploy"
version = "0.8.5"
notes = "Contains no unsafe"
aggregated-from = "https://chromium.googlesource.com/chromium/src/+/main/third_party/rust/chromium_crates_io/supply-chain/audits.toml?format=TEXT"

[[audits.google.audits.ring]]
who = "Laura Peskin <pesk@google.com>"
criteria = "safe-to-deploy"
delta = "0.16.12 -> 0.16.20"
notes = """
Reviewed on: https://fxrev.dev/923001 (0.16.13 -> 0.16.20)
Reviewed on: https://fxrev.dev/716624 (0.16.12 -> 0.16.13)
"""
aggregated-from = "https://fuchsia.googlesource.com/fuchsia/+/refs/heads/main/third_party/rust_crates/supply-chain/audits.toml?format=TEXT"

[[audits.google.audits.rustversion]]
who = "Lukasz Anforowicz <lukasza@chromium.org>"
criteria = "safe-to-deploy"
version = "1.0.14"
notes = """
Grepped for `-i cipher`, `-i crypto`, `'\bfs\b'``, `'\bnet\b'``, `'\bunsafe\b'``
and there were no hits except for:

* Using trivially-safe `unsafe` in test code:

    ```
    tests/test_const.rs:unsafe fn _unsafe() {}
    tests/test_const.rs:const _UNSAFE: () = unsafe { _unsafe() };
    ```

* Using `unsafe` in a string:

    ```
    src/constfn.rs:            \"unsafe\" => Qualifiers::Unsafe,
    ```

* Using `std::fs` in `build/build.rs` to write `${OUT_DIR}/version.expr`
  which is later read back via `include!` used in `src/lib.rs`.

Version `1.0.6` of this crate has been added to Chromium in
https://source.chromium.org/chromium/chromium/src/+/28841c33c77833cc30b286f9ae24c97e7a8f4057
"""
aggregated-from = "https://chromium.googlesource.com/chromium/src/+/main/third_party/rust/chromium_crates_io/supply-chain/audits.toml?format=TEXT"

[[audits.google.audits.rustversion]]
who = "Adrian Taylor <adetaylor@chromium.org>"
criteria = "safe-to-deploy"
delta = "1.0.14 -> 1.0.15"
aggregated-from = "https://chromium.googlesource.com/chromium/src/+/main/third_party/rust/chromium_crates_io/supply-chain/audits.toml?format=TEXT"

[[audits.google.audits.serde]]
who = "Lukasz Anforowicz <lukasza@chromium.org>"
criteria = "safe-to-deploy"
version = "1.0.197"
notes = """
Grepped for `-i cipher`, `-i crypto`, `'\bfs\b'`, `'\bnet\b'`, `'\bunsafe\b'`.

There were some hits for `net`, but they were related to serialization and
not actually opening any connections or anything like that.

There were 2 hits of `unsafe` when grepping:
* In `fn as_str` in `impl Buf`
* In `fn serialize` in `impl Serialize for net::Ipv4Addr`

Unsafe review comments can be found in https://crrev.com/c/5350573/2 (this
review also covered `serde_json_lenient`).

Version 1.0.130 of the crate has been added to Chromium in
https://crrev.com/c/3265545.  The CL description contains a link to a
(Google-internal, sorry) document with a mini security review.
"""
aggregated-from = "https://chromium.googlesource.com/chromium/src/+/main/third_party/rust/chromium_crates_io/supply-chain/audits.toml?format=TEXT"

[[audits.google.audits.serde]]
who = "Dustin J. Mitchell <djmitche@chromium.org>"
criteria = "safe-to-deploy"
delta = "1.0.197 -> 1.0.198"
aggregated-from = "https://chromium.googlesource.com/chromium/src/+/main/third_party/rust/chromium_crates_io/supply-chain/audits.toml?format=TEXT"

[[audits.google.audits.serde]]
who = "danakj <danakj@chromium.org>"
criteria = "safe-to-deploy"
delta = "1.0.198 -> 1.0.201"
aggregated-from = "https://chromium.googlesource.com/chromium/src/+/main/third_party/rust/chromium_crates_io/supply-chain/audits.toml?format=TEXT"

[[audits.google.audits.serde]]
who = "Lukasz Anforowicz <lukasza@chromium.org>"
criteria = "safe-to-deploy"
delta = "1.0.202 -> 1.0.203"
notes = "s/doc_cfg/docsrs/ + tuple_impls/tuple_impl_body-related changes"
aggregated-from = "https://chromium.googlesource.com/chromium/src/+/main/third_party/rust/chromium_crates_io/supply-chain/audits.toml?format=TEXT"

[[audits.google.audits.serde]]
who = "Adrian Taylor <adetaylor@chromium.org>"
criteria = "safe-to-deploy"
delta = "1.0.203 -> 1.0.204"
aggregated-from = "https://chromium.googlesource.com/chromium/src/+/main/third_party/rust/chromium_crates_io/supply-chain/audits.toml?format=TEXT"

[[audits.google.audits.serde_derive]]
who = "Lukasz Anforowicz <lukasza@chromium.org>"
criteria = "safe-to-deploy"
version = "1.0.197"
notes = "Grepped for \"unsafe\", \"crypt\", \"cipher\", \"fs\", \"net\" - there were no hits"
aggregated-from = "https://chromium.googlesource.com/chromium/src/+/main/third_party/rust/chromium_crates_io/supply-chain/audits.toml?format=TEXT"

[[audits.google.audits.serde_derive]]
who = "danakj <danakj@chromium.org>"
criteria = "safe-to-deploy"
delta = "1.0.197 -> 1.0.201"
aggregated-from = "https://chromium.googlesource.com/chromium/src/+/main/third_party/rust/chromium_crates_io/supply-chain/audits.toml?format=TEXT"

[[audits.google.audits.serde_derive]]
who = "Lukasz Anforowicz <lukasza@chromium.org>"
criteria = "safe-to-deploy"
delta = "1.0.202 -> 1.0.203"
notes = "Grepped for \"unsafe\", \"crypt\", \"cipher\", \"fs\", \"net\" - there were no hits"
aggregated-from = "https://chromium.googlesource.com/chromium/src/+/main/third_party/rust/chromium_crates_io/supply-chain/audits.toml?format=TEXT"

[[audits.google.audits.serde_derive]]
who = "Adrian Taylor <adetaylor@chromium.org>"
criteria = "safe-to-deploy"
delta = "1.0.203 -> 1.0.204"
aggregated-from = "https://chromium.googlesource.com/chromium/src/+/main/third_party/rust/chromium_crates_io/supply-chain/audits.toml?format=TEXT"

[[audits.google.audits.sha1]]
who = "David Koloski <dkoloski@google.com>"
criteria = "safe-to-deploy"
version = "0.10.5"
notes = "Reviewed on https://fxrev.dev/712371."
aggregated-from = "https://fuchsia.googlesource.com/fuchsia/+/refs/heads/main/third_party/rust_crates/supply-chain/audits.toml?format=TEXT"

[[audits.google.audits.smallvec]]
who = "Manish Goregaokar <manishearth@google.com>"
criteria = "safe-to-deploy"
version = "1.13.2"
aggregated-from = "https://chromium.googlesource.com/chromium/src/+/main/third_party/rust/chromium_crates_io/supply-chain/audits.toml?format=TEXT"

[[audits.google.audits.stable_deref_trait]]
who = "Manish Goregaokar <manishearth@google.com>"
criteria = "safe-to-deploy"
version = "1.2.0"
notes = "Purely a trait, crates using this should be carefully vetted since self-referential stuff can be super tricky around various unsafe rust edges."
aggregated-from = "https://chromium.googlesource.com/chromium/src/+/main/third_party/rust/chromium_crates_io/supply-chain/audits.toml?format=TEXT"

[[audits.google.audits.static_assertions]]
who = "Lukasz Anforowicz <lukasza@chromium.org>"
criteria = "safe-to-deploy"
version = "1.1.0"
notes = """
Grepped for `-i cipher`, `-i crypto`, `'\bfs\b'`, `'\bnet\b'`, `'\bunsafe\b'`
and there were no hits except for one `unsafe`.

The lambda where `unsafe` is used is never invoked (e.g. the `unsafe` code
never runs) and is only introduced for some compile-time checks.  Additional
unsafe review comments can be found in https://crrev.com/c/5353376.

This crate has been added to Chromium in https://crrev.com/c/3736562.  The CL
description contains a link to a document with an additional security review.
"""
aggregated-from = "https://chromium.googlesource.com/chromium/src/+/main/third_party/rust/chromium_crates_io/supply-chain/audits.toml?format=TEXT"

[[audits.google.audits.strsim]]
who = "danakj@chromium.org"
criteria = "safe-to-deploy"
version = "0.10.0"
notes = """
Reviewed in https://crrev.com/c/5171063

Previously reviewed during security review and the audit is grandparented in.
"""
aggregated-from = "https://chromium.googlesource.com/chromium/src/+/main/third_party/rust/chromium_crates_io/supply-chain/audits.toml?format=TEXT"

[[audits.google.audits.strum]]
who = "danakj@chromium.org"
criteria = "safe-to-deploy"
version = "0.25.0"
notes = """
Reviewed in https://crrev.com/c/5171063

Previously reviewed during security review and the audit is grandparented in.
"""
aggregated-from = "https://chromium.googlesource.com/chromium/src/+/main/third_party/rust/chromium_crates_io/supply-chain/audits.toml?format=TEXT"

[[audits.google.audits.strum_macros]]
who = "danakj@chromium.org"
criteria = "safe-to-deploy"
version = "0.25.3"
notes = """
Reviewed in https://crrev.com/c/5171063

Previously reviewed during security review and the audit is grandparented in.
"""
aggregated-from = "https://chromium.googlesource.com/chromium/src/+/main/third_party/rust/chromium_crates_io/supply-chain/audits.toml?format=TEXT"

[[audits.google.audits.synstructure]]
who = "Manish Goregaokar <manishearth@google.com>"
criteria = "safe-to-deploy"
version = "0.13.1"
notes = "Exposes unsafe codegen APIs but does not itself contain unsafe"
aggregated-from = "https://chromium.googlesource.com/chromium/src/+/main/third_party/rust/chromium_crates_io/supply-chain/audits.toml?format=TEXT"

[[audits.google.audits.tinytemplate]]
who = "Ying Hsu <yinghsu@chromium.org>"
criteria = "safe-to-run"
version = "1.2.1"
aggregated-from = "https://chromium.googlesource.com/chromiumos/third_party/rust_crates/+/refs/heads/main/cargo-vet/audits.toml?format=TEXT"

[[audits.google.audits.tinyvec]]
who = "Adrian Taylor <adetaylor@chromium.org>"
criteria = "safe-to-deploy"
delta = "1.6.0 -> 1.6.1"
aggregated-from = "https://chromium.googlesource.com/chromium/src/+/main/third_party/rust/chromium_crates_io/supply-chain/audits.toml?format=TEXT"

[[audits.google.audits.tinyvec]]
who = "Adrian Taylor <adetaylor@chromium.org>"
criteria = "safe-to-deploy"
delta = "1.6.1 -> 1.7.0"
aggregated-from = "https://chromium.googlesource.com/chromium/src/+/main/third_party/rust/chromium_crates_io/supply-chain/audits.toml?format=TEXT"

[[audits.google.audits.tinyvec]]
who = "Dustin J. Mitchell <djmitche@chromium.org>"
criteria = "safe-to-deploy"
delta = "1.7.0 -> 1.8.0"
aggregated-from = "https://chromium.googlesource.com/chromium/src/+/main/third_party/rust/chromium_crates_io/supply-chain/audits.toml?format=TEXT"

[[audits.google.audits.tinyvec_macros]]
who = "George Burgess IV <gbiv@google.com>"
criteria = "safe-to-deploy"
version = "0.1.0"
aggregated-from = "https://chromium.googlesource.com/chromiumos/third_party/rust_crates/+/refs/heads/main/cargo-vet/audits.toml?format=TEXT"

[[audits.google.audits.tokio-stream]]
who = "David Koloski <dkoloski@google.com>"
criteria = "safe-to-deploy"
version = "0.1.11"
notes = "Reviewed on https://fxrev.dev/804724"
aggregated-from = "https://fuchsia.googlesource.com/fuchsia/+/refs/heads/main/third_party/rust_crates/supply-chain/audits.toml?format=TEXT"

[[audits.google.audits.tokio-stream]]
who = "David Koloski <dkoloski@google.com>"
criteria = "safe-to-deploy"
delta = "0.1.11 -> 0.1.14"
notes = "Reviewed on https://fxrev.dev/907732."
aggregated-from = "https://fuchsia.googlesource.com/fuchsia/+/refs/heads/main/third_party/rust_crates/supply-chain/audits.toml?format=TEXT"

[[audits.google.audits.unicode-ident]]
who = "Lukasz Anforowicz <lukasza@chromium.org>"
criteria = "safe-to-deploy"
version = "1.0.12"
notes = '''
I grepped for \"crypt\", \"cipher\", \"fs\", \"net\" - there were no hits.

All two functions from the public API of this crate use `unsafe` to avoid bound
checks for an array access.  Cross-module analysis shows that the offsets can
be statically proven to be within array bounds.  More details can be found in
the unsafe review CL at https://crrev.com/c/5350386.

This crate has been added to Chromium in https://crrev.com/c/3891618.
'''
aggregated-from = "https://chromium.googlesource.com/chromium/src/+/main/third_party/rust/chromium_crates_io/supply-chain/audits.toml?format=TEXT"

[[audits.google.audits.unicode-xid]]
who = "George Burgess IV <gbiv@google.com>"
criteria = "safe-to-deploy"
version = "0.2.4"
aggregated-from = "https://chromium.googlesource.com/chromiumos/third_party/rust_crates/+/refs/heads/main/cargo-vet/audits.toml?format=TEXT"

[[audits.google.audits.version_check]]
who = "George Burgess IV <gbiv@google.com>"
criteria = "safe-to-deploy"
version = "0.9.4"
aggregated-from = "https://chromium.googlesource.com/chromiumos/third_party/rust_crates/+/refs/heads/main/cargo-vet/audits.toml?format=TEXT"

[[audits.google.audits.void]]
who = "George Burgess IV <gbiv@google.com>"
criteria = "safe-to-deploy"
version = "1.0.2"
aggregated-from = "https://chromium.googlesource.com/chromiumos/third_party/rust_crates/+/refs/heads/main/cargo-vet/audits.toml?format=TEXT"

[[audits.google.audits.windows-core]]
who = "Manish Goregaokar <manishearth@google.com>"
criteria = "safe-to-deploy"
version = "0.52.0"
notes = "Implements Windows system APIs"
aggregated-from = "https://chromium.googlesource.com/chromium/src/+/main/third_party/rust/chromium_crates_io/supply-chain/audits.toml?format=TEXT"

[[audits.google.audits.zerofrom]]
who = "Manish Goregaokar <manishearth@google.com>"
criteria = "safe-to-deploy"
version = "0.1.5"
notes = "Contains no unsafe"
aggregated-from = "https://chromium.googlesource.com/chromium/src/+/main/third_party/rust/chromium_crates_io/supply-chain/audits.toml?format=TEXT"

[[audits.google.audits.zerofrom]]
who = "Daniel Cheng <dcheng@chromium.org>"
criteria = "safe-to-deploy"
delta = "0.1.5 -> 0.1.6"
notes = "Only minor cfg tweaks."
aggregated-from = "https://chromium.googlesource.com/chromium/src/+/main/third_party/rust/chromium_crates_io/supply-chain/audits.toml?format=TEXT"

[[audits.google.audits.zerovec]]
who = "Manish Goregaokar <manishearth@google.com>"
criteria = "safe-to-deploy"
delta = "0.11.0 -> 0.11.1"
notes = """
Some unsafe changed:
  - VarZeroCow unsafe moved around but not changed much, comments improved.
  - Added a ULE impl for ()
"""
aggregated-from = "https://chromium.googlesource.com/chromium/src/+/main/third_party/rust/chromium_crates_io/supply-chain/audits.toml?format=TEXT"

[[audits.isrg.audits.aes]]
who = "Tim Geoghegan <timg@divviup.org>"
criteria = "safe-to-deploy"
delta = "0.8.3 -> 0.8.4"
notes = """
Change affects some unsafe code. The only functional change is to add an
assertion checking alignment and to change an `as *mut u32` cast to a
call to `std::pointer::cast`.
"""

[[audits.isrg.audits.base64]]
who = "Tim Geoghegan <timg@letsencrypt.org>"
criteria = "safe-to-deploy"
delta = "0.21.0 -> 0.21.1"

[[audits.isrg.audits.base64]]
who = "Brandon Pitman <bran@bran.land>"
criteria = "safe-to-deploy"
delta = "0.21.1 -> 0.21.2"

[[audits.isrg.audits.base64]]
who = "David Cook <dcook@divviup.org>"
criteria = "safe-to-deploy"
delta = "0.21.2 -> 0.21.3"

[[audits.isrg.audits.block-buffer]]
who = "David Cook <dcook@divviup.org>"
criteria = "safe-to-deploy"
version = "0.9.0"

[[audits.isrg.audits.criterion]]
who = "Brandon Pitman <bran@bran.land>"
criteria = "safe-to-run"
delta = "0.4.0 -> 0.5.1"

[[audits.isrg.audits.crunchy]]
who = "David Cook <dcook@divviup.org>"
criteria = "safe-to-deploy"
version = "0.2.2"

[[audits.isrg.audits.digest]]
who = "David Cook <dcook@divviup.org>"
criteria = "safe-to-deploy"
delta = "0.10.6 -> 0.10.7"

[[audits.isrg.audits.either]]
who = "David Cook <dcook@divviup.org>"
criteria = "safe-to-deploy"
version = "1.6.1"

[[audits.isrg.audits.fiat-crypto]]
who = "David Cook <dcook@divviup.org>"
criteria = "safe-to-deploy"
version = "0.1.17"
notes = """
This crate does not contain any unsafe code, and does not use any items from
the standard library or other crates, aside from operations backed by
`std::ops`. All paths with array indexing use integer literals for indexes, so
there are no panics due to indexes out of bounds (as rustc would catch an
out-of-bounds literal index). I did not check whether arithmetic overflows
could cause a panic, and I am relying on the Coq code having satisfied the
necessary preconditions to ensure panics due to overflows are unreachable.
"""

[[audits.isrg.audits.fiat-crypto]]
who = "Brandon Pitman <bran@bran.land>"
criteria = "safe-to-deploy"
delta = "0.1.17 -> 0.1.18"

[[audits.isrg.audits.fiat-crypto]]
who = "David Cook <dcook@divviup.org>"
criteria = "safe-to-deploy"
delta = "0.1.18 -> 0.1.19"
notes = """
This release renames many items and adds a new module. The code in the new
module is entirely composed of arithmetic and array accesses.
"""

[[audits.isrg.audits.fiat-crypto]]
who = "David Cook <dcook@divviup.org>"
criteria = "safe-to-deploy"
delta = "0.1.19 -> 0.1.20"

[[audits.isrg.audits.fiat-crypto]]
who = "David Cook <dcook@divviup.org>"
criteria = "safe-to-deploy"
delta = "0.1.20 -> 0.2.0"

[[audits.isrg.audits.fiat-crypto]]
who = "Brandon Pitman <bran@bran.land>"
criteria = "safe-to-deploy"
delta = "0.2.0 -> 0.2.1"

[[audits.isrg.audits.fiat-crypto]]
who = "Tim Geoghegan <timg@divviup.org>"
criteria = "safe-to-deploy"
delta = "0.2.1 -> 0.2.2"
notes = "No changes to `unsafe` code, or any functional changes that I can detect at all."

[[audits.isrg.audits.fiat-crypto]]
who = "Brandon Pitman <bran@bran.land>"
criteria = "safe-to-deploy"
delta = "0.2.2 -> 0.2.4"

[[audits.isrg.audits.fiat-crypto]]
who = "David Cook <dcook@divviup.org>"
criteria = "safe-to-deploy"
delta = "0.2.4 -> 0.2.5"

[[audits.isrg.audits.fiat-crypto]]
who = "Brandon Pitman <bran@bran.land>"
criteria = "safe-to-deploy"
delta = "0.2.5 -> 0.2.6"

[[audits.isrg.audits.fiat-crypto]]
who = "Brandon Pitman <bran@bran.land>"
criteria = "safe-to-deploy"
delta = "0.2.6 -> 0.2.7"

[[audits.isrg.audits.fiat-crypto]]
who = "David Cook <dcook@divviup.org>"
criteria = "safe-to-deploy"
delta = "0.2.7 -> 0.2.8"

[[audits.isrg.audits.fiat-crypto]]
who = "Tim Geoghegan <timg@divviup.org>"
criteria = "safe-to-deploy"
delta = "0.2.8 -> 0.2.9"
notes = "No changes to Rust code between 0.2.8 and 0.2.9"

[[audits.isrg.audits.getrandom]]
who = "David Cook <dcook@divviup.org>"
criteria = "safe-to-deploy"
delta = "0.2.11 -> 0.2.12"

[[audits.isrg.audits.getrandom]]
who = "David Cook <dcook@divviup.org>"
criteria = "safe-to-deploy"
delta = "0.2.12 -> 0.2.14"

[[audits.isrg.audits.getrandom]]
who = "David Cook <dcook@divviup.org>"
criteria = "safe-to-deploy"
delta = "0.2.14 -> 0.2.15"

[[audits.isrg.audits.hmac]]
who = "David Cook <dcook@divviup.org>"
criteria = "safe-to-deploy"
version = "0.12.1"

[[audits.isrg.audits.keccak]]
who = "David Cook <dcook@divviup.org>"
criteria = "safe-to-deploy"
version = "0.1.2"

[[audits.isrg.audits.keccak]]
who = "Brandon Pitman <bran@bran.land>"
criteria = "safe-to-deploy"
delta = "0.1.2 -> 0.1.3"

[[audits.isrg.audits.keccak]]
who = "Brandon Pitman <bran@bran.land>"
criteria = "safe-to-deploy"
delta = "0.1.3 -> 0.1.4"

[[audits.isrg.audits.num-bigint]]
who = "David Cook <dcook@divviup.org>"
criteria = "safe-to-deploy"
delta = "0.4.3 -> 0.4.4"

[[audits.isrg.audits.num-integer]]
who = "David Cook <dcook@divviup.org>"
criteria = "safe-to-deploy"
delta = "0.1.45 -> 0.1.46"

[[audits.isrg.audits.num-iter]]
who = "David Cook <dcook@divviup.org>"
criteria = "safe-to-deploy"
delta = "0.1.43 -> 0.1.44"

[[audits.isrg.audits.num-iter]]
who = "David Cook <dcook@divviup.org>"
criteria = "safe-to-deploy"
delta = "0.1.44 -> 0.1.45"

[[audits.isrg.audits.num-traits]]
who = "David Cook <dcook@divviup.org>"
criteria = "safe-to-deploy"
delta = "0.2.15 -> 0.2.16"

[[audits.isrg.audits.num-traits]]
who = "Ameer Ghani <inahga@divviup.org>"
criteria = "safe-to-deploy"
delta = "0.2.16 -> 0.2.17"

[[audits.isrg.audits.num-traits]]
who = "David Cook <dcook@divviup.org>"
criteria = "safe-to-deploy"
delta = "0.2.17 -> 0.2.18"

[[audits.isrg.audits.num-traits]]
who = "David Cook <dcook@divviup.org>"
criteria = "safe-to-deploy"
delta = "0.2.18 -> 0.2.19"

[[audits.isrg.audits.once_cell]]
who = "Brandon Pitman <bran@bran.land>"
criteria = "safe-to-deploy"
delta = "1.18.0 -> 1.19.0"

[[audits.isrg.audits.opaque-debug]]
who = "David Cook <dcook@divviup.org>"
criteria = "safe-to-deploy"
version = "0.3.0"

[[audits.isrg.audits.rand_chacha]]
who = "David Cook <dcook@divviup.org>"
criteria = "safe-to-deploy"
version = "0.3.1"

[[audits.isrg.audits.rand_core]]
who = "David Cook <dcook@divviup.org>"
criteria = "safe-to-deploy"
version = "0.6.3"

[[audits.isrg.audits.rayon]]
who = "Brandon Pitman <bran@bran.land>"
criteria = "safe-to-deploy"
delta = "1.6.1 -> 1.7.0"

[[audits.isrg.audits.rayon]]
who = "David Cook <dcook@divviup.org>"
criteria = "safe-to-deploy"
delta = "1.7.0 -> 1.8.0"

[[audits.isrg.audits.rayon]]
who = "Ameer Ghani <inahga@divviup.org>"
criteria = "safe-to-deploy"
delta = "1.8.0 -> 1.8.1"

[[audits.isrg.audits.rayon]]
who = "Brandon Pitman <bran@bran.land>"
criteria = "safe-to-deploy"
delta = "1.8.1 -> 1.9.0"

[[audits.isrg.audits.rayon]]
who = "Brandon Pitman <bran@bran.land>"
criteria = "safe-to-deploy"
delta = "1.9.0 -> 1.10.0"

[[audits.isrg.audits.rayon-core]]
who = "Ameer Ghani <inahga@divviup.org>"
criteria = "safe-to-deploy"
version = "1.12.1"

[[audits.isrg.audits.sha2]]
who = "David Cook <dcook@divviup.org>"
criteria = "safe-to-deploy"
version = "0.10.2"

[[audits.isrg.audits.sha3]]
who = "David Cook <dcook@divviup.org>"
criteria = "safe-to-deploy"
version = "0.10.6"

[[audits.isrg.audits.sha3]]
who = "Brandon Pitman <bran@bran.land>"
criteria = "safe-to-deploy"
delta = "0.10.6 -> 0.10.7"

[[audits.isrg.audits.sha3]]
who = "Brandon Pitman <bran@bran.land>"
criteria = "safe-to-deploy"
delta = "0.10.7 -> 0.10.8"

[[audits.isrg.audits.subtle]]
who = "David Cook <dcook@divviup.org>"
criteria = "safe-to-deploy"
delta = "2.5.0 -> 2.6.1"

[[audits.isrg.audits.thiserror]]
who = "Brandon Pitman <bran@bran.land>"
criteria = "safe-to-deploy"
delta = "1.0.40 -> 1.0.43"

[[audits.isrg.audits.thiserror-impl]]
who = "Brandon Pitman <bran@bran.land>"
criteria = "safe-to-deploy"
delta = "1.0.40 -> 1.0.43"

[[audits.isrg.audits.universal-hash]]
who = "David Cook <dcook@divviup.org>"
criteria = "safe-to-deploy"
version = "0.4.1"

[[audits.isrg.audits.universal-hash]]
who = "David Cook <dcook@divviup.org>"
criteria = "safe-to-deploy"
delta = "0.5.0 -> 0.5.1"

[[audits.isrg.audits.untrusted]]
who = "David Cook <dcook@divviup.org>"
criteria = "safe-to-deploy"
version = "0.7.1"

[[audits.isrg.audits.wasm-bindgen-shared]]
who = "David Cook <dcook@divviup.org>"
criteria = "safe-to-deploy"
version = "0.2.83"

[[audits.mozilla.wildcard-audits.core-foundation-sys]]
who = "Bobby Holley <bobbyholley@gmail.com>"
criteria = "safe-to-deploy"
user-id = 5946 # Jeff Muizelaar (jrmuizel)
start = "2020-10-14"
end = "2023-05-04"
renew = false
notes = "I've reviewed every source contribution that was neither authored nor reviewed by Mozilla."
aggregated-from = "https://hg.mozilla.org/mozilla-central/raw-file/tip/supply-chain/audits.toml"

[[audits.mozilla.wildcard-audits.unicode-normalization]]
who = "Manish Goregaokar <manishsmail@gmail.com>"
criteria = "safe-to-deploy"
user-id = 1139 # Manish Goregaokar (Manishearth)
start = "2019-11-06"
end = "2026-02-01"
notes = "All code written or reviewed by Manish"
aggregated-from = "https://hg.mozilla.org/mozilla-central/raw-file/tip/supply-chain/audits.toml"

[[audits.mozilla.wildcard-audits.unicode-segmentation]]
who = "Manish Goregaokar <manishsmail@gmail.com>"
criteria = "safe-to-deploy"
user-id = 1139 # Manish Goregaokar (Manishearth)
start = "2019-05-15"
end = "2026-02-01"
notes = "All code written or reviewed by Manish"
aggregated-from = "https://hg.mozilla.org/mozilla-central/raw-file/tip/supply-chain/audits.toml"

[[audits.mozilla.audits.ahash]]
who = "Erich Gubler <erichdongubler@gmail.com>"
criteria = "safe-to-deploy"
delta = "0.8.7 -> 0.8.11"
aggregated-from = "https://hg.mozilla.org/mozilla-central/raw-file/tip/supply-chain/audits.toml"

[[audits.mozilla.audits.android-tzdata]]
who = "Mark Hammond <mhammond@skippinet.com.au>"
criteria = "safe-to-deploy"
version = "0.1.1"
notes = "Small crate parsing a file. No unsafe code"
aggregated-from = "https://hg.mozilla.org/mozilla-central/raw-file/tip/supply-chain/audits.toml"

[[audits.mozilla.audits.android_system_properties]]
who = "Nicolas Silva <nical@fastmail.com>"
criteria = "safe-to-deploy"
version = "0.1.2"
notes = "I wrote this crate, reviewed by jimb. It is mostly a Rust port of some C++ code we already ship."
aggregated-from = "https://hg.mozilla.org/mozilla-central/raw-file/tip/supply-chain/audits.toml"

[[audits.mozilla.audits.android_system_properties]]
who = "Mike Hommey <mh+mozilla@glandium.org>"
criteria = "safe-to-deploy"
delta = "0.1.2 -> 0.1.4"
aggregated-from = "https://hg.mozilla.org/mozilla-central/raw-file/tip/supply-chain/audits.toml"

[[audits.mozilla.audits.android_system_properties]]
who = "Mike Hommey <mh+mozilla@glandium.org>"
criteria = "safe-to-deploy"
delta = "0.1.4 -> 0.1.5"
aggregated-from = "https://hg.mozilla.org/mozilla-central/raw-file/tip/supply-chain/audits.toml"

[[audits.mozilla.audits.anyhow]]
who = "Mike Hommey <mh+mozilla@glandium.org>"
criteria = "safe-to-deploy"
delta = "1.0.57 -> 1.0.61"
aggregated-from = "https://hg.mozilla.org/mozilla-central/raw-file/tip/supply-chain/audits.toml"

[[audits.mozilla.audits.anyhow]]
who = "Bobby Holley <bobbyholley@gmail.com>"
criteria = "safe-to-deploy"
delta = "1.0.58 -> 1.0.57"
notes = "No functional differences, just CI config and docs."
aggregated-from = "https://hg.mozilla.org/mozilla-central/raw-file/tip/supply-chain/audits.toml"

[[audits.mozilla.audits.anyhow]]
who = "Mike Hommey <mh+mozilla@glandium.org>"
criteria = "safe-to-deploy"
delta = "1.0.61 -> 1.0.62"
aggregated-from = "https://hg.mozilla.org/mozilla-central/raw-file/tip/supply-chain/audits.toml"

[[audits.mozilla.audits.anyhow]]
who = "Mike Hommey <mh+mozilla@glandium.org>"
criteria = "safe-to-deploy"
delta = "1.0.62 -> 1.0.68"
aggregated-from = "https://hg.mozilla.org/mozilla-central/raw-file/tip/supply-chain/audits.toml"

[[audits.mozilla.audits.anyhow]]
who = "Mike Hommey <mh+mozilla@glandium.org>"
criteria = "safe-to-deploy"
delta = "1.0.68 -> 1.0.69"
aggregated-from = "https://hg.mozilla.org/mozilla-central/raw-file/tip/supply-chain/audits.toml"

[[audits.mozilla.audits.ascii]]
who = "Glenn Watson <git@chillybin.org>"
criteria = "safe-to-deploy"
version = "1.1.0"
aggregated-from = "https://hg.mozilla.org/mozilla-central/raw-file/tip/supply-chain/audits.toml"

[[audits.mozilla.audits.bit-set]]
who = "Aria Beingessner <a.beingessner@gmail.com>"
criteria = "safe-to-deploy"
version = "0.5.2"
notes = "Another crate I own via contain-rs that is ancient and maintenance mode, no known issues."
aggregated-from = "https://hg.mozilla.org/mozilla-central/raw-file/tip/supply-chain/audits.toml"

[[audits.mozilla.audits.bit-set]]
who = "Mike Hommey <mh+mozilla@glandium.org>"
criteria = "safe-to-deploy"
delta = "0.5.2 -> 0.5.3"
aggregated-from = "https://hg.mozilla.org/mozilla-central/raw-file/tip/supply-chain/audits.toml"

[[audits.mozilla.audits.bit-vec]]
who = "Aria Beingessner <a.beingessner@gmail.com>"
criteria = "safe-to-deploy"
version = "0.6.3"
notes = "Another crate I own via contain-rs that is ancient and in maintenance mode but otherwise perfectly fine."
aggregated-from = "https://hg.mozilla.org/mozilla-central/raw-file/tip/supply-chain/audits.toml"

[[audits.mozilla.audits.bitflags]]
who = "Alex Franchuk <afranchuk@mozilla.com>"
criteria = "safe-to-deploy"
delta = "1.3.2 -> 2.0.2"
notes = "Removal of some unsafe code/methods. No changes to externals, just some refactoring (mostly internal)."
aggregated-from = "https://hg.mozilla.org/mozilla-central/raw-file/tip/supply-chain/audits.toml"

[[audits.mozilla.audits.bitflags]]
who = "Nicolas Silva <nical@fastmail.com>"
criteria = "safe-to-deploy"
delta = "2.0.2 -> 2.1.0"
aggregated-from = "https://hg.mozilla.org/mozilla-central/raw-file/tip/supply-chain/audits.toml"

[[audits.mozilla.audits.bitflags]]
who = "Teodor Tanasoaia <ttanasoaia@mozilla.com>"
criteria = "safe-to-deploy"
delta = "2.2.1 -> 2.3.2"
aggregated-from = "https://hg.mozilla.org/mozilla-central/raw-file/tip/supply-chain/audits.toml"

[[audits.mozilla.audits.bitflags]]
who = "Mike Hommey <mh+mozilla@glandium.org>"
criteria = "safe-to-deploy"
delta = "2.3.3 -> 2.4.0"
aggregated-from = "https://hg.mozilla.org/mozilla-central/raw-file/tip/supply-chain/audits.toml"

[[audits.mozilla.audits.bitflags]]
who = "Jan-Erik Rediger <jrediger@mozilla.com>"
criteria = "safe-to-deploy"
delta = "2.4.0 -> 2.4.1"
notes = "Only allowing new clippy lints"
aggregated-from = "https://raw.githubusercontent.com/mozilla/glean/main/supply-chain/audits.toml"

[[audits.mozilla.audits.block-buffer]]
who = "Mike Hommey <mh+mozilla@glandium.org>"
criteria = "safe-to-deploy"
delta = "0.10.2 -> 0.10.3"
aggregated-from = "https://hg.mozilla.org/mozilla-central/raw-file/tip/supply-chain/audits.toml"

[[audits.mozilla.audits.crossbeam-channel]]
who = "Jan-Erik Rediger <jrediger@mozilla.com>"
criteria = "safe-to-deploy"
delta = "0.5.8 -> 0.5.11"
aggregated-from = "https://raw.githubusercontent.com/mozilla/glean/main/supply-chain/audits.toml"

[[audits.mozilla.audits.crossbeam-channel]]
who = "Jan-Erik Rediger <jrediger@mozilla.com>"
criteria = "safe-to-deploy"
delta = "0.5.11 -> 0.5.12"
notes = "Minimal change fixing a memory leak."
aggregated-from = "https://raw.githubusercontent.com/mozilla/glean/main/supply-chain/audits.toml"

[[audits.mozilla.audits.crossbeam-channel]]
who = "Glenn Watson <git@intuitionlibrary.com>"
criteria = "safe-to-deploy"
delta = "0.5.12 -> 0.5.13"
aggregated-from = "https://hg.mozilla.org/mozilla-central/raw-file/tip/supply-chain/audits.toml"

[[audits.mozilla.audits.crossbeam-channel]]
who = "Jan-Erik Rediger <jrediger@mozilla.com>"
criteria = "safe-to-deploy"
delta = "0.5.13 -> 0.5.14"
aggregated-from = "https://raw.githubusercontent.com/mozilla/glean/main/supply-chain/audits.toml"

[[audits.mozilla.audits.crossbeam-channel]]
who = "Jan-Erik Rediger <jrediger@mozilla.com>"
criteria = "safe-to-deploy"
delta = "0.5.14 -> 0.5.15"
notes = "Fixes a regression from an earlier version which could lead to a double free"
aggregated-from = "https://raw.githubusercontent.com/mozilla/glean/main/supply-chain/audits.toml"

[[audits.mozilla.audits.crossbeam-queue]]
who = "Matthew Gregan <kinetik@flim.org>"
criteria = "safe-to-deploy"
version = "0.3.8"
aggregated-from = "https://hg.mozilla.org/mozilla-central/raw-file/tip/supply-chain/audits.toml"

[[audits.mozilla.audits.crossbeam-utils]]
who = "Alex Franchuk <afranchuk@mozilla.com>"
criteria = "safe-to-deploy"
delta = "0.8.19 -> 0.8.20"
notes = "Minor changes."
aggregated-from = "https://hg.mozilla.org/mozilla-central/raw-file/tip/supply-chain/audits.toml"

[[audits.mozilla.audits.crypto-common]]
who = "Mike Hommey <mh+mozilla@glandium.org>"
criteria = "safe-to-deploy"
delta = "0.1.3 -> 0.1.6"
aggregated-from = "https://hg.mozilla.org/mozilla-central/raw-file/tip/supply-chain/audits.toml"

[[audits.mozilla.audits.debugid]]
who = "Gabriele Svelto <gsvelto@mozilla.com>"
criteria = "safe-to-deploy"
version = "0.8.0"
notes = "This crates was written by Sentry and I've fully audited it as Firefox crash reporting machinery relies on it."
aggregated-from = "https://hg.mozilla.org/mozilla-central/raw-file/tip/supply-chain/audits.toml"

[[audits.mozilla.audits.deranged]]
who = "Alex Franchuk <afranchuk@mozilla.com>"
criteria = "safe-to-deploy"
version = "0.3.11"
notes = """
This crate contains a decent bit of `unsafe` code, however all internal
unsafety is verified with copious assertions (many are compile-time), and
otherwise the unsafety is documented and left to the caller to verify.
"""
aggregated-from = "https://hg.mozilla.org/mozilla-central/raw-file/tip/supply-chain/audits.toml"

[[audits.mozilla.audits.digest]]
who = "Mike Hommey <mh+mozilla@glandium.org>"
criteria = "safe-to-deploy"
delta = "0.10.3 -> 0.10.6"
aggregated-from = "https://hg.mozilla.org/mozilla-central/raw-file/tip/supply-chain/audits.toml"

[[audits.mozilla.audits.displaydoc]]
who = "Makoto Kato <m_kato@ga2.so-net.ne.jp>"
criteria = "safe-to-deploy"
version = "0.2.3"
notes = """
This crate is convenient macros to implement core::fmt::Display trait.
Although `unsafe` is used for test code to call `libc::abort()`, it has no `unsafe` code in this crate. And there is no file access.
It meets the criteria for safe-to-deploy.
"""
aggregated-from = "https://hg.mozilla.org/mozilla-central/raw-file/tip/supply-chain/audits.toml"

[[audits.mozilla.audits.displaydoc]]
who = "Mike Hommey <mh+mozilla@glandium.org>"
criteria = "safe-to-deploy"
delta = "0.2.3 -> 0.2.4"
aggregated-from = "https://hg.mozilla.org/mozilla-central/raw-file/tip/supply-chain/audits.toml"

[[audits.mozilla.audits.document-features]]
who = "Erich Gubler <erichdongubler@gmail.com>"
criteria = "safe-to-deploy"
version = "0.2.8"
aggregated-from = "https://hg.mozilla.org/mozilla-central/raw-file/tip/supply-chain/audits.toml"

[[audits.mozilla.audits.either]]
who = "Mike Hommey <mh+mozilla@glandium.org>"
criteria = "safe-to-deploy"
delta = "1.6.1 -> 1.7.0"
aggregated-from = "https://hg.mozilla.org/mozilla-central/raw-file/tip/supply-chain/audits.toml"

[[audits.mozilla.audits.either]]
who = "Mike Hommey <mh+mozilla@glandium.org>"
criteria = "safe-to-deploy"
delta = "1.7.0 -> 1.8.0"
aggregated-from = "https://hg.mozilla.org/mozilla-central/raw-file/tip/supply-chain/audits.toml"

[[audits.mozilla.audits.either]]
who = "Mike Hommey <mh+mozilla@glandium.org>"
criteria = "safe-to-deploy"
delta = "1.8.0 -> 1.8.1"
aggregated-from = "https://hg.mozilla.org/mozilla-central/raw-file/tip/supply-chain/audits.toml"

[[audits.mozilla.audits.errno]]
who = "Mike Hommey <mh+mozilla@glandium.org>"
criteria = "safe-to-deploy"
delta = "0.3.1 -> 0.3.3"
aggregated-from = "https://hg.mozilla.org/mozilla-central/raw-file/tip/supply-chain/audits.toml"

[[audits.mozilla.audits.fastrand]]
who = "Mike Hommey <mh+mozilla@glandium.org>"
criteria = "safe-to-deploy"
delta = "1.9.0 -> 2.0.0"
aggregated-from = "https://hg.mozilla.org/mozilla-central/raw-file/tip/supply-chain/audits.toml"

[[audits.mozilla.audits.fnv]]
who = "Bobby Holley <bobbyholley@gmail.com>"
criteria = "safe-to-deploy"
version = "1.0.7"
notes = "Simple hasher implementation with no unsafe code."
aggregated-from = "https://hg.mozilla.org/mozilla-central/raw-file/tip/supply-chain/audits.toml"

[[audits.mozilla.audits.futures-core]]
who = "Mike Hommey <mh+mozilla@glandium.org>"
criteria = "safe-to-deploy"
delta = "0.3.27 -> 0.3.28"
aggregated-from = "https://hg.mozilla.org/mozilla-central/raw-file/tip/supply-chain/audits.toml"

[[audits.mozilla.audits.futures-executor]]
who = "Mike Hommey <mh+mozilla@glandium.org>"
criteria = "safe-to-deploy"
delta = "0.3.27 -> 0.3.28"
aggregated-from = "https://hg.mozilla.org/mozilla-central/raw-file/tip/supply-chain/audits.toml"

[[audits.mozilla.audits.futures-sink]]
who = "Mike Hommey <mh+mozilla@glandium.org>"
criteria = "safe-to-deploy"
delta = "0.3.27 -> 0.3.28"
aggregated-from = "https://hg.mozilla.org/mozilla-central/raw-file/tip/supply-chain/audits.toml"

[[audits.mozilla.audits.half]]
who = "John M. Schanck <jschanck@mozilla.com>"
criteria = "safe-to-deploy"
version = "1.8.2"
notes = """
This crate contains unsafe code for bitwise casts to/from binary16 floating-point
format. I've reviewed these and found no issues. There are no uses of ambient
capabilities.
"""
aggregated-from = "https://hg.mozilla.org/mozilla-central/raw-file/tip/supply-chain/audits.toml"

[[audits.mozilla.audits.hashbrown]]
who = "Mike Hommey <mh+mozilla@glandium.org>"
criteria = "safe-to-deploy"
version = "0.12.3"
notes = "This version is used in rust's libstd, so effectively we're already trusting it"
aggregated-from = "https://hg.mozilla.org/mozilla-central/raw-file/tip/supply-chain/audits.toml"

[[audits.mozilla.audits.hashlink]]
who = "Mike Hommey <mh+mozilla@glandium.org>"
criteria = "safe-to-deploy"
delta = "0.7.0 -> 0.8.1"
aggregated-from = "https://hg.mozilla.org/mozilla-central/raw-file/tip/supply-chain/audits.toml"

[[audits.mozilla.audits.hashlink]]
who = "Mark Hammond <mhammond@mozilla.com>"
criteria = "safe-to-deploy"
delta = "0.8.1 -> 0.9.1"
notes = "New CursorMut struct and other relatively straight-forward changes."
aggregated-from = "https://hg.mozilla.org/mozilla-central/raw-file/tip/supply-chain/audits.toml"

[[audits.mozilla.audits.hex]]
who = "Simon Friedberger <simon@mozilla.com>"
criteria = "safe-to-deploy"
version = "0.4.3"
aggregated-from = "https://hg.mozilla.org/mozilla-central/raw-file/tip/supply-chain/audits.toml"

[[audits.mozilla.audits.libc]]
who = "Alex Franchuk <afranchuk@mozilla.com>"
criteria = "safe-to-deploy"
delta = "0.2.154 -> 0.2.158"
aggregated-from = "https://hg.mozilla.org/mozilla-central/raw-file/tip/supply-chain/audits.toml"

[[audits.mozilla.audits.litrs]]
who = "Erich Gubler <erichdongubler@gmail.com>"
criteria = "safe-to-deploy"
version = "0.4.1"
aggregated-from = "https://hg.mozilla.org/mozilla-central/raw-file/tip/supply-chain/audits.toml"

[[audits.mozilla.audits.log]]
who = "Mike Hommey <mh+mozilla@glandium.org>"
criteria = "safe-to-deploy"
version = "0.4.17"
aggregated-from = "https://hg.mozilla.org/mozilla-central/raw-file/tip/supply-chain/audits.toml"

[[audits.mozilla.audits.log]]
who = "Jan-Erik Rediger <jrediger@mozilla.com>"
criteria = "safe-to-deploy"
delta = "0.4.17 -> 0.4.18"
notes = "One dependency removed, others updated (which we don't rely on), some APIs (which we don't use) changed."
aggregated-from = "https://raw.githubusercontent.com/mozilla/glean/main/supply-chain/audits.toml"

[[audits.mozilla.audits.log]]
who = "Kagami Sascha Rosylight <krosylight@mozilla.com>"
criteria = "safe-to-deploy"
delta = "0.4.18 -> 0.4.20"
notes = "Only cfg attribute and internal macro changes and module refactorings"
aggregated-from = "https://raw.githubusercontent.com/mozilla/glean/main/supply-chain/audits.toml"

[[audits.mozilla.audits.memmap2]]
who = "Mike Hommey <mh+mozilla@glandium.org>"
criteria = "safe-to-deploy"
delta = "0.5.4 -> 0.5.7"
aggregated-from = "https://hg.mozilla.org/mozilla-central/raw-file/tip/supply-chain/audits.toml"

[[audits.mozilla.audits.memmap2]]
who = "Mike Hommey <mh+mozilla@glandium.org>"
criteria = "safe-to-deploy"
delta = "0.5.7 -> 0.5.8"
aggregated-from = "https://hg.mozilla.org/mozilla-central/raw-file/tip/supply-chain/audits.toml"

[[audits.mozilla.audits.memmap2]]
who = "Mike Hommey <mh+mozilla@glandium.org>"
criteria = "safe-to-deploy"
delta = "0.5.8 -> 0.5.9"
aggregated-from = "https://hg.mozilla.org/mozilla-central/raw-file/tip/supply-chain/audits.toml"

[[audits.mozilla.audits.memmap2]]
who = "Gabriele Svelto <gsvelto@mozilla.com>"
criteria = "safe-to-deploy"
delta = "0.5.9 -> 0.8.0"
aggregated-from = "https://hg.mozilla.org/mozilla-central/raw-file/tip/supply-chain/audits.toml"

[[audits.mozilla.audits.memmap2]]
who = "Mike Hommey <mh+mozilla@glandium.org>"
criteria = "safe-to-deploy"
delta = "0.8.0 -> 0.9.3"
aggregated-from = "https://hg.mozilla.org/mozilla-central/raw-file/tip/supply-chain/audits.toml"

[[audits.mozilla.audits.num-bigint]]
who = "Josh Stone <jistone@redhat.com>"
criteria = "safe-to-deploy"
version = "0.4.3"
notes = "All code written or reviewed by Josh Stone."
aggregated-from = "https://hg.mozilla.org/mozilla-central/raw-file/tip/supply-chain/audits.toml"

[[audits.mozilla.audits.num-conv]]
who = "Alex Franchuk <afranchuk@mozilla.com>"
criteria = "safe-to-deploy"
version = "0.1.0"
notes = """
Very straightforward, simple crate. No dependencies, unsafe, extern,
side-effectful std functions, etc.
"""
aggregated-from = "https://hg.mozilla.org/mozilla-central/raw-file/tip/supply-chain/audits.toml"

[[audits.mozilla.audits.num-integer]]
who = "Josh Stone <jistone@redhat.com>"
criteria = "safe-to-deploy"
version = "0.1.45"
notes = "All code written or reviewed by Josh Stone."
aggregated-from = "https://hg.mozilla.org/mozilla-central/raw-file/tip/supply-chain/audits.toml"

[[audits.mozilla.audits.num-traits]]
who = "Josh Stone <jistone@redhat.com>"
criteria = "safe-to-deploy"
version = "0.2.15"
notes = "All code written or reviewed by Josh Stone."
aggregated-from = "https://hg.mozilla.org/mozilla-central/raw-file/tip/supply-chain/audits.toml"

[[audits.mozilla.audits.option-ext]]
who = "Nika Layzell <nika@thelayzells.com>"
criteria = "safe-to-deploy"
version = "0.2.0"
aggregated-from = "https://raw.githubusercontent.com/mozilla/cargo-vet/main/supply-chain/audits.toml"

[[audits.mozilla.audits.percent-encoding]]
who = "Valentin Gosu <valentin.gosu@gmail.com>"
criteria = "safe-to-deploy"
delta = "2.2.0 -> 2.3.0"
aggregated-from = "https://hg.mozilla.org/mozilla-central/raw-file/tip/supply-chain/audits.toml"

[[audits.mozilla.audits.percent-encoding]]
who = "Valentin Gosu <valentin.gosu@gmail.com>"
criteria = "safe-to-deploy"
delta = "2.3.0 -> 2.3.1"
aggregated-from = "https://hg.mozilla.org/mozilla-central/raw-file/tip/supply-chain/audits.toml"

[[audits.mozilla.audits.phf_macros]]
who = "Mike Hommey <mh+mozilla@glandium.org>"
criteria = "safe-to-deploy"
delta = "0.10.0 -> 0.11.2"
aggregated-from = "https://hg.mozilla.org/mozilla-central/raw-file/tip/supply-chain/audits.toml"

[[audits.mozilla.audits.pkg-config]]
who = "Mike Hommey <mh+mozilla@glandium.org>"
criteria = "safe-to-deploy"
delta = "0.3.25 -> 0.3.26"
aggregated-from = "https://hg.mozilla.org/mozilla-central/raw-file/tip/supply-chain/audits.toml"

[[audits.mozilla.audits.powerfmt]]
who = "Alex Franchuk <afranchuk@mozilla.com>"
criteria = "safe-to-deploy"
version = "0.2.0"
notes = """
A tiny bit of unsafe code to implement functionality that isn't in stable rust
yet, but it's all valid. Otherwise it's a pretty simple crate.
"""
aggregated-from = "https://hg.mozilla.org/mozilla-central/raw-file/tip/supply-chain/audits.toml"

[[audits.mozilla.audits.rand_core]]
who = "Mike Hommey <mh+mozilla@glandium.org>"
criteria = "safe-to-deploy"
delta = "0.6.3 -> 0.6.4"
aggregated-from = "https://hg.mozilla.org/mozilla-central/raw-file/tip/supply-chain/audits.toml"

[[audits.mozilla.audits.rand_distr]]
who = "Ben Dean-Kawamura <bdk@mozilla.com>"
criteria = "safe-to-deploy"
version = "0.4.3"
notes = """
Simple crate that extends `rand`.  It has little unsafe code and uses Miri to test it.
As far as I can tell, it does not have any file IO or network access.
"""
aggregated-from = "https://hg.mozilla.org/mozilla-central/raw-file/tip/supply-chain/audits.toml"

[[audits.mozilla.audits.rayon]]
who = "Josh Stone <jistone@redhat.com>"
criteria = "safe-to-deploy"
version = "1.5.3"
notes = "All code written or reviewed by Josh Stone or Niko Matsakis."
aggregated-from = "https://hg.mozilla.org/mozilla-central/raw-file/tip/supply-chain/audits.toml"

[[audits.mozilla.audits.rayon]]
who = "Mike Hommey <mh+mozilla@glandium.org>"
criteria = "safe-to-deploy"
delta = "1.5.3 -> 1.6.1"
aggregated-from = "https://hg.mozilla.org/mozilla-central/raw-file/tip/supply-chain/audits.toml"

[[audits.mozilla.audits.regex-syntax]]
who = "Mike Hommey <mh+mozilla@glandium.org>"
criteria = "safe-to-deploy"
delta = "0.6.26 -> 0.6.27"
aggregated-from = "https://hg.mozilla.org/mozilla-central/raw-file/tip/supply-chain/audits.toml"

[[audits.mozilla.audits.regex-syntax]]
who = "Mike Hommey <mh+mozilla@glandium.org>"
criteria = "safe-to-deploy"
delta = "0.6.27 -> 0.6.28"
aggregated-from = "https://hg.mozilla.org/mozilla-central/raw-file/tip/supply-chain/audits.toml"

[[audits.mozilla.audits.serde-value]]
who = "Nika Layzell <nika@thelayzells.com>"
criteria = "safe-to-deploy"
version = "0.7.0"
notes = "Basic implementation of a serde value type. No use of unsafe code."
aggregated-from = "https://raw.githubusercontent.com/mozilla/cargo-vet/main/supply-chain/audits.toml"

[[audits.mozilla.audits.sha2]]
who = "Mike Hommey <mh+mozilla@glandium.org>"
criteria = "safe-to-deploy"
delta = "0.10.2 -> 0.10.6"
aggregated-from = "https://hg.mozilla.org/mozilla-central/raw-file/tip/supply-chain/audits.toml"

[[audits.mozilla.audits.sha2]]
who = "Jeff Muizelaar <jmuizelaar@mozilla.com>"
criteria = "safe-to-deploy"
delta = "0.10.6 -> 0.10.8"
notes = """
The bulk of this is https://github.com/RustCrypto/hashes/pull/490 which adds aarch64 support along with another PR adding longson.
I didn't check the implementation thoroughly but there wasn't anything obviously nefarious. 0.10.8 has been out for more than a year
which suggests no one else has found anything either.
"""
aggregated-from = "https://hg.mozilla.org/mozilla-central/raw-file/tip/supply-chain/audits.toml"

[[audits.mozilla.audits.shlex]]
who = "Max Inden <mail@max-inden.de>"
criteria = "safe-to-deploy"
delta = "1.1.0 -> 1.3.0"
aggregated-from = "https://hg.mozilla.org/mozilla-central/raw-file/tip/supply-chain/audits.toml"

[[audits.mozilla.audits.strsim]]
who = "Ben Dean-Kawamura <bdk@mozilla.com>"
criteria = "safe-to-deploy"
delta = "0.10.0 -> 0.11.1"
aggregated-from = "https://hg.mozilla.org/mozilla-central/raw-file/tip/supply-chain/audits.toml"

[[audits.mozilla.audits.strum]]
who = "Teodor Tanasoaia <ttanasoaia@mozilla.com>"
criteria = "safe-to-deploy"
delta = "0.25.0 -> 0.26.3"
aggregated-from = "https://hg.mozilla.org/mozilla-central/raw-file/tip/supply-chain/audits.toml"

[[audits.mozilla.audits.strum_macros]]
who = "Teodor Tanasoaia <ttanasoaia@mozilla.com>"
criteria = "safe-to-deploy"
delta = "0.25.3 -> 0.26.4"
aggregated-from = "https://hg.mozilla.org/mozilla-central/raw-file/tip/supply-chain/audits.toml"

[[audits.mozilla.audits.subtle]]
who = "Simon Friedberger <simon@mozilla.com>"
criteria = "safe-to-deploy"
version = "2.5.0"
notes = "The goal is to provide some constant-time correctness for cryptographic implementations. The approach is reasonable, it is known to be insufficient but this is pointed out in the documentation."
aggregated-from = "https://hg.mozilla.org/mozilla-central/raw-file/tip/supply-chain/audits.toml"

[[audits.mozilla.audits.syn]]
who = "Mike Hommey <mh+mozilla@glandium.org>"
criteria = "safe-to-deploy"
delta = "1.0.96 -> 1.0.99"
aggregated-from = "https://hg.mozilla.org/mozilla-central/raw-file/tip/supply-chain/audits.toml"

[[audits.mozilla.audits.syn]]
who = "Mike Hommey <mh+mozilla@glandium.org>"
criteria = "safe-to-deploy"
delta = "1.0.99 -> 1.0.107"
aggregated-from = "https://hg.mozilla.org/mozilla-central/raw-file/tip/supply-chain/audits.toml"

[[audits.mozilla.audits.time]]
who = "Alex Franchuk <afranchuk@mozilla.com>"
criteria = "safe-to-deploy"
delta = "0.3.23 -> 0.3.36"
notes = """
There's a bit of new unsafe code that is self-imposed because they now assert
that ordinals are non-zero. All unsafe code was checked to ensure that the
invariants claimed were true.
"""
aggregated-from = "https://hg.mozilla.org/mozilla-central/raw-file/tip/supply-chain/audits.toml"

[[audits.mozilla.audits.time-core]]
who = "Kershaw Chang <kershaw@mozilla.com>"
criteria = "safe-to-deploy"
version = "0.1.0"
aggregated-from = "https://hg.mozilla.org/mozilla-central/raw-file/tip/supply-chain/audits.toml"

[[audits.mozilla.audits.time-core]]
who = "Kershaw Chang <kershaw@mozilla.com>"
criteria = "safe-to-deploy"
delta = "0.1.0 -> 0.1.1"
aggregated-from = "https://hg.mozilla.org/mozilla-central/raw-file/tip/supply-chain/audits.toml"

[[audits.mozilla.audits.time-core]]
who = "Alex Franchuk <afranchuk@mozilla.com>"
criteria = "safe-to-deploy"
delta = "0.1.1 -> 0.1.2"
aggregated-from = "https://hg.mozilla.org/mozilla-central/raw-file/tip/supply-chain/audits.toml"

[[audits.mozilla.audits.time-macros]]
who = "Kershaw Chang <kershaw@mozilla.com>"
criteria = "safe-to-deploy"
version = "0.2.6"
aggregated-from = "https://hg.mozilla.org/mozilla-central/raw-file/tip/supply-chain/audits.toml"

[[audits.mozilla.audits.time-macros]]
who = "Kershaw Chang <kershaw@mozilla.com>"
criteria = "safe-to-deploy"
delta = "0.2.6 -> 0.2.10"
aggregated-from = "https://hg.mozilla.org/mozilla-central/raw-file/tip/supply-chain/audits.toml"

[[audits.mozilla.audits.time-macros]]
who = "Alex Franchuk <afranchuk@mozilla.com>"
criteria = "safe-to-deploy"
delta = "0.2.10 -> 0.2.18"
aggregated-from = "https://hg.mozilla.org/mozilla-central/raw-file/tip/supply-chain/audits.toml"

[[audits.mozilla.audits.tinystr]]
who = "Makoto Kato <m_kato@ga2.so-net.ne.jp>"
criteria = "safe-to-deploy"
version = "0.7.0"
notes = "One of original auther was Zibi Braniecki who worked at Mozilla and maintained by ICU4X developers (Google and Mozilla). I've vetted the one instance of unsafe code."
aggregated-from = "https://hg.mozilla.org/mozilla-central/raw-file/tip/supply-chain/audits.toml"

[[audits.mozilla.audits.tinystr]]
who = "Mike Hommey <mh+mozilla@glandium.org>"
criteria = "safe-to-deploy"
delta = "0.7.0 -> 0.7.1"
aggregated-from = "https://hg.mozilla.org/mozilla-central/raw-file/tip/supply-chain/audits.toml"

[[audits.mozilla.audits.tinystr]]
who = "Makoto Kato <m_kato@ga2.so-net.ne.jp>"
criteria = "safe-to-deploy"
delta = "0.7.1 -> 0.7.4"
aggregated-from = "https://hg.mozilla.org/mozilla-central/raw-file/tip/supply-chain/audits.toml"

[[audits.mozilla.audits.tinystr]]
who = "Makoto Kato <m_kato@ga2.so-net.ne.jp>"
criteria = "safe-to-deploy"
delta = "0.7.4 -> 0.7.6"
aggregated-from = "https://hg.mozilla.org/mozilla-central/raw-file/tip/supply-chain/audits.toml"

[[audits.mozilla.audits.tinystr]]
who = "Makoto Kato <m_kato@ga2.so-net.ne.jp>"
criteria = "safe-to-deploy"
delta = "0.7.6 -> 0.8.1"
aggregated-from = "https://hg.mozilla.org/mozilla-central/raw-file/tip/supply-chain/audits.toml"

[[audits.mozilla.audits.tracing-core]]
who = "Alex Franchuk <afranchuk@mozilla.com>"
criteria = "safe-to-deploy"
version = "0.1.30"
notes = """
Most unsafe code is in implementing non-std sync primitives. Unsafe impls are
logically correct and justified in comments, and unsafe code is sound and
justified in comments.
"""
aggregated-from = "https://hg.mozilla.org/mozilla-central/raw-file/tip/supply-chain/audits.toml"

[[audits.mozilla.audits.unicode-xid]]
who = "Teodor Tanasoaia <ttanasoaia@mozilla.com>"
criteria = "safe-to-deploy"
delta = "0.2.4 -> 0.2.5"
aggregated-from = "https://hg.mozilla.org/mozilla-central/raw-file/tip/supply-chain/audits.toml"

[[audits.mozilla.audits.unicode-xid]]
who = "Jim Blandy <jimb@red-bean.com>"
criteria = "safe-to-deploy"
delta = "0.2.5 -> 0.2.6"
aggregated-from = "https://hg.mozilla.org/mozilla-central/raw-file/tip/supply-chain/audits.toml"

[[audits.mozilla.audits.zerocopy]]
who = "Alex Franchuk <afranchuk@mozilla.com>"
criteria = "safe-to-deploy"
version = "0.7.32"
notes = """
This crate is `no_std` so doesn't use any side-effectful std functions. It
contains quite a lot of `unsafe` code, however. I verified portions of this. It
also has a large, thorough test suite. The project claims to run tests with
Miri to have stronger soundness checks, and also claims to use formal
verification tools to prove correctness.
"""
aggregated-from = "https://hg.mozilla.org/mozilla-central/raw-file/tip/supply-chain/audits.toml"

[[audits.mozilla.audits.zerocopy-derive]]
who = "Alex Franchuk <afranchuk@mozilla.com>"
criteria = "safe-to-deploy"
version = "0.7.32"
notes = "Clean, safe macros for zerocopy."
aggregated-from = "https://hg.mozilla.org/mozilla-central/raw-file/tip/supply-chain/audits.toml"

[[audits.mozilla.audits.zeroize_derive]]
who = "Benjamin Beurdouche <beurdouche@mozilla.com>"
criteria = "safe-to-deploy"
version = "1.4.2"
aggregated-from = "https://hg.mozilla.org/mozilla-central/raw-file/tip/supply-chain/audits.toml"

[[audits.zcash.audits.ahash]]
who = "Jack Grigg <jack@electriccoin.co>"
criteria = "safe-to-deploy"
delta = "0.8.6 -> 0.8.7"
notes = "Build-time `stdsimd` detection is replaced with a nightly-only feature flag."
aggregated-from = "https://raw.githubusercontent.com/zcash/zcash/master/qa/supply-chain/audits.toml"

[[audits.zcash.audits.aho-corasick]]
who = "Daira-Emma Hopwood <daira@jacaranda.org>"
criteria = "safe-to-deploy"
delta = "1.1.2 -> 1.1.3"
aggregated-from = "https://raw.githubusercontent.com/zcash/zcash/master/qa/supply-chain/audits.toml"

[[audits.zcash.audits.anyhow]]
who = "Jack Grigg <jack@electriccoin.co>"
criteria = "safe-to-deploy"
delta = "1.0.71 -> 1.0.75"
notes = """
`unsafe` changes are migrating from `core::any::Demand` to `std::error::Request` when the
nightly features are available.
"""
aggregated-from = "https://raw.githubusercontent.com/zcash/zcash/master/qa/supply-chain/audits.toml"

[[audits.zcash.audits.anyhow]]
who = "Jack Grigg <jack@electriccoin.co>"
criteria = "safe-to-deploy"
delta = "1.0.75 -> 1.0.77"
notes = """
- Build script changes are to rerun cargo if the `RUSTC_BOOTSTRAP` env variable
  changes, and enable a few more `rustc` config flags.
- Some `unsafe fn`s were altered to add `unsafe` blocks, to make the safety
  contracts in the code clearer (instead of using the `unsafe fn`'s implicit
  `unsafe` block); no actual `unsafe` changes were made.
"""
aggregated-from = "https://raw.githubusercontent.com/zcash/zcash/master/qa/supply-chain/audits.toml"

[[audits.zcash.audits.anyhow]]
who = "Jack Grigg <jack@electriccoin.co>"
criteria = "safe-to-deploy"
delta = "1.0.77 -> 1.0.79"
notes = """
Build script changes are to refactor the existing probe into a separate file
(which removes a filesystem write), and adjust how it gets rerun in response to
changes in the build environment.
"""
aggregated-from = "https://raw.githubusercontent.com/zcash/zcash/master/qa/supply-chain/audits.toml"

[[audits.zcash.audits.anyhow]]
who = "Daira-Emma Hopwood <daira@jacaranda.org>"
criteria = "safe-to-deploy"
delta = "1.0.79 -> 1.0.82"
aggregated-from = "https://raw.githubusercontent.com/zcash/zcash/master/qa/supply-chain/audits.toml"

[[audits.zcash.audits.arrayref]]
who = "Sean Bowe <ewillbefull@gmail.com>"
criteria = "safe-to-deploy"
delta = "0.3.6 -> 0.3.7"
aggregated-from = "https://raw.githubusercontent.com/zcash/zcash/master/qa/supply-chain/audits.toml"

[[audits.zcash.audits.backtrace]]
who = "Daira-Emma Hopwood <daira@jacaranda.org>"
criteria = "safe-to-deploy"
delta = "0.3.69 -> 0.3.71"
notes = "This crate inherently requires a lot of `unsafe` code, but the changes look plausible."
aggregated-from = "https://raw.githubusercontent.com/zcash/zcash/master/qa/supply-chain/audits.toml"

[[audits.zcash.audits.blake2b_simd]]
who = "Jack Grigg <jack@electriccoin.co>"
criteria = "safe-to-deploy"
delta = "1.0.1 -> 1.0.2"
notes = "Switches to `constant_time_eq 0.3.0`, which bumps its MSRV to 1.66."
aggregated-from = "https://raw.githubusercontent.com/zcash/zcash/master/qa/supply-chain/audits.toml"

[[audits.zcash.audits.blake2s_simd]]
who = "Jack Grigg <jack@electriccoin.co>"
criteria = "safe-to-deploy"
delta = "1.0.1 -> 1.0.2"
notes = "Switches to `constant_time_eq 0.3.0`, which bumps its MSRV to 1.66."
aggregated-from = "https://raw.githubusercontent.com/zcash/zcash/master/qa/supply-chain/audits.toml"

[[audits.zcash.audits.block-buffer]]
who = "Jack Grigg <jack@electriccoin.co>"
criteria = "safe-to-deploy"
delta = "0.10.3 -> 0.10.4"
notes = "Adds panics to prevent a block size of zero from causing unsoundness."
aggregated-from = "https://raw.githubusercontent.com/zcash/zcash/master/qa/supply-chain/audits.toml"

[[audits.zcash.audits.bounded-vec]]
who = "Kris Nuttycombe <kris@nutty.land>"
criteria = "safe-to-deploy"
version = "0.9.0"
notes = "Crate forbids unsafe code and uses no powerful imports. It consists primarily of safe constructors for newtype wrappers around `Vec`."
aggregated-from = "https://raw.githubusercontent.com/zcash/zcash/master/qa/supply-chain/audits.toml"

[[audits.zcash.audits.bs58]]
who = "Daira-Emma Hopwood <daira@jacaranda.org>"
criteria = "safe-to-deploy"
delta = "0.5.0 -> 0.5.1"
aggregated-from = "https://raw.githubusercontent.com/zcash/zcash/master/qa/supply-chain/audits.toml"

[[audits.zcash.audits.constant_time_eq]]
who = "Jack Grigg <jack@electriccoin.co>"
criteria = "safe-to-deploy"
delta = "0.2.4 -> 0.2.5"
notes = "No code changes."
aggregated-from = "https://raw.githubusercontent.com/zcash/zcash/master/qa/supply-chain/audits.toml"

[[audits.zcash.audits.constant_time_eq]]
who = "Jack Grigg <jack@electriccoin.co>"
criteria = "safe-to-deploy"
delta = "0.2.5 -> 0.2.6"
aggregated-from = "https://raw.githubusercontent.com/zcash/zcash/master/qa/supply-chain/audits.toml"

[[audits.zcash.audits.constant_time_eq]]
who = "Jack Grigg <jack@electriccoin.co>"
criteria = "safe-to-deploy"
delta = "0.2.6 -> 0.3.0"
notes = "Replaces some `unsafe` code by bumping MSRV to 1.66 (to access `core::hint::black_box`)."
aggregated-from = "https://raw.githubusercontent.com/zcash/zcash/master/qa/supply-chain/audits.toml"

[[audits.zcash.audits.cpufeatures]]
who = "Daira-Emma Hopwood <daira@jacaranda.org>"
criteria = "safe-to-deploy"
delta = "0.2.11 -> 0.2.12"
aggregated-from = "https://raw.githubusercontent.com/zcash/zcash/master/qa/supply-chain/audits.toml"

[[audits.zcash.audits.crossbeam-deque]]
who = "Jack Grigg <jack@electriccoin.co>"
criteria = "safe-to-deploy"
delta = "0.8.3 -> 0.8.4"
aggregated-from = "https://raw.githubusercontent.com/zcash/zcash/master/qa/supply-chain/audits.toml"

[[audits.zcash.audits.crossbeam-deque]]
who = "Daira-Emma Hopwood <daira@jacaranda.org>"
criteria = "safe-to-deploy"
delta = "0.8.4 -> 0.8.5"
notes = "Changes to `unsafe` code look okay."
aggregated-from = "https://raw.githubusercontent.com/zcash/zcash/master/qa/supply-chain/audits.toml"

[[audits.zcash.audits.crossbeam-epoch]]
who = "Jack Grigg <jack@electriccoin.co>"
criteria = "safe-to-deploy"
delta = "0.9.15 -> 0.9.16"
notes = "Moved an `unsafe` block while removing `scopeguard` dependency."
aggregated-from = "https://raw.githubusercontent.com/zcash/zcash/master/qa/supply-chain/audits.toml"

[[audits.zcash.audits.crossbeam-epoch]]
who = "Jack Grigg <jack@electriccoin.co>"
criteria = "safe-to-deploy"
delta = "0.9.16 -> 0.9.17"
notes = """
Changes to `unsafe` code are to replace manual pointer logic with equivalent
`unsafe` stdlib methods, now that MSRV is high enough to use them.
"""
aggregated-from = "https://raw.githubusercontent.com/zcash/zcash/master/qa/supply-chain/audits.toml"

[[audits.zcash.audits.crossbeam-epoch]]
who = "Daira-Emma Hopwood <daira@jacaranda.org>"
criteria = "safe-to-deploy"
delta = "0.9.17 -> 0.9.18"
aggregated-from = "https://raw.githubusercontent.com/zcash/zcash/master/qa/supply-chain/audits.toml"

[[audits.zcash.audits.curve25519-dalek]]
who = "Jack Grigg <jack@electriccoin.co>"
criteria = "safe-to-deploy"
delta = "4.1.0 -> 4.1.1"
aggregated-from = "https://raw.githubusercontent.com/zcash/zcash/master/qa/supply-chain/audits.toml"

[[audits.zcash.audits.curve25519-dalek]]
who = "Daira-Emma Hopwood <daira@jacaranda.org>"
criteria = "safe-to-deploy"
delta = "4.1.1 -> 4.1.2"
aggregated-from = "https://raw.githubusercontent.com/zcash/zcash/master/qa/supply-chain/audits.toml"

[[audits.zcash.audits.curve25519-dalek]]
who = "Jack Grigg <jack@electriccoin.co>"
criteria = "safe-to-deploy"
delta = "4.1.2 -> 4.1.3"
notes = """
- New unsafe is adding `core::ptr::read_volatile` calls for black box
  optimization barriers.
- `build.rs` changes are to use `CARGO_CFG_TARGET_POINTER_WIDTH` instead of
  `TARGET` and the `platforms` crate for deciding on the target pointer width.
"""
aggregated-from = "https://raw.githubusercontent.com/zcash/zcash/master/qa/supply-chain/audits.toml"

[[audits.zcash.audits.curve25519-dalek-derive]]
who = "Jack Grigg <jack@electriccoin.co>"
criteria = "safe-to-deploy"
delta = "0.1.0 -> 0.1.1"
aggregated-from = "https://raw.githubusercontent.com/zcash/zcash/master/qa/supply-chain/audits.toml"

[[audits.zcash.audits.der]]
who = "Daira-Emma Hopwood <daira@jacaranda.org>"
criteria = "safe-to-deploy"
delta = "0.7.8 -> 0.7.9"
notes = "The change to ignore RUSTSEC-2023-0071 is correct for this crate."
aggregated-from = "https://raw.githubusercontent.com/zcash/zcash/master/qa/supply-chain/audits.toml"

[[audits.zcash.audits.ed25519]]
who = "Jack Grigg <jack@electriccoin.co>"
criteria = "safe-to-deploy"
delta = "2.2.1 -> 2.2.2"
aggregated-from = "https://raw.githubusercontent.com/zcash/zcash/master/qa/supply-chain/audits.toml"

[[audits.zcash.audits.ed25519]]
who = "Jack Grigg <jack@electriccoin.co>"
criteria = "safe-to-deploy"
delta = "2.2.2 -> 2.2.3"
aggregated-from = "https://raw.githubusercontent.com/zcash/zcash/master/qa/supply-chain/audits.toml"

[[audits.zcash.audits.either]]
who = "Jack Grigg <jack@electriccoin.co>"
criteria = "safe-to-deploy"
delta = "1.8.1 -> 1.9.0"
aggregated-from = "https://raw.githubusercontent.com/zcash/zcash/master/qa/supply-chain/audits.toml"

[[audits.zcash.audits.either]]
who = "Daira-Emma Hopwood <daira@jacaranda.org>"
criteria = "safe-to-deploy"
delta = "1.9.0 -> 1.11.0"
aggregated-from = "https://raw.githubusercontent.com/zcash/zcash/master/qa/supply-chain/audits.toml"

[[audits.zcash.audits.errno]]
who = "Jack Grigg <jack@electriccoin.co>"
criteria = "safe-to-deploy"
delta = "0.3.3 -> 0.3.8"
aggregated-from = "https://raw.githubusercontent.com/zcash/zcash/master/qa/supply-chain/audits.toml"

[[audits.zcash.audits.fastrand]]
who = "Daira-Emma Hopwood <daira@jacaranda.org>"
criteria = "safe-to-deploy"
delta = "2.0.1 -> 2.0.2"
aggregated-from = "https://raw.githubusercontent.com/zcash/zcash/master/qa/supply-chain/audits.toml"

[[audits.zcash.audits.futures-task]]
who = "Jack Grigg <jack@electriccoin.co>"
criteria = "safe-to-deploy"
delta = "0.3.26 -> 0.3.27"
aggregated-from = "https://raw.githubusercontent.com/zcash/zcash/master/qa/supply-chain/audits.toml"

[[audits.zcash.audits.hermit-abi]]
who = "Daira-Emma Hopwood <daira@jacaranda.org>"
criteria = "safe-to-deploy"
delta = "0.3.3 -> 0.3.9"
aggregated-from = "https://raw.githubusercontent.com/zcash/zcash/master/qa/supply-chain/audits.toml"

[[audits.zcash.audits.inout]]
who = "Daira Hopwood <daira@jacaranda.org>"
criteria = "safe-to-deploy"
version = "0.1.3"
notes = "Reviewed in full."
aggregated-from = "https://raw.githubusercontent.com/zcash/zcash/master/qa/supply-chain/audits.toml"

[[audits.zcash.audits.js-sys]]
who = "Daira-Emma Hopwood <daira@jacaranda.org>"
criteria = "safe-to-deploy"
delta = "0.3.66 -> 0.3.69"
aggregated-from = "https://raw.githubusercontent.com/zcash/zcash/master/qa/supply-chain/audits.toml"

[[audits.zcash.audits.known-folders]]
who = "Jack Grigg <thestr4d@gmail.com>"
criteria = "safe-to-deploy"
version = "1.0.1"
notes = """
Uses `unsafe` blocks to interact with `windows-sys` crate.
- `SHGetKnownFolderPath` safety requirements are met.
- `CoTaskMemFree` has no effect if passed `NULL`, so there is no issue if some
  future refactor created a pathway where `ffi::Guard` could be dropped before
  `SHGetKnownFolderPath` is called.
- Small nit: `ffi::Guard::as_pwstr` takes `&self` but returns `PWSTR` which is
  the mutable type; it should instead return `PCWSTR` which is the const type
  (and what `lstrlenW` takes) instead of implicitly const-casting the pointer,
  as this would better reflect the intent to take an immutable reference.
- The slice constructed from the `PWSTR` correctly goes out of scope before
  `guard` is dropped.
- A code comment says that `path_ptr` is valid for `len` bytes, but `PCWSTR` is
  a `*const u16` and `lstrlenW` returns its length \"in characters\" (which the
  Windows documentation confirms means the number of `WCHAR` values). This is
  likely a typo; the code checks that `len * size_of::<u16>() <= isize::MAX`.
"""
aggregated-from = "https://raw.githubusercontent.com/zcash/zcash/master/qa/supply-chain/audits.toml"

[[audits.zcash.audits.known-folders]]
who = "Jack Grigg <jack@electriccoin.co>"
criteria = "safe-to-deploy"
delta = "1.0.1 -> 1.1.0"
notes = "Addresses the notes from my previous review :)"
aggregated-from = "https://raw.githubusercontent.com/zcash/zcash/master/qa/supply-chain/audits.toml"

[[audits.zcash.audits.libm]]
who = "Jack Grigg <jack@electriccoin.co>"
criteria = "safe-to-deploy"
delta = "0.2.7 -> 0.2.8"
notes = "Forces some intermediate values to not have too much precision on the x87 FPU."
aggregated-from = "https://raw.githubusercontent.com/zcash/zcash/master/qa/supply-chain/audits.toml"

[[audits.zcash.audits.libredox]]
who = "Daira-Emma Hopwood <daira@jacaranda.org>"
criteria = "safe-to-deploy"
delta = "0.0.1 -> 0.1.3"
aggregated-from = "https://raw.githubusercontent.com/zcash/zcash/master/qa/supply-chain/audits.toml"

[[audits.zcash.audits.linux-raw-sys]]
who = "Daira-Emma Hopwood <daira@jacaranda.org>"
criteria = "safe-to-deploy"
delta = "0.4.12 -> 0.4.13"
notes = "Low-level OS interface crate, so `unsafe` code is expected."
aggregated-from = "https://raw.githubusercontent.com/zcash/zcash/master/qa/supply-chain/audits.toml"

[[audits.zcash.audits.log]]
who = "Daira-Emma Hopwood <daira@jacaranda.org>"
criteria = "safe-to-deploy"
delta = "0.4.20 -> 0.4.21"
aggregated-from = "https://raw.githubusercontent.com/zcash/zcash/master/qa/supply-chain/audits.toml"

[[audits.zcash.audits.maybe-rayon]]
who = "Sean Bowe <ewillbefull@gmail.com>"
criteria = "safe-to-deploy"
version = "0.1.1"
aggregated-from = "https://raw.githubusercontent.com/zcash/zcash/master/qa/supply-chain/audits.toml"

[[audits.zcash.audits.memchr]]
who = "Jack Grigg <jack@electriccoin.co>"
criteria = "safe-to-deploy"
delta = "2.6.4 -> 2.7.1"
notes = """
Change to an `unsafe fn` is to rework the short-tail handling of a fixed-length
comparison between `u8` pointers. The new tail code matches the existing head
code (but adapted to `u16` and `u8` reads, instead of `u32`).
"""
aggregated-from = "https://raw.githubusercontent.com/zcash/zcash/master/qa/supply-chain/audits.toml"

[[audits.zcash.audits.memchr]]
who = "Daira-Emma Hopwood <daira@jacaranda.org>"
criteria = "safe-to-deploy"
delta = "2.7.1 -> 2.7.2"
aggregated-from = "https://raw.githubusercontent.com/zcash/zcash/master/qa/supply-chain/audits.toml"

[[audits.zcash.audits.miniz_oxide]]
who = "Daira-Emma Hopwood <daira@jacaranda.org>"
criteria = "safe-to-deploy"
delta = "0.7.1 -> 0.7.2"
aggregated-from = "https://raw.githubusercontent.com/zcash/zcash/master/qa/supply-chain/audits.toml"

[[audits.zcash.audits.mio]]
who = "Daira-Emma Hopwood <daira@jacaranda.org>"
criteria = "safe-to-deploy"
delta = "0.8.10 -> 0.8.11"
aggregated-from = "https://raw.githubusercontent.com/zcash/zcash/master/qa/supply-chain/audits.toml"

[[audits.zcash.audits.nix]]
who = "Jack Grigg <jack@electriccoin.co>"
criteria = "safe-to-deploy"
delta = "0.26.2 -> 0.26.4"
notes = """
Most of the `unsafe` changes are cleaning up their usage:
- Replacing `data.len() * std::mem::size_of::<$ty>()` with `std::mem::size_of_val(data)`.
- Removing some `mem::transmute`s.
- Using `*mut` instead of `*const` to convey intended semantics.

A new unsafe trait method `SockaddrLike::set_length` is added; it's impls look fine.
"""
aggregated-from = "https://raw.githubusercontent.com/zcash/zcash/master/qa/supply-chain/audits.toml"

[[audits.zcash.audits.object]]
who = "Daira-Emma Hopwood <daira@jacaranda.org>"
criteria = "safe-to-deploy"
delta = "0.32.1 -> 0.32.2"
aggregated-from = "https://raw.githubusercontent.com/zcash/zcash/master/qa/supply-chain/audits.toml"

[[audits.zcash.audits.opaque-debug]]
who = "Daira-Emma Hopwood <daira@jacaranda.org>"
criteria = "safe-to-deploy"
delta = "0.3.0 -> 0.3.1"
aggregated-from = "https://raw.githubusercontent.com/zcash/zcash/master/qa/supply-chain/audits.toml"

[[audits.zcash.audits.phf]]
who = "Jack Grigg <jack@z.cash>"
criteria = "safe-to-deploy"
delta = "0.8.0 -> 0.11.1"
notes = """
Mostly modernisation, migrating to `PhfBorrow`, and making more things `&'static`.
No unsafe code in the new `OrderedMap` and `OrderedSet` types.
"""
aggregated-from = "https://raw.githubusercontent.com/zcash/zcash/master/qa/supply-chain/audits.toml"

[[audits.zcash.audits.phf]]
who = "Jack Grigg <thestr4d@gmail.com>"
criteria = "safe-to-deploy"
delta = "0.11.1 -> 0.11.2"
aggregated-from = "https://raw.githubusercontent.com/zcash/zcash/master/qa/supply-chain/audits.toml"

[[audits.zcash.audits.phf_generator]]
who = "Jack Grigg <jack@z.cash>"
criteria = "safe-to-deploy"
delta = "0.8.0 -> 0.11.1"
notes = "Just dependency and edition bumps and code formatting."
aggregated-from = "https://raw.githubusercontent.com/zcash/zcash/master/qa/supply-chain/audits.toml"

[[audits.zcash.audits.phf_generator]]
who = "Jack Grigg <thestr4d@gmail.com>"
criteria = "safe-to-deploy"
delta = "0.11.1 -> 0.11.2"
aggregated-from = "https://raw.githubusercontent.com/zcash/zcash/master/qa/supply-chain/audits.toml"

[[audits.zcash.audits.phf_shared]]
who = "Jack Grigg <jack@z.cash>"
criteria = "safe-to-deploy"
delta = "0.8.0 -> 0.11.1"
notes = """
Adds `uncased` dependency, and newly generates unsafe code to transmute `&'static str`
into `&'static UncasedStr`. I verified that `UncasedStr` is a `#[repr(transparent)]`
newtype around `str`.
"""
aggregated-from = "https://raw.githubusercontent.com/zcash/zcash/master/qa/supply-chain/audits.toml"

[[audits.zcash.audits.phf_shared]]
who = "Jack Grigg <thestr4d@gmail.com>"
criteria = "safe-to-deploy"
delta = "0.11.1 -> 0.11.2"
aggregated-from = "https://raw.githubusercontent.com/zcash/zcash/master/qa/supply-chain/audits.toml"

[[audits.zcash.audits.pin-project-lite]]
who = "Daira-Emma Hopwood <daira@jacaranda.org>"
criteria = "safe-to-deploy"
delta = "0.2.13 -> 0.2.14"
aggregated-from = "https://raw.githubusercontent.com/zcash/zcash/master/qa/supply-chain/audits.toml"

[[audits.zcash.audits.proc-macro-crate]]
who = "Jack Grigg <jack@z.cash>"
criteria = "safe-to-deploy"
delta = "1.2.1 -> 1.3.0"
notes = "Migrates from `toml` to `toml_edit`."
aggregated-from = "https://raw.githubusercontent.com/zcash/zcash/master/qa/supply-chain/audits.toml"

[[audits.zcash.audits.proc-macro-crate]]
who = "Jack Grigg <jack@electriccoin.co>"
criteria = "safe-to-deploy"
delta = "1.3.0 -> 1.3.1"
notes = "Bumps MSRV to 1.60."
aggregated-from = "https://raw.githubusercontent.com/zcash/zcash/master/qa/supply-chain/audits.toml"

[[audits.zcash.audits.rand_xorshift]]
who = "Sean Bowe <ewillbefull@gmail.com>"
criteria = "safe-to-deploy"
version = "0.3.0"
aggregated-from = "https://raw.githubusercontent.com/zcash/zcash/master/qa/supply-chain/audits.toml"

[[audits.zcash.audits.redjubjub]]
who = "Daira Emma Hopwood <daira@jacaranda.org>"
criteria = "safe-to-deploy"
version = "0.7.0"
notes = """
This crate is a thin wrapper around the `reddsa` crate, which I did not review. I also
did not review tests or verify test vectors.

The comment on `batch::Verifier::verify` has an error in the batch verification equation,
filed as https://github.com/ZcashFoundation/redjubjub/issues/163 . It does not affect the
implementation which just delegates to `reddsa`. `reddsa` has the same comment bug filed as
https://github.com/ZcashFoundation/reddsa/issues/52 , but its batch verification implementation
is correct. (I checked the latter against https://zips.z.cash/protocol/protocol.pdf#reddsabatchvalidate
which has had previous cryptographic review by NCC group; see finding NCC-Zcash2018-009 in
https://research.nccgroup.com/wp-content/uploads/2020/07/NCC_Group_Zcash2018_Public_Report_2019-01-30_v1.3.pdf ).
"""
aggregated-from = "https://raw.githubusercontent.com/zcash/zcash/master/qa/supply-chain/audits.toml"

[[audits.zcash.audits.redox_users]]
who = "Jack Grigg <jack@electriccoin.co>"
criteria = "safe-to-deploy"
delta = "0.4.3 -> 0.4.4"
notes = "Switches from `redox_syscall` crate to `libredox` crate for syscalls."
aggregated-from = "https://raw.githubusercontent.com/zcash/zcash/master/qa/supply-chain/audits.toml"

[[audits.zcash.audits.redox_users]]
who = "Daira-Emma Hopwood <daira@jacaranda.org>"
criteria = "safe-to-deploy"
delta = "0.4.4 -> 0.4.5"
aggregated-from = "https://raw.githubusercontent.com/zcash/zcash/master/qa/supply-chain/audits.toml"

[[audits.zcash.audits.regex-automata]]
who = "Daira-Emma Hopwood <daira@jacaranda.org>"
criteria = "safe-to-deploy"
delta = "0.4.3 -> 0.4.6"
aggregated-from = "https://raw.githubusercontent.com/zcash/zcash/master/qa/supply-chain/audits.toml"

[[audits.zcash.audits.regex-syntax]]
who = "Sean Bowe <ewillbefull@gmail.com>"
criteria = "safe-to-deploy"
delta = "0.6.28 -> 0.6.29"
aggregated-from = "https://raw.githubusercontent.com/zcash/zcash/master/qa/supply-chain/audits.toml"

[[audits.zcash.audits.rustc-demangle]]
who = "Sean Bowe <ewillbefull@gmail.com>"
criteria = "safe-to-deploy"
delta = "0.1.21 -> 0.1.22"
aggregated-from = "https://raw.githubusercontent.com/zcash/zcash/master/qa/supply-chain/audits.toml"

[[audits.zcash.audits.rustc-demangle]]
who = "Jack Grigg <jack@electriccoin.co>"
criteria = "safe-to-deploy"
delta = "0.1.22 -> 0.1.23"
aggregated-from = "https://raw.githubusercontent.com/zcash/zcash/master/qa/supply-chain/audits.toml"

[[audits.zcash.audits.rustc_version]]
who = "Jack Grigg <jack@electriccoin.co>"
criteria = "safe-to-deploy"
version = "0.4.0"
notes = """
Most of the crate is code to parse and validate the output of `rustc -vV`. The caller can
choose which `rustc` to use, or can use `rustc_version::{version, version_meta}` which will
try `$RUSTC` followed by `rustc`.

If an adversary can arbitrarily set the `$RUSTC` environment variable then this crate will
execute arbitrary code. But when this crate is used within a build script, `$RUSTC` should
be set correctly by `cargo`.
"""
aggregated-from = "https://raw.githubusercontent.com/zcash/zcash/master/qa/supply-chain/audits.toml"

[[audits.zcash.audits.scopeguard]]
who = "Jack Grigg <jack@electriccoin.co>"
criteria = "safe-to-deploy"
delta = "1.1.0 -> 1.2.0"
notes = "Only change to an `unsafe` block is to replace a `mem::forget` with `ManuallyDrop`."
aggregated-from = "https://raw.githubusercontent.com/zcash/zcash/master/qa/supply-chain/audits.toml"

[[audits.zcash.audits.semver]]
who = "Jack Grigg <jack@electriccoin.co>"
criteria = "safe-to-deploy"
delta = "1.0.17 -> 1.0.18"
aggregated-from = "https://raw.githubusercontent.com/zcash/zcash/master/qa/supply-chain/audits.toml"

[[audits.zcash.audits.semver]]
who = "Jack Grigg <jack@electriccoin.co>"
criteria = "safe-to-deploy"
delta = "1.0.18 -> 1.0.19"
aggregated-from = "https://raw.githubusercontent.com/zcash/zcash/master/qa/supply-chain/audits.toml"

[[audits.zcash.audits.semver]]
who = "Jack Grigg <jack@electriccoin.co>"
criteria = "safe-to-deploy"
delta = "1.0.19 -> 1.0.20"
aggregated-from = "https://raw.githubusercontent.com/zcash/zcash/master/qa/supply-chain/audits.toml"

[[audits.zcash.audits.semver]]
who = "Daira-Emma Hopwood <daira@jacaranda.org>"
criteria = "safe-to-deploy"
delta = "1.0.20 -> 1.0.22"
aggregated-from = "https://raw.githubusercontent.com/zcash/zcash/master/qa/supply-chain/audits.toml"

[[audits.zcash.audits.sharded-slab]]
who = "Jack Grigg <jack@electriccoin.co>"
criteria = "safe-to-deploy"
delta = "0.1.4 -> 0.1.7"
notes = "Only change to an `unsafe` block is to fix a clippy lint."
aggregated-from = "https://raw.githubusercontent.com/zcash/zcash/master/qa/supply-chain/audits.toml"

[[audits.zcash.audits.signature]]
who = "Daira Emma Hopwood <daira@jacaranda.org>"
criteria = "safe-to-deploy"
version = "2.1.0"
notes = """
This crate uses `#![forbid(unsafe_code)]`, has no build script, and only provides traits with some trivial default implementations.
I did not review whether implementing these APIs would present any undocumented cryptographic hazards.
"""
aggregated-from = "https://raw.githubusercontent.com/zcash/zcash/master/qa/supply-chain/audits.toml"

[[audits.zcash.audits.signature]]
who = "Jack Grigg <jack@electriccoin.co>"
criteria = "safe-to-deploy"
delta = "2.1.0 -> 2.2.0"
aggregated-from = "https://raw.githubusercontent.com/zcash/zcash/master/qa/supply-chain/audits.toml"

[[audits.zcash.audits.siphasher]]
who = "Jack Grigg <jack@electriccoin.co>"
criteria = "safe-to-deploy"
delta = "0.3.10 -> 0.3.11"
aggregated-from = "https://raw.githubusercontent.com/zcash/zcash/master/qa/supply-chain/audits.toml"

[[audits.zcash.audits.syn]]
who = "Jack Grigg <jack@electriccoin.co>"
criteria = "safe-to-deploy"
delta = "1.0.107 -> 1.0.109"
notes = "Fixes string literal parsing to only skip specified whitespace characters."
aggregated-from = "https://raw.githubusercontent.com/zcash/zcash/master/qa/supply-chain/audits.toml"

[[audits.zcash.audits.tempfile]]
who = "Jack Grigg <jack@electriccoin.co>"
criteria = "safe-to-deploy"
delta = "3.8.1 -> 3.9.0"
aggregated-from = "https://raw.githubusercontent.com/zcash/zcash/master/qa/supply-chain/audits.toml"

[[audits.zcash.audits.tempfile]]
who = "Daira-Emma Hopwood <daira@jacaranda.org>"
criteria = "safe-to-deploy"
delta = "3.9.0 -> 3.10.1"
aggregated-from = "https://raw.githubusercontent.com/zcash/zcash/master/qa/supply-chain/audits.toml"

[[audits.zcash.audits.thiserror]]
who = "Jack Grigg <jack@electriccoin.co>"
criteria = "safe-to-deploy"
delta = "1.0.43 -> 1.0.48"
aggregated-from = "https://raw.githubusercontent.com/zcash/zcash/master/qa/supply-chain/audits.toml"

[[audits.zcash.audits.thiserror]]
who = "Jack Grigg <jack@electriccoin.co>"
criteria = "safe-to-deploy"
delta = "1.0.48 -> 1.0.51"
aggregated-from = "https://raw.githubusercontent.com/zcash/zcash/master/qa/supply-chain/audits.toml"

[[audits.zcash.audits.thiserror]]
who = "Jack Grigg <jack@electriccoin.co>"
criteria = "safe-to-deploy"
delta = "1.0.51 -> 1.0.52"
notes = "Reruns the build script if the `RUSTC_BOOTSTRAP` env variable changes."
aggregated-from = "https://raw.githubusercontent.com/zcash/zcash/master/qa/supply-chain/audits.toml"

[[audits.zcash.audits.thiserror]]
who = "Jack Grigg <jack@electriccoin.co>"
criteria = "safe-to-deploy"
delta = "1.0.52 -> 1.0.56"
notes = """
Build script changes are to refactor the existing probe into a separate file
(which removes a filesystem write), and adjust how it gets rerun in response to
changes in the build environment.
"""
aggregated-from = "https://raw.githubusercontent.com/zcash/zcash/master/qa/supply-chain/audits.toml"

[[audits.zcash.audits.thiserror]]
who = "Daira-Emma Hopwood <daira@jacaranda.org>"
criteria = "safe-to-deploy"
delta = "1.0.56 -> 1.0.58"
aggregated-from = "https://raw.githubusercontent.com/zcash/zcash/master/qa/supply-chain/audits.toml"

[[audits.zcash.audits.thiserror-impl]]
who = "Jack Grigg <jack@electriccoin.co>"
criteria = "safe-to-deploy"
delta = "1.0.43 -> 1.0.48"
aggregated-from = "https://raw.githubusercontent.com/zcash/zcash/master/qa/supply-chain/audits.toml"

[[audits.zcash.audits.thiserror-impl]]
who = "Jack Grigg <jack@electriccoin.co>"
criteria = "safe-to-deploy"
delta = "1.0.48 -> 1.0.51"
aggregated-from = "https://raw.githubusercontent.com/zcash/zcash/master/qa/supply-chain/audits.toml"

[[audits.zcash.audits.thiserror-impl]]
who = "Jack Grigg <jack@electriccoin.co>"
criteria = "safe-to-deploy"
delta = "1.0.51 -> 1.0.52"
aggregated-from = "https://raw.githubusercontent.com/zcash/zcash/master/qa/supply-chain/audits.toml"

[[audits.zcash.audits.thiserror-impl]]
who = "Jack Grigg <jack@electriccoin.co>"
criteria = "safe-to-deploy"
delta = "1.0.52 -> 1.0.56"
aggregated-from = "https://raw.githubusercontent.com/zcash/zcash/master/qa/supply-chain/audits.toml"

[[audits.zcash.audits.thiserror-impl]]
who = "Daira-Emma Hopwood <daira@jacaranda.org>"
criteria = "safe-to-deploy"
delta = "1.0.56 -> 1.0.58"
aggregated-from = "https://raw.githubusercontent.com/zcash/zcash/master/qa/supply-chain/audits.toml"

[[audits.zcash.audits.thread_local]]
who = "Jack Grigg <jack@z.cash>"
criteria = "safe-to-deploy"
delta = "1.1.4 -> 1.1.7"
notes = """
New `unsafe` usage:
- An extra `deallocate_bucket`, to replace a `Mutex::lock` with a `compare_exchange`.
- Setting and getting a `#[thread_local] static mut Option<Thread>` on nightly.
"""
aggregated-from = "https://raw.githubusercontent.com/zcash/zcash/master/qa/supply-chain/audits.toml"

[[audits.zcash.audits.thread_local]]
who = "Daira-Emma Hopwood <daira@jacaranda.org>"
criteria = "safe-to-deploy"
delta = "1.1.7 -> 1.1.8"
notes = """
Adds `unsafe` code that makes an assumption that `ptr::null_mut::<Entry<T>>()` is a valid representation
of an `AtomicPtr<Entry<T>>`, but this is likely a correct assumption.
"""
aggregated-from = "https://raw.githubusercontent.com/zcash/zcash/master/qa/supply-chain/audits.toml"

[[audits.zcash.audits.tinyvec_macros]]
who = "Jack Grigg <jack@z.cash>"
criteria = "safe-to-deploy"
delta = "0.1.0 -> 0.1.1"
notes = "Adds `#![forbid(unsafe_code)]` and license files."
aggregated-from = "https://raw.githubusercontent.com/zcash/zcash/master/qa/supply-chain/audits.toml"

[[audits.zcash.audits.tokio]]
who = "Daira-Emma Hopwood <daira@jacaranda.org>"
criteria = "safe-to-deploy"
delta = "1.35.1 -> 1.37.0"
notes = "Cursory review, but new and changed uses of `unsafe` code look fine, as far as I can see."
aggregated-from = "https://raw.githubusercontent.com/zcash/zcash/master/qa/supply-chain/audits.toml"

[[audits.zcash.audits.tracing-core]]
who = "Jack Grigg <jack@electriccoin.co>"
criteria = "safe-to-deploy"
delta = "0.1.30 -> 0.1.31"
notes = """
The only new `unsafe` block is to intentionally leak a scoped subscriber onto
the heap when setting it as the global default dispatcher. I checked that the
global default can only be set once and is never dropped.
"""
aggregated-from = "https://raw.githubusercontent.com/zcash/zcash/master/qa/supply-chain/audits.toml"

[[audits.zcash.audits.tracing-core]]
who = "Jack Grigg <jack@electriccoin.co>"
criteria = "safe-to-deploy"
delta = "0.1.31 -> 0.1.32"
aggregated-from = "https://raw.githubusercontent.com/zcash/zcash/master/qa/supply-chain/audits.toml"

[[audits.zcash.audits.tracing-subscriber]]
who = "Jack Grigg <jack@electriccoin.co>"
criteria = "safe-to-deploy"
delta = "0.3.17 -> 0.3.18"
aggregated-from = "https://raw.githubusercontent.com/zcash/zcash/master/qa/supply-chain/audits.toml"

[[audits.zcash.audits.try-lock]]
who = "Jack Grigg <jack@electriccoin.co>"
criteria = "safe-to-deploy"
delta = "0.2.4 -> 0.2.5"
notes = "Bumps MSRV to remove unsafe code block."
aggregated-from = "https://raw.githubusercontent.com/zcash/zcash/master/qa/supply-chain/audits.toml"

[[audits.zcash.audits.universal-hash]]
who = "Daira Hopwood <daira@jacaranda.org>"
criteria = "safe-to-deploy"
delta = "0.4.1 -> 0.5.0"
notes = "I checked correctness of to_blocks which uses unsafe code in a safe function."
aggregated-from = "https://raw.githubusercontent.com/zcash/zcash/master/qa/supply-chain/audits.toml"

[[audits.zcash.audits.wagyu-zcash-parameters]]
who = "Sean Bowe <ewillbefull@gmail.com>"
criteria = "safe-to-deploy"
version = "0.2.0"
aggregated-from = "https://raw.githubusercontent.com/zcash/zcash/master/qa/supply-chain/audits.toml"

[[audits.zcash.audits.wagyu-zcash-parameters-1]]
who = "Sean Bowe <ewillbefull@gmail.com>"
criteria = "safe-to-deploy"
version = "0.2.0"
aggregated-from = "https://raw.githubusercontent.com/zcash/zcash/master/qa/supply-chain/audits.toml"

[[audits.zcash.audits.wagyu-zcash-parameters-2]]
who = "Sean Bowe <ewillbefull@gmail.com>"
criteria = "safe-to-deploy"
version = "0.2.0"
aggregated-from = "https://raw.githubusercontent.com/zcash/zcash/master/qa/supply-chain/audits.toml"

[[audits.zcash.audits.wagyu-zcash-parameters-3]]
who = "Sean Bowe <ewillbefull@gmail.com>"
criteria = "safe-to-deploy"
version = "0.2.0"
aggregated-from = "https://raw.githubusercontent.com/zcash/zcash/master/qa/supply-chain/audits.toml"

[[audits.zcash.audits.wagyu-zcash-parameters-4]]
who = "Sean Bowe <ewillbefull@gmail.com>"
criteria = "safe-to-deploy"
version = "0.2.0"
aggregated-from = "https://raw.githubusercontent.com/zcash/zcash/master/qa/supply-chain/audits.toml"

[[audits.zcash.audits.wagyu-zcash-parameters-5]]
who = "Sean Bowe <ewillbefull@gmail.com>"
criteria = "safe-to-deploy"
version = "0.2.0"
aggregated-from = "https://raw.githubusercontent.com/zcash/zcash/master/qa/supply-chain/audits.toml"

[[audits.zcash.audits.wagyu-zcash-parameters-6]]
who = "Sean Bowe <ewillbefull@gmail.com>"
criteria = "safe-to-deploy"
version = "0.2.0"
aggregated-from = "https://raw.githubusercontent.com/zcash/zcash/master/qa/supply-chain/audits.toml"

[[audits.zcash.audits.want]]
who = "Jack Grigg <jack@electriccoin.co>"
criteria = "safe-to-deploy"
delta = "0.3.0 -> 0.3.1"
notes = """
Migrates to `try-lock 0.2.4` to replace some unsafe APIs that were not marked
`unsafe` (but that were being used safely).
"""
aggregated-from = "https://raw.githubusercontent.com/zcash/zcash/master/qa/supply-chain/audits.toml"

[[audits.zcash.audits.wasm-bindgen-backend]]
who = "Daira-Emma Hopwood <daira@jacaranda.org>"
criteria = "safe-to-deploy"
delta = "0.2.89 -> 0.2.92"
aggregated-from = "https://raw.githubusercontent.com/zcash/zcash/master/qa/supply-chain/audits.toml"

[[audits.zcash.audits.wasm-bindgen-macro]]
who = "Daira-Emma Hopwood <daira@jacaranda.org>"
criteria = "safe-to-deploy"
delta = "0.2.89 -> 0.2.92"
aggregated-from = "https://raw.githubusercontent.com/zcash/zcash/master/qa/supply-chain/audits.toml"

[[audits.zcash.audits.wasm-bindgen-macro-support]]
who = "Daira-Emma Hopwood <daira@jacaranda.org>"
criteria = "safe-to-deploy"
version = "0.2.92"
aggregated-from = "https://raw.githubusercontent.com/zcash/zcash/master/qa/supply-chain/audits.toml"

[[audits.zcash.audits.wasm-bindgen-shared]]
who = "Jack Grigg <jack@z.cash>"
criteria = "safe-to-deploy"
delta = "0.2.83 -> 0.2.84"
notes = "Bumps the schema version to add `linked_modules`."
aggregated-from = "https://raw.githubusercontent.com/zcash/zcash/master/qa/supply-chain/audits.toml"

[[audits.zcash.audits.wasm-bindgen-shared]]
who = "Jack Grigg <jack@electriccoin.co>"
criteria = "safe-to-deploy"
delta = "0.2.84 -> 0.2.87"
aggregated-from = "https://raw.githubusercontent.com/zcash/zcash/master/qa/supply-chain/audits.toml"

[[audits.zcash.audits.wasm-bindgen-shared]]
who = "Jack Grigg <jack@electriccoin.co>"
criteria = "safe-to-deploy"
delta = "0.2.87 -> 0.2.89"
aggregated-from = "https://raw.githubusercontent.com/zcash/zcash/master/qa/supply-chain/audits.toml"

[[audits.zcash.audits.wasm-bindgen-shared]]
who = "Daira-Emma Hopwood <daira@jacaranda.org>"
criteria = "safe-to-deploy"
delta = "0.2.89 -> 0.2.92"
aggregated-from = "https://raw.githubusercontent.com/zcash/zcash/master/qa/supply-chain/audits.toml"

[[audits.zcash.audits.web-sys]]
who = "Daira-Emma Hopwood <daira@jacaranda.org>"
criteria = "safe-to-deploy"
delta = "0.3.66 -> 0.3.69"
aggregated-from = "https://raw.githubusercontent.com/zcash/zcash/master/qa/supply-chain/audits.toml"<|MERGE_RESOLUTION|>--- conflicted
+++ resolved
@@ -288,13 +288,8 @@
 user-name = "Jack Grigg"
 
 [[publisher.zcash_address]]
-<<<<<<< HEAD
-version = "0.10.0"
-when = "2025-10-02"
-=======
 version = "0.10.1"
 when = "2025-10-20"
->>>>>>> 99d3ae4a
 user-id = 169181
 user-login = "nuttycom"
 user-name = "Kris Nuttycombe"
@@ -342,37 +337,22 @@
 user-name = "Jack Grigg"
 
 [[publisher.zcash_primitives]]
-<<<<<<< HEAD
-version = "0.26.0"
-when = "2025-10-02"
-=======
 version = "0.26.1"
 when = "2025-10-20"
->>>>>>> 99d3ae4a
 user-id = 169181
 user-login = "nuttycom"
 user-name = "Kris Nuttycombe"
 
 [[publisher.zcash_proofs]]
-<<<<<<< HEAD
-version = "0.26.0"
-when = "2025-10-02"
-=======
 version = "0.26.1"
 when = "2025-10-20"
->>>>>>> 99d3ae4a
 user-id = 169181
 user-login = "nuttycom"
 user-name = "Kris Nuttycombe"
 
 [[publisher.zcash_protocol]]
-<<<<<<< HEAD
-version = "0.7.0"
-when = "2025-10-02"
-=======
 version = "0.7.1"
 when = "2025-10-20"
->>>>>>> 99d3ae4a
 user-id = 169181
 user-login = "nuttycom"
 user-name = "Kris Nuttycombe"
@@ -392,19 +372,11 @@
 user-name = "Daira-Emma Hopwood"
 
 [[publisher.zcash_transparent]]
-<<<<<<< HEAD
 version = "0.6.1"
 when = "2025-10-27"
 user-id = 6289
 user-login = "str4d"
 user-name = "Jack Grigg"
-=======
-version = "0.6.0"
-when = "2025-10-02"
-user-id = 169181
-user-login = "nuttycom"
-user-name = "Kris Nuttycombe"
->>>>>>> 99d3ae4a
 
 [[publisher.zip32]]
 version = "0.2.0"

--- conflicted
+++ resolved
@@ -484,13 +484,8 @@
 user-name = "Kris Nuttycombe"
 
 [[publisher.zcash_primitives]]
-<<<<<<< HEAD
-version = "0.26.1"
-when = "2025-10-20"
-=======
 version = "0.26.2"
 when = "2025-12-12"
->>>>>>> bd7532da
 user-id = 169181
 user-login = "nuttycom"
 user-name = "Kris Nuttycombe"
@@ -503,13 +498,8 @@
 user-name = "Kris Nuttycombe"
 
 [[publisher.zcash_protocol]]
-<<<<<<< HEAD
-version = "0.7.1"
-when = "2025-10-20"
-=======
 version = "0.7.2"
 when = "2025-12-11"
->>>>>>> bd7532da
 user-id = 169181
 user-login = "nuttycom"
 user-name = "Kris Nuttycombe"

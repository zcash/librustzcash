use std::collections::HashSet;

use rusqlite::{named_params, Transaction};
<<<<<<< HEAD
use schemer;
use schemer_rusqlite::RusqliteMigration;
use uuid::Uuid;
use zcash_client_backend::{address::Address, keys::UnifiedFullViewingKey};
use zcash_keys::{address::UnifiedAddress, encoding::AddressCodec, keys::UnifiedAddressRequest};
use zcash_primitives::consensus;
use zip32::{AccountId, DiversifierIndex};

=======
use schemerz_rusqlite::RusqliteMigration;
use uuid::Uuid;

use zcash_keys::{
    address::{Address, UnifiedAddress},
    encoding::AddressCodec,
    keys::{ReceiverRequirement::*, UnifiedAddressRequest, UnifiedFullViewingKey},
};
use zcash_protocol::consensus;
use zip32::{AccountId, DiversifierIndex};

>>>>>>> a1c9aa12
use crate::{wallet::init::WalletMigrationError, UA_TRANSPARENT};

#[cfg(feature = "transparent-inputs")]
use ::transparent::keys::IncomingViewingKey;

use super::ufvk_support;

/// The migration that removed the address columns from the `accounts` table, and created
/// the `accounts` table.
pub(super) const MIGRATION_ID: Uuid = Uuid::from_u128(0xd956978c_9c87_4d6e_815d_fb8f088d094c);
<<<<<<< HEAD
=======

const DEPENDENCIES: &[Uuid] = &[ufvk_support::MIGRATION_ID];
>>>>>>> a1c9aa12

pub(crate) struct Migration<P: consensus::Parameters> {
    pub(crate) params: P,
}

impl<P: consensus::Parameters> schemerz::Migration<Uuid> for Migration<P> {
    fn id(&self) -> Uuid {
        MIGRATION_ID
    }

    fn dependencies(&self) -> HashSet<Uuid> {
        DEPENDENCIES.iter().copied().collect()
    }

    fn description(&self) -> &'static str {
        "Adds the addresses table for tracking diversified UAs"
    }
}

impl<P: consensus::Parameters> RusqliteMigration for Migration<P> {
    type Error = WalletMigrationError;

    fn up(&self, transaction: &Transaction) -> Result<(), WalletMigrationError> {
        transaction.execute_batch(
            "CREATE TABLE addresses (
                account INTEGER NOT NULL,
                diversifier_index_be BLOB NOT NULL,
                address TEXT NOT NULL,
                cached_transparent_receiver_address TEXT,
                FOREIGN KEY (account) REFERENCES accounts(account),
                CONSTRAINT diversification UNIQUE (account, diversifier_index_be)
            );
            CREATE TABLE accounts_new (
                account INTEGER PRIMARY KEY,
                ufvk TEXT NOT NULL
            );",
        )?;

        let mut stmt_fetch_accounts = transaction
            .prepare("SELECT account, ufvk, address, transparent_address FROM accounts")?;

        let mut rows = stmt_fetch_accounts.query([])?;
        while let Some(row) = rows.next()? {
            let account = AccountId::try_from(row.get::<_, u32>(0)?).map_err(|_| {
                WalletMigrationError::CorruptedData("Invalid ZIP-32 account index.".to_owned())
            })?;

            let ufvk_str: String = row.get(1)?;
            let ufvk = UnifiedFullViewingKey::decode(&self.params, &ufvk_str)
                .map_err(WalletMigrationError::CorruptedData)?;

            // Verify that the address column contains the expected value.
            let address: String = row.get(2)?;
            let decoded = Address::decode(&self.params, &address).ok_or_else(|| {
                WalletMigrationError::CorruptedData(format!(
                    "Could not decode {address} as a valid Zcash address."
                ))
            })?;
            let decoded_address = if let Address::Unified(ua) = decoded {
                ua
            } else {
                return Err(WalletMigrationError::CorruptedData(
                    "Address in accounts table was not a Unified Address.".to_string(),
                ));
            };
            let (expected_address, idx) = ufvk.default_address(
<<<<<<< HEAD
                UnifiedAddressRequest::unsafe_new(false, true, UA_TRANSPARENT),
=======
                UnifiedAddressRequest::unsafe_custom(Omit, Require, UA_TRANSPARENT),
>>>>>>> a1c9aa12
            )?;
            if decoded_address != expected_address {
                return Err(WalletMigrationError::CorruptedData(format!(
                    "Decoded UA {} does not match the UFVK's default address {} at {:?}.",
                    address,
                    Address::Unified(expected_address).encode(&self.params),
                    idx,
                )));
            }

            // The transparent_address column might not be filled, depending on how this
            // crate was compiled.
            if let Some(transparent_address) = row.get::<_, Option<String>>(3)? {
                let decoded_transparent = Address::decode(&self.params, &transparent_address)
                    .ok_or_else(|| {
                        WalletMigrationError::CorruptedData(format!(
<<<<<<< HEAD
                            "Could not decode {} as a valid Zcash address.",
                            address
=======
                            "Could not decode {address} as a valid Zcash address."
>>>>>>> a1c9aa12
                        ))
                    })?;
                let decoded_transparent_address = if let Address::Transparent(addr) =
                    decoded_transparent
                {
                    addr
                } else {
                    return Err(WalletMigrationError::CorruptedData(
                        "Address in transparent_address column of accounts table was not a transparent address.".to_string(),
                    ));
                };

                // Verify that the transparent_address column contains the expected value,
                // so we can confidently delete the column knowing we can regenerate the
                // values from the stored UFVKs.

                // We can only check if it is the expected transparent address if the
                // transparent-inputs feature flag is enabled.
                #[cfg(feature = "transparent-inputs")]
                {
                    let expected_address = ufvk
                        .transparent()
                        .and_then(|k| k.derive_external_ivk().ok().map(|k| k.default_address().0));
                    if Some(decoded_transparent_address) != expected_address {
                        return Err(WalletMigrationError::CorruptedData(format!(
                            "Decoded transparent address {transparent_address} is not the default transparent address.",
                        )));
                    }
                }

                // If the transparent_address column is not empty, and we can't check its
                // value, return an error.
                #[cfg(not(feature = "transparent-inputs"))]
                {
                    let _ = decoded_transparent_address;
                    return Err(WalletMigrationError::CorruptedData(
                        "Database needs transparent-inputs feature flag enabled to migrate"
                            .to_string(),
                    ));
                }
            }

            transaction.execute(
                "INSERT INTO accounts_new (account, ufvk)
                 VALUES (:account, :ufvk)",
                named_params![
                    ":account": u32::from(account),
                    ":ufvk": ufvk.encode(&self.params),
                ],
            )?;

<<<<<<< HEAD
            let (address, d_idx) = ufvk.default_address(UnifiedAddressRequest::unsafe_new(
                false,
                true,
=======
            let (address, d_idx) = ufvk.default_address(UnifiedAddressRequest::unsafe_custom(
                Omit,
                Require,
>>>>>>> a1c9aa12
                UA_TRANSPARENT,
            ))?;
            insert_address(transaction, &self.params, account, d_idx, &address)?;
        }

        transaction.execute_batch(
            "DROP TABLE accounts;
            ALTER TABLE accounts_new RENAME TO accounts;",
        )?;

        Ok(())
    }

    fn down(&self, _transaction: &Transaction) -> Result<(), WalletMigrationError> {
        Err(WalletMigrationError::CannotRevert(MIGRATION_ID))
<<<<<<< HEAD
=======
    }
}

/// Adds the given address and diversifier index to the addresses table.
fn insert_address<P: consensus::Parameters>(
    conn: &rusqlite::Connection,
    params: &P,
    account: AccountId,
    diversifier_index: DiversifierIndex,
    address: &UnifiedAddress,
) -> Result<(), rusqlite::Error> {
    let mut stmt = conn.prepare_cached(
        "INSERT INTO addresses (
            account,
            diversifier_index_be,
            address,
            cached_transparent_receiver_address
        )
        VALUES (
            :account,
            :diversifier_index_be,
            :address,
            :cached_transparent_receiver_address
        )",
    )?;

    // the diversifier index is stored in big-endian order to allow sorting
    let mut di_be = *diversifier_index.as_bytes();
    di_be.reverse();
    stmt.execute(named_params![
        ":account": u32::from(account),
        ":diversifier_index_be": &di_be[..],
        ":address": &address.encode(params),
        ":cached_transparent_receiver_address": &address.transparent().map(|r| r.encode(params)),
    ])?;

    Ok(())
}

#[cfg(test)]
mod tests {
    use crate::wallet::init::migrations::tests::test_migrate;

    #[test]
    fn migrate() {
        test_migrate(&[super::MIGRATION_ID]);
>>>>>>> a1c9aa12
    }
}

/// Adds the given address and diversifier index to the addresses table.
fn insert_address<P: consensus::Parameters>(
    conn: &rusqlite::Connection,
    params: &P,
    account: AccountId,
    diversifier_index: DiversifierIndex,
    address: &UnifiedAddress,
) -> Result<(), rusqlite::Error> {
    let mut stmt = conn.prepare_cached(
        "INSERT INTO addresses (
            account,
            diversifier_index_be,
            address,
            cached_transparent_receiver_address
        )
        VALUES (
            :account,
            :diversifier_index_be,
            :address,
            :cached_transparent_receiver_address
        )",
    )?;

    // the diversifier index is stored in big-endian order to allow sorting
    let mut di_be = *diversifier_index.as_bytes();
    di_be.reverse();
    stmt.execute(named_params![
        ":account": u32::from(account),
        ":diversifier_index_be": &di_be[..],
        ":address": &address.encode(params),
        ":cached_transparent_receiver_address": &address.transparent().map(|r| r.encode(params)),
    ])?;

    Ok(())
}<|MERGE_RESOLUTION|>--- conflicted
+++ resolved
@@ -1,16 +1,6 @@
 use std::collections::HashSet;
 
 use rusqlite::{named_params, Transaction};
-<<<<<<< HEAD
-use schemer;
-use schemer_rusqlite::RusqliteMigration;
-use uuid::Uuid;
-use zcash_client_backend::{address::Address, keys::UnifiedFullViewingKey};
-use zcash_keys::{address::UnifiedAddress, encoding::AddressCodec, keys::UnifiedAddressRequest};
-use zcash_primitives::consensus;
-use zip32::{AccountId, DiversifierIndex};
-
-=======
 use schemerz_rusqlite::RusqliteMigration;
 use uuid::Uuid;
 
@@ -22,7 +12,6 @@
 use zcash_protocol::consensus;
 use zip32::{AccountId, DiversifierIndex};
 
->>>>>>> a1c9aa12
 use crate::{wallet::init::WalletMigrationError, UA_TRANSPARENT};
 
 #[cfg(feature = "transparent-inputs")]
@@ -33,11 +22,8 @@
 /// The migration that removed the address columns from the `accounts` table, and created
 /// the `accounts` table.
 pub(super) const MIGRATION_ID: Uuid = Uuid::from_u128(0xd956978c_9c87_4d6e_815d_fb8f088d094c);
-<<<<<<< HEAD
-=======
 
 const DEPENDENCIES: &[Uuid] = &[ufvk_support::MIGRATION_ID];
->>>>>>> a1c9aa12
 
 pub(crate) struct Migration<P: consensus::Parameters> {
     pub(crate) params: P,
@@ -104,11 +90,7 @@
                 ));
             };
             let (expected_address, idx) = ufvk.default_address(
-<<<<<<< HEAD
-                UnifiedAddressRequest::unsafe_new(false, true, UA_TRANSPARENT),
-=======
                 UnifiedAddressRequest::unsafe_custom(Omit, Require, UA_TRANSPARENT),
->>>>>>> a1c9aa12
             )?;
             if decoded_address != expected_address {
                 return Err(WalletMigrationError::CorruptedData(format!(
@@ -125,12 +107,7 @@
                 let decoded_transparent = Address::decode(&self.params, &transparent_address)
                     .ok_or_else(|| {
                         WalletMigrationError::CorruptedData(format!(
-<<<<<<< HEAD
-                            "Could not decode {} as a valid Zcash address.",
-                            address
-=======
                             "Could not decode {address} as a valid Zcash address."
->>>>>>> a1c9aa12
                         ))
                     })?;
                 let decoded_transparent_address = if let Address::Transparent(addr) =
@@ -182,15 +159,9 @@
                 ],
             )?;
 
-<<<<<<< HEAD
-            let (address, d_idx) = ufvk.default_address(UnifiedAddressRequest::unsafe_new(
-                false,
-                true,
-=======
             let (address, d_idx) = ufvk.default_address(UnifiedAddressRequest::unsafe_custom(
                 Omit,
                 Require,
->>>>>>> a1c9aa12
                 UA_TRANSPARENT,
             ))?;
             insert_address(transaction, &self.params, account, d_idx, &address)?;
@@ -206,8 +177,6 @@
 
     fn down(&self, _transaction: &Transaction) -> Result<(), WalletMigrationError> {
         Err(WalletMigrationError::CannotRevert(MIGRATION_ID))
-<<<<<<< HEAD
-=======
     }
 }
 
@@ -254,42 +223,5 @@
     #[test]
     fn migrate() {
         test_migrate(&[super::MIGRATION_ID]);
->>>>>>> a1c9aa12
-    }
-}
-
-/// Adds the given address and diversifier index to the addresses table.
-fn insert_address<P: consensus::Parameters>(
-    conn: &rusqlite::Connection,
-    params: &P,
-    account: AccountId,
-    diversifier_index: DiversifierIndex,
-    address: &UnifiedAddress,
-) -> Result<(), rusqlite::Error> {
-    let mut stmt = conn.prepare_cached(
-        "INSERT INTO addresses (
-            account,
-            diversifier_index_be,
-            address,
-            cached_transparent_receiver_address
-        )
-        VALUES (
-            :account,
-            :diversifier_index_be,
-            :address,
-            :cached_transparent_receiver_address
-        )",
-    )?;
-
-    // the diversifier index is stored in big-endian order to allow sorting
-    let mut di_be = *diversifier_index.as_bytes();
-    di_be.reverse();
-    stmt.execute(named_params![
-        ":account": u32::from(account),
-        ":diversifier_index_be": &di_be[..],
-        ":address": &address.encode(params),
-        ":cached_transparent_receiver_address": &address.transparent().map(|r| r.encode(params)),
-    ])?;
-
-    Ok(())
+    }
 }
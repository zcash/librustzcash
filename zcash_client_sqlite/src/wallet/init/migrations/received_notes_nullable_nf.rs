//! A migration that renames the `received_notes` table to `sapling_received_notes`
//! and makes the `nf` column nullable. This allows change notes to be added to the
//! table prior to being mined.
use std::collections::HashSet;

use schemerz_rusqlite::RusqliteMigration;
use uuid::Uuid;

use super::v_transactions_net;
use crate::wallet::init::WalletMigrationError;

pub(super) const MIGRATION_ID: Uuid = Uuid::from_u128(0xbdcdcedc_7b29_4f1c_8307_35f937f0d32a);
<<<<<<< HEAD
=======

const DEPENDENCIES: &[Uuid] = &[v_transactions_net::MIGRATION_ID];
>>>>>>> a1c9aa12

pub(crate) struct Migration;

impl schemerz::Migration<Uuid> for Migration {
    fn id(&self) -> Uuid {
        MIGRATION_ID
    }

    fn dependencies(&self) -> HashSet<Uuid> {
        DEPENDENCIES.iter().copied().collect()
    }

    fn description(&self) -> &'static str {
        "Rename `received_notes` to `sapling_received_notes` and make the `nf` column nullable."
    }
}

impl RusqliteMigration for Migration {
    type Error = WalletMigrationError;

    fn up(&self, transaction: &rusqlite::Transaction) -> Result<(), WalletMigrationError> {
        // As of this migration, the `received_notes` table only stores Sapling notes, so
        // we can hard-code the `output_pool` value.
        transaction.execute_batch(
            "CREATE TABLE sapling_received_notes (
                id_note INTEGER PRIMARY KEY,
                tx INTEGER NOT NULL,
                output_index INTEGER NOT NULL,
                account INTEGER NOT NULL,
                diversifier BLOB NOT NULL,
                value INTEGER NOT NULL,
                rcm BLOB NOT NULL,
                nf BLOB UNIQUE,
                is_change INTEGER NOT NULL,
                memo BLOB,
                spent INTEGER,
                FOREIGN KEY (tx) REFERENCES transactions(id_tx),
                FOREIGN KEY (account) REFERENCES accounts(account),
                FOREIGN KEY (spent) REFERENCES transactions(id_tx),
                CONSTRAINT tx_output UNIQUE (tx, output_index)
            );
            INSERT INTO sapling_received_notes SELECT * FROM received_notes;",
        )?;

        transaction.execute_batch(
            "ALTER TABLE sapling_witnesses RENAME TO sapling_witnesses_old;
            CREATE TABLE sapling_witnesses (
                id_witness INTEGER PRIMARY KEY,
                note INTEGER NOT NULL,
                block INTEGER NOT NULL,
                witness BLOB NOT NULL,
                FOREIGN KEY (note) REFERENCES sapling_received_notes(id_note),
                FOREIGN KEY (block) REFERENCES blocks(height),
                CONSTRAINT witness_height UNIQUE (note, block)
            );
            INSERT INTO sapling_witnesses SELECT * FROM sapling_witnesses_old;
            DROP TABLE sapling_witnesses_old;",
        )?;

        transaction.execute_batch(
            "DROP VIEW v_tx_outputs;
            CREATE VIEW v_tx_outputs AS
            SELECT sapling_received_notes.tx           AS id_tx,
                   2                                   AS output_pool,
                   sapling_received_notes.output_index AS output_index,
                   sent_notes.from_account             AS from_account,
                   sapling_received_notes.account      AS to_account,
                   NULL                                AS to_address,
                   sapling_received_notes.value        AS value,
                   sapling_received_notes.is_change    AS is_change,
                   sapling_received_notes.memo         AS memo
            FROM sapling_received_notes
            LEFT JOIN sent_notes
                      ON (sent_notes.tx, sent_notes.output_pool, sent_notes.output_index) =
                         (sapling_received_notes.tx, 2, sent_notes.output_index)
            UNION
            SELECT transactions.id_tx          AS id_tx,
                   0                           AS output_pool,
                   utxos.prevout_idx           AS output_index,
                   NULL                        AS from_account,
                   utxos.received_by_account   AS to_account,
                   utxos.address               AS to_address,
                   utxos.value_zat             AS value,
                   false                       AS is_change,
                   NULL                        AS memo
            FROM utxos
            JOIN transactions
                 ON transactions.txid = utxos.prevout_txid
            UNION
            SELECT sent_notes.tx                  AS id_tx,
                   sent_notes.output_pool         AS output_pool,
                   sent_notes.output_index        AS output_index,
                   sent_notes.from_account        AS from_account,
                   sapling_received_notes.account AS to_account,
                   sent_notes.to_address          AS to_address,
                   sent_notes.value               AS value,
                   false                          AS is_change,
                   sent_notes.memo                AS memo
            FROM sent_notes
            LEFT JOIN sapling_received_notes
                      ON (sent_notes.tx, sent_notes.output_pool, sent_notes.output_index) =
                         (sapling_received_notes.tx, 2, sapling_received_notes.output_index)
            WHERE  sapling_received_notes.is_change IS NULL
               OR  sapling_received_notes.is_change = 0",
        )?;

        transaction.execute_batch(
            "DROP VIEW v_transactions;
            CREATE VIEW v_transactions AS
            WITH
            notes AS (
                SELECT sapling_received_notes.account        AS account_id,
                       sapling_received_notes.tx             AS id_tx,
                       2                             AS pool,
                       sapling_received_notes.value          AS value,
                       CASE
                            WHEN sapling_received_notes.is_change THEN 1
                            ELSE 0
                       END AS is_change,
                       CASE
                            WHEN sapling_received_notes.is_change THEN 0
                            ELSE 1
                       END AS received_count,
                       CASE
                           WHEN sapling_received_notes.memo IS NULL THEN 0
                           ELSE 1
                       END AS memo_present
                FROM   sapling_received_notes
                UNION
                SELECT utxos.received_by_account     AS account_id,
                       transactions.id_tx            AS id_tx,
                       0                             AS pool,
                       utxos.value_zat               AS value,
                       0                             AS is_change,
                       1                             AS received_count,
                       0                             AS memo_present
                FROM utxos
                JOIN transactions
                     ON transactions.txid = utxos.prevout_txid
                UNION
                SELECT sapling_received_notes.account        AS account_id,
                       sapling_received_notes.spent          AS id_tx,
                       2                             AS pool,
                       -sapling_received_notes.value         AS value,
                       0                             AS is_change,
                       0                             AS received_count,
                       0                             AS memo_present
                FROM   sapling_received_notes
                WHERE  sapling_received_notes.spent IS NOT NULL
            ),
            sent_note_counts AS (
                SELECT sent_notes.from_account AS account_id,
                       sent_notes.tx AS id_tx,
                       COUNT(DISTINCT sent_notes.id_note) as sent_notes,
                       SUM(
                         CASE
                             WHEN sent_notes.memo IS NULL THEN 0
                             ELSE 1
                         END
                       ) AS memo_count
                FROM sent_notes
                LEFT JOIN sapling_received_notes
                          ON (sent_notes.tx, sent_notes.output_pool, sent_notes.output_index) =
                             (sapling_received_notes.tx, 2, sapling_received_notes.output_index)
                WHERE  sapling_received_notes.is_change IS NULL
                   OR  sapling_received_notes.is_change = 0
                GROUP BY account_id, id_tx
            ),
            blocks_max_height AS (
                SELECT MAX(blocks.height) as max_height FROM blocks
            )
            SELECT notes.account_id                  AS account_id,
                   transactions.id_tx                AS id_tx,
                   transactions.block                AS mined_height,
                   transactions.tx_index             AS tx_index,
                   transactions.txid                 AS txid,
                   transactions.expiry_height        AS expiry_height,
                   transactions.raw                  AS raw,
                   SUM(notes.value)                  AS account_balance_delta,
                   transactions.fee                  AS fee_paid,
                   SUM(notes.is_change) > 0          AS has_change,
                   MAX(COALESCE(sent_note_counts.sent_notes, 0))  AS sent_note_count,
                   SUM(notes.received_count)         AS received_note_count,
                   SUM(notes.memo_present) + MAX(COALESCE(sent_note_counts.memo_count, 0)) AS memo_count,
                   blocks.time                       AS block_time,
                   (
                        blocks.height IS NULL
                        AND transactions.expiry_height <= blocks_max_height.max_height
                   ) AS expired_unmined
            FROM transactions
            JOIN notes ON notes.id_tx = transactions.id_tx
            JOIN blocks_max_height
            LEFT JOIN blocks ON blocks.height = transactions.block
            LEFT JOIN sent_note_counts
                      ON sent_note_counts.account_id = notes.account_id
                      AND sent_note_counts.id_tx = notes.id_tx
            GROUP BY notes.account_id, transactions.id_tx",
        )?;

        transaction.execute_batch("DROP TABLE received_notes;")?;

        Ok(())
    }

    fn down(&self, _transaction: &rusqlite::Transaction) -> Result<(), WalletMigrationError> {
        Err(WalletMigrationError::CannotRevert(MIGRATION_ID))
    }
}

#[cfg(test)]
mod tests {
    use rusqlite::{self, params};
    use tempfile::NamedTempFile;

<<<<<<< HEAD
    use zcash_client_backend::keys::UnifiedSpendingKey;
    use zcash_primitives::{consensus::Network, zip32::AccountId};

    use crate::{
        wallet::init::{init_wallet_db_internal, migrations::v_transactions_net},
=======
    use zcash_keys::keys::UnifiedSpendingKey;
    use zcash_protocol::consensus::Network;
    use zip32::AccountId;

    use crate::{
        testing::db::{test_clock, test_rng},
        wallet::init::{migrations::v_transactions_net, WalletMigrator},
>>>>>>> a1c9aa12
        WalletDb,
    };

    #[test]
    fn received_notes_nullable_migration() {
        let data_file = NamedTempFile::new().unwrap();
<<<<<<< HEAD
        let mut db_data = WalletDb::for_path(data_file.path(), Network::TestNetwork).unwrap();
        init_wallet_db_internal(
            &mut db_data,
            None,
            &[v_transactions_net::MIGRATION_ID],
            false,
        )
        .unwrap();
=======
        let mut db_data = WalletDb::for_path(
            data_file.path(),
            Network::TestNetwork,
            test_clock(),
            test_rng(),
        )
        .unwrap();
        WalletMigrator::new()
            .ignore_seed_relevance()
            .init_or_migrate_to(&mut db_data, &[v_transactions_net::MIGRATION_ID])
            .unwrap();
>>>>>>> a1c9aa12

        // Create an account in the wallet
        let usk0 = UnifiedSpendingKey::from_seed(&db_data.params, &[0u8; 32][..], AccountId::ZERO)
            .unwrap();
        let ufvk0 = usk0.to_unified_full_viewing_key();
        db_data
            .conn
            .execute(
                "INSERT INTO accounts (account, ufvk) VALUES (0, ?)",
                params![ufvk0.encode(&db_data.params)],
            )
            .unwrap();

        // Tx 0 contains two received notes of 2 and 5 zatoshis that are controlled by account 0.
        db_data.conn.execute_batch(
            "INSERT INTO blocks (height, hash, time, sapling_tree) VALUES (0, 0, 0, x'00');
            INSERT INTO transactions (block, id_tx, txid) VALUES (0, 0, 'tx0');

            INSERT INTO received_notes (tx, output_index, account, diversifier, value, rcm, nf, is_change)
            VALUES (0, 0, 0, '', 2, '', 'nf_a', false);
            INSERT INTO received_notes (tx, output_index, account, diversifier, value, rcm, nf, is_change)
            VALUES (0, 3, 0, '', 5, '', 'nf_b', false);").unwrap();

        // Apply the current migration
<<<<<<< HEAD
        init_wallet_db_internal(&mut db_data, None, &[super::MIGRATION_ID], false).unwrap();
=======
        WalletMigrator::new()
            .ignore_seed_relevance()
            .init_or_migrate_to(&mut db_data, &[super::MIGRATION_ID])
            .unwrap();
>>>>>>> a1c9aa12

        {
            let mut q = db_data
                .conn
                .prepare(
                    "SELECT account_id, id_tx, account_balance_delta, has_change, memo_count, sent_note_count, received_note_count
                    FROM v_transactions",
                )
                .unwrap();
            let mut rows = q.query([]).unwrap();
            let mut row_count = 0;
            while let Some(row) = rows.next().unwrap() {
                row_count += 1;
                let account: i64 = row.get(0).unwrap();
                let tx: i64 = row.get(1).unwrap();
                let account_balance_delta: i64 = row.get(2).unwrap();
                let has_change: bool = row.get(3).unwrap();
                let memo_count: i64 = row.get(4).unwrap();
                let sent_note_count: i64 = row.get(5).unwrap();
                let received_note_count: i64 = row.get(6).unwrap();
                match (account, tx) {
                    (0, 0) => {
                        assert_eq!(account_balance_delta, 7);
                        assert!(!has_change);
                        assert_eq!(memo_count, 0);
                        assert_eq!(sent_note_count, 0);
                        assert_eq!(received_note_count, 2);
                    }
                    other => {
                        panic!("(Account, Transaction) pair {other:?} is not expected to exist in the wallet.");
                    }
                }
            }
            assert_eq!(row_count, 1);
        }

        // Now create an unmined transaction that spends both of our notes
        db_data.conn.execute_batch(
            "INSERT INTO transactions (id_tx, txid) VALUES (1, 'tx1');

            -- Mark our existing notes as spent
            UPDATE sapling_received_notes SET spent = 1 WHERE tx = 0;

            -- The note sent to the external recipient.
            INSERT INTO sent_notes (tx, output_pool, output_index, from_account, to_account, to_address, value)
            VALUES (1, 2, 0, 0, NULL, 'zfake', 4);

            -- The change notes. We send two notes to ensure that having multiple rows with NULL nullifiers
            -- does not violate the uniqueness constraint
            INSERT INTO sent_notes (tx, output_pool, output_index, from_account, to_account, to_address, value)
            VALUES (1, 2, 1, 0, 0, NULL, 1);
            INSERT INTO sent_notes (tx, output_pool, output_index, from_account, to_account, to_address, value)
            VALUES (1, 2, 2, 0, 0, NULL, 1);
            INSERT INTO sapling_received_notes (tx, output_index, account, diversifier, value, rcm, nf, is_change)
            VALUES (1,    1, 0, '', 1, '', NULL, true);
            INSERT INTO sapling_received_notes (tx, output_index, account, diversifier, value, rcm, nf, is_change)
            VALUES (1,    2, 0, '', 1, '', NULL, true);
            ").unwrap();
        {
            let mut q = db_data
                .conn
                .prepare(
                    "SELECT account_id, id_tx, account_balance_delta, has_change, memo_count, sent_note_count, received_note_count
                    FROM v_transactions",
                )
                .unwrap();
            let mut rows = q.query([]).unwrap();
            let mut row_count = 0;
            while let Some(row) = rows.next().unwrap() {
                row_count += 1;
                let account: i64 = row.get(0).unwrap();
                let tx: i64 = row.get(1).unwrap();
                let account_balance_delta: i64 = row.get(2).unwrap();
                let has_change: bool = row.get(3).unwrap();
                let memo_count: i64 = row.get(4).unwrap();
                let sent_note_count: i64 = row.get(5).unwrap();
                let received_note_count: i64 = row.get(6).unwrap();
                match (account, tx) {
                    (0, 0) => {
                        assert_eq!(account_balance_delta, 7);
                        assert!(!has_change);
                        assert_eq!(memo_count, 0);
                        assert_eq!(sent_note_count, 0);
                        assert_eq!(received_note_count, 2);
                    }
                    (0, 1) => {
                        assert_eq!(account_balance_delta, -6);
                        assert!(has_change);
                        assert_eq!(memo_count, 0);
                        assert_eq!(sent_note_count, 1);
                        assert_eq!(received_note_count, 0);
                    }
                    other => {
                        panic!("(Account, Transaction) pair {other:?} is not expected to exist in the wallet.");
                    }
                }
            }
            assert_eq!(row_count, 2);
        }
    }
}<|MERGE_RESOLUTION|>--- conflicted
+++ resolved
@@ -10,11 +10,8 @@
 use crate::wallet::init::WalletMigrationError;
 
 pub(super) const MIGRATION_ID: Uuid = Uuid::from_u128(0xbdcdcedc_7b29_4f1c_8307_35f937f0d32a);
-<<<<<<< HEAD
-=======
 
 const DEPENDENCIES: &[Uuid] = &[v_transactions_net::MIGRATION_ID];
->>>>>>> a1c9aa12
 
 pub(crate) struct Migration;
 
@@ -229,13 +226,6 @@
     use rusqlite::{self, params};
     use tempfile::NamedTempFile;
 
-<<<<<<< HEAD
-    use zcash_client_backend::keys::UnifiedSpendingKey;
-    use zcash_primitives::{consensus::Network, zip32::AccountId};
-
-    use crate::{
-        wallet::init::{init_wallet_db_internal, migrations::v_transactions_net},
-=======
     use zcash_keys::keys::UnifiedSpendingKey;
     use zcash_protocol::consensus::Network;
     use zip32::AccountId;
@@ -243,23 +233,12 @@
     use crate::{
         testing::db::{test_clock, test_rng},
         wallet::init::{migrations::v_transactions_net, WalletMigrator},
->>>>>>> a1c9aa12
         WalletDb,
     };
 
     #[test]
     fn received_notes_nullable_migration() {
         let data_file = NamedTempFile::new().unwrap();
-<<<<<<< HEAD
-        let mut db_data = WalletDb::for_path(data_file.path(), Network::TestNetwork).unwrap();
-        init_wallet_db_internal(
-            &mut db_data,
-            None,
-            &[v_transactions_net::MIGRATION_ID],
-            false,
-        )
-        .unwrap();
-=======
         let mut db_data = WalletDb::for_path(
             data_file.path(),
             Network::TestNetwork,
@@ -271,7 +250,6 @@
             .ignore_seed_relevance()
             .init_or_migrate_to(&mut db_data, &[v_transactions_net::MIGRATION_ID])
             .unwrap();
->>>>>>> a1c9aa12
 
         // Create an account in the wallet
         let usk0 = UnifiedSpendingKey::from_seed(&db_data.params, &[0u8; 32][..], AccountId::ZERO)
@@ -296,14 +274,10 @@
             VALUES (0, 3, 0, '', 5, '', 'nf_b', false);").unwrap();
 
         // Apply the current migration
-<<<<<<< HEAD
-        init_wallet_db_internal(&mut db_data, None, &[super::MIGRATION_ID], false).unwrap();
-=======
         WalletMigrator::new()
             .ignore_seed_relevance()
             .init_or_migrate_to(&mut db_data, &[super::MIGRATION_ID])
             .unwrap();
->>>>>>> a1c9aa12
 
         {
             let mut q = db_data

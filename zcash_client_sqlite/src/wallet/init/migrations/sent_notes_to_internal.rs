//! A migration that adds an identifier for the account that received a sent note
//! on an internal address to the sent_notes table.
use std::collections::HashSet;

use schemerz_rusqlite::RusqliteMigration;
use uuid::Uuid;

use super::ufvk_support;
use crate::wallet::init::WalletMigrationError;

/// This migration adds the `to_account` field to the `sent_notes` table.
pub(super) const MIGRATION_ID: Uuid = Uuid::from_u128(0x0ddbe561_8259_4212_9ab7_66fdc4a74e1d);
<<<<<<< HEAD
=======

const DEPENDENCIES: &[Uuid] = &[ufvk_support::MIGRATION_ID];
>>>>>>> a1c9aa12

pub(super) struct Migration;

impl schemerz::Migration<Uuid> for Migration {
    fn id(&self) -> Uuid {
        MIGRATION_ID
    }

    fn dependencies(&self) -> HashSet<Uuid> {
        DEPENDENCIES.iter().copied().collect()
    }

    fn description(&self) -> &'static str {
        "Adds an identifier for the account that received an internal note to the sent_notes table"
    }
}

impl RusqliteMigration for Migration {
    type Error = WalletMigrationError;

    fn up(&self, transaction: &rusqlite::Transaction) -> Result<(), WalletMigrationError> {
        // Adds the `to_account` column to the `sent_notes` table and establishes the
        // foreign key relationship with the `account` table.
        transaction.execute_batch(
            "CREATE TABLE sent_notes_new (
                id_note INTEGER PRIMARY KEY,
                tx INTEGER NOT NULL,
                output_pool INTEGER NOT NULL,
                output_index INTEGER NOT NULL,
                from_account INTEGER NOT NULL,
                to_address TEXT,
                to_account INTEGER,
                value INTEGER NOT NULL,
                memo BLOB,
                FOREIGN KEY (tx) REFERENCES transactions(id_tx),
                FOREIGN KEY (from_account) REFERENCES accounts(account),
                FOREIGN KEY (to_account) REFERENCES accounts(account),
                CONSTRAINT tx_output UNIQUE (tx, output_pool, output_index),
                CONSTRAINT note_recipient CHECK (
                    (to_address IS NOT NULL) != (to_account IS NOT NULL)
                )
            );
            INSERT INTO sent_notes_new (
                id_note, tx, output_pool, output_index,
                from_account, to_address,
                value, memo)
            SELECT
                id_note, tx, output_pool, output_index,
                from_account, address,
                value, memo
            FROM sent_notes;",
        )?;

        transaction.execute_batch(
            "DROP TABLE sent_notes;
            ALTER TABLE sent_notes_new RENAME TO sent_notes;",
        )?;

        Ok(())
    }

    fn down(&self, _transaction: &rusqlite::Transaction) -> Result<(), WalletMigrationError> {
        Err(WalletMigrationError::CannotRevert(MIGRATION_ID))
<<<<<<< HEAD
=======
    }
}

#[cfg(test)]
mod tests {
    use crate::wallet::init::migrations::tests::test_migrate;

    #[test]
    fn migrate() {
        test_migrate(&[super::MIGRATION_ID]);
>>>>>>> a1c9aa12
    }
}<|MERGE_RESOLUTION|>--- conflicted
+++ resolved
@@ -10,11 +10,8 @@
 
 /// This migration adds the `to_account` field to the `sent_notes` table.
 pub(super) const MIGRATION_ID: Uuid = Uuid::from_u128(0x0ddbe561_8259_4212_9ab7_66fdc4a74e1d);
-<<<<<<< HEAD
-=======
 
 const DEPENDENCIES: &[Uuid] = &[ufvk_support::MIGRATION_ID];
->>>>>>> a1c9aa12
 
 pub(super) struct Migration;
 
@@ -78,8 +75,6 @@
 
     fn down(&self, _transaction: &rusqlite::Transaction) -> Result<(), WalletMigrationError> {
         Err(WalletMigrationError::CannotRevert(MIGRATION_ID))
-<<<<<<< HEAD
-=======
     }
 }
 
@@ -90,6 +85,5 @@
     #[test]
     fn migrate() {
         test_migrate(&[super::MIGRATION_ID]);
->>>>>>> a1c9aa12
     }
 }
--- conflicted
+++ resolved
@@ -444,11 +444,7 @@
         let sql_args = named_params![
             ":tx": &tx_ref,
             ":output_index": i64::try_from(output.index()).expect("output indices are representable as i64"),
-<<<<<<< HEAD
-            ":account": output.account().0,
-=======
-            ":account": u32::from(account),
->>>>>>> 41fda05f
+            ":account": account.0,
             ":diversifier": &diversifier.0.as_ref(),
             ":value": output.note().value().inner(),
             ":rcm": &rcm.as_ref(),
@@ -606,22 +602,13 @@
             ..Default::default()
         };
         block.vtx.push(compact_tx);
-<<<<<<< HEAD
-        let account_id = AccountId(0);
-        let scanned_block = scan_block(
-            &params,
-            block,
-            &[(&account_id, ufvk0.sapling().unwrap())],
-            &[],
-=======
-        let scanning_keys = ScanningKeys::from_account_ufvks([(AccountId::ZERO, ufvk0)]);
+        let scanning_keys = ScanningKeys::from_account_ufvks([(AccountId(0), ufvk0)]);
 
         let scanned_block = scan_block(
             &params,
             block,
             &scanning_keys,
             &Nullifiers::empty(),
->>>>>>> 41fda05f
             Some(&BlockMetadata::from_parts(
                 height - 1,
                 prev_hash,

--- conflicted
+++ resolved
@@ -103,8 +103,6 @@
         // We should never down-migrate the first migration, as that can irreversibly
         // destroy data.
         Err(WalletMigrationError::CannotRevert(MIGRATION_ID))
-<<<<<<< HEAD
-=======
     }
 }
 
@@ -115,6 +113,5 @@
     #[test]
     fn migrate() {
         test_migrate(&[super::MIGRATION_ID]);
->>>>>>> a1c9aa12
     }
 }
<<<<<<< HEAD
mod add_account_birthdays;
mod add_transaction_views;
mod add_utxo_account;
mod addresses_table;
mod ensure_orchard_ua_receiver;
=======
//! Migrations for the `zcash_client_sqlite` wallet database.
//!
//! The constants in this module cover all states of the migration DAG that have been
//! exposed in a public crate release, in the order that crate users would have
//! encountered them.
//!
//! Omitted versions had the same migration state as the first prior version that is
//! included.

mod add_account_birthdays;
mod add_account_uuids;
mod add_transaction_views;
mod add_utxo_account;
mod addresses_table;
mod ensure_default_transparent_address;
mod ensure_orchard_ua_receiver;
mod ephemeral_addresses;
mod fix_bad_change_flagging;
mod fix_broken_commitment_trees;
mod fix_transparent_received_outputs;
>>>>>>> a1c9aa12
mod full_account_ids;
mod initial_setup;
mod nullifier_map;
mod orchard_received_notes;
mod orchard_shardtree;
mod received_notes_nullable_nf;
mod receiving_key_scopes;
mod sapling_memo_consistency;
mod sent_notes_to_internal;
mod shardtree_support;
<<<<<<< HEAD
mod ufvk_support;
mod utxos_table;
mod v_sapling_shard_unscanned_ranges;
=======
mod spend_key_available;
mod support_legacy_sqlite;
mod transparent_gap_limit_handling;
mod tx_retrieval_queue;
mod ufvk_support;
mod utxos_table;
mod utxos_to_txos;
mod v_sapling_shard_unscanned_ranges;
mod v_transactions_additional_totals;
>>>>>>> a1c9aa12
mod v_transactions_net;
mod v_transactions_note_uniqueness;
mod v_transactions_shielding_balance;
mod v_transactions_transparent_history;
mod v_tx_outputs_use_legacy_false;
mod wallet_summaries;

<<<<<<< HEAD
use std::rc::Rc;
=======
use std::{rc::Rc, sync::Mutex};
>>>>>>> a1c9aa12

use rand_core::RngCore;
use rusqlite::{named_params, OptionalExtension};
use schemerz_rusqlite::RusqliteMigration;
use secrecy::SecretVec;
<<<<<<< HEAD
use zcash_protocol::consensus;
=======
use uuid::Uuid;
use zcash_address::unified::{Encoding as _, Ufvk};
use zcash_protocol::consensus;

use crate::util::Clock;
>>>>>>> a1c9aa12

use super::WalletMigrationError;

pub(super) fn all_migrations<
    P: consensus::Parameters + 'static,
    C: Clock + Clone + 'static,
    R: RngCore + Clone + 'static,
>(
    params: &P,
<<<<<<< HEAD
=======
    clock: C,
    rng: R,
>>>>>>> a1c9aa12
    seed: Option<Rc<SecretVec<u8>>>,
) -> Vec<Box<dyn RusqliteMigration<Error = WalletMigrationError>>> {
    //                                   initial_setup
    //                                   /           \
    //                          utxos_table         ufvk_support
    //                             |                 /         \
    //                             |    addresses_table   sent_notes_to_internal
    //                             |          /                /
    //                           add_utxo_account             /
    //                                        \              /
    //                                     add_transaction_views
    //                                               |
    //                                       v_transactions_net
    //                                               |
<<<<<<< HEAD
    //                                            received_notes_nullable_nf------
    //                                            /           |                   \
    //                                           /            |                    \
    //           --------------- shardtree_support    sapling_memo_consistency   nullifier_map
    //          /                     /           \                       \
    // orchard_shardtree   add_account_birthdays   receiving_key_scopes   v_transactions_transparent_history
    //                        |                 \            |                     |
    //       v_sapling_shard_unscanned_ranges    \           |       v_tx_outputs_use_legacy_false
    //                        |                   \          |                     |
    //                wallet_summaries             \         |      v_transactions_shielding_balance
    //                        \                     \        |                     |
    //                         \                     \       |       v_transactions_note_uniqueness
    //                          \                     \      |        /
    //                           -------------------- full_account_ids
    //                                                       |
    //                                             orchard_received_notes
    //                                                       |
    //                                           ensure_orchard_ua_receiver
=======
    //                                            received_notes_nullable_nf----------------------
    //                                            /           |                                   \
    //                                           /            |                                    \
    //           --------------- shardtree_support    sapling_memo_consistency                    nullifier_map
    //          /                     /           \                       \                                  |
    // orchard_shardtree   add_account_birthdays   receiving_key_scopes   v_transactions_transparent_history |
    //   |                    |                 \            |                     |                         |
    //   |   v_sapling_shard_unscanned_ranges    \           |       v_tx_outputs_use_legacy_false           |
    //   |                    |                   \          |                     |                         |
    //   |            wallet_summaries             \         |      v_transactions_shielding_balance         |
    //   |                    \                     \        |                     |                        /
    //    \                    \                     \       |      v_transactions_note_uniqueness         /
    //     \                    \                     \      |        /                                   /
    //      \                    -------------------- full_account_ids                                   /
    //       \                                        /               \                                 /
    //        \                         orchard_received_notes        spend_key_available              /
    //         \                             /         \                      /                       /
    //          \     ensure_orchard_ua_receiver     utxos_to_txos           /                       /
    //           \                          \              |                /                       /
    //            \                          \     ephemeral_addresses     /                       /
    //             \                          \            |              /                       /
    //              ------------------------------ tx_retrieval_queue ----------------------------
    //                                                     |
    //                                            support_legacy_sqlite
    //                                               /              \
    //                         fix_broken_commitment_trees         add_account_uuids
    //                             /                                /             \
    //          fix_bad_change_flagging      transparent_gap_limit_handling    v_transactions_additional_totals
    //                             \                       |                      /
    //                              \      ensure_default_transparent_address    /
    //                               \                     |                    /
    //                                `---- fix_transparent_received_outputs --'
    let rng = Rc::new(Mutex::new(rng));
>>>>>>> a1c9aa12
    vec![
        Box::new(initial_setup::Migration {}),
        Box::new(utxos_table::Migration {}),
        Box::new(ufvk_support::Migration {
            params: params.clone(),
            seed: seed.clone(),
        }),
        Box::new(addresses_table::Migration {
            params: params.clone(),
        }),
        Box::new(add_utxo_account::Migration {
            _params: params.clone(),
        }),
        Box::new(sent_notes_to_internal::Migration {}),
        Box::new(add_transaction_views::Migration),
        Box::new(v_transactions_net::Migration),
        Box::new(received_notes_nullable_nf::Migration),
        Box::new(shardtree_support::Migration {
            params: params.clone(),
        }),
        Box::new(nullifier_map::Migration),
        Box::new(sapling_memo_consistency::Migration {
            params: params.clone(),
        }),
        Box::new(add_account_birthdays::Migration {
            params: params.clone(),
        }),
        Box::new(v_sapling_shard_unscanned_ranges::Migration {
            params: params.clone(),
        }),
        Box::new(wallet_summaries::Migration),
        Box::new(v_transactions_transparent_history::Migration),
        Box::new(v_tx_outputs_use_legacy_false::Migration),
        Box::new(v_transactions_shielding_balance::Migration),
        Box::new(v_transactions_note_uniqueness::Migration),
        Box::new(receiving_key_scopes::Migration {
            params: params.clone(),
        }),
        Box::new(full_account_ids::Migration {
            seed,
            params: params.clone(),
        }),
        Box::new(orchard_shardtree::Migration {
            params: params.clone(),
        }),
        Box::new(orchard_received_notes::Migration),
        Box::new(ensure_orchard_ua_receiver::Migration {
            params: params.clone(),
        }),
<<<<<<< HEAD
=======
        Box::new(utxos_to_txos::Migration),
        Box::new(ephemeral_addresses::Migration {
            params: params.clone(),
        }),
        Box::new(spend_key_available::Migration),
        Box::new(tx_retrieval_queue::Migration {
            _params: params.clone(),
        }),
        Box::new(support_legacy_sqlite::Migration),
        Box::new(fix_broken_commitment_trees::Migration {
            params: params.clone(),
        }),
        Box::new(fix_bad_change_flagging::Migration),
        Box::new(add_account_uuids::Migration),
        Box::new(v_transactions_additional_totals::Migration),
        Box::new(transparent_gap_limit_handling::Migration {
            params: params.clone(),
            _clock: clock.clone(),
            _rng: rng.clone(),
        }),
        Box::new(ensure_default_transparent_address::Migration {
            _params: params.clone(),
        }),
        Box::new(fix_transparent_received_outputs::Migration),
>>>>>>> a1c9aa12
    ]
}

/// All states of the migration DAG that have been exposed in a public crate release, in
/// the order that crate users would have encountered them.
///
/// Omitted versions had the same migration state as the first prior version that is
/// included.
#[allow(dead_code)]
const PUBLIC_MIGRATION_STATES: &[&[Uuid]] = &[
    V_0_4_0, V_0_6_0, V_0_8_0, V_0_9_0, V_0_10_0, V_0_10_3, V_0_11_0, V_0_11_1, V_0_11_2, V_0_12_0,
    V_0_13_0, V_0_14_0, V_0_15_0, V_0_16_0, V_0_16_2,
];

/// Leaf migrations in the 0.4.0 release.
pub const V_0_4_0: &[Uuid] = &[add_transaction_views::MIGRATION_ID];

/// Leaf migrations in the 0.6.0 release.
pub const V_0_6_0: &[Uuid] = &[v_transactions_net::MIGRATION_ID];

/// Leaf migrations in the 0.8.0 release.
pub const V_0_8_0: &[Uuid] = &[
    nullifier_map::MIGRATION_ID,
    v_transactions_note_uniqueness::MIGRATION_ID,
    wallet_summaries::MIGRATION_ID,
];

/// Leaf migrations in the 0.9.0 release.
pub const V_0_9_0: &[Uuid] = &[
    nullifier_map::MIGRATION_ID,
    receiving_key_scopes::MIGRATION_ID,
    v_transactions_note_uniqueness::MIGRATION_ID,
    wallet_summaries::MIGRATION_ID,
];

/// Leaf migrations in the 0.10.0 release.
pub const V_0_10_0: &[Uuid] = &[
    nullifier_map::MIGRATION_ID,
    orchard_received_notes::MIGRATION_ID,
    orchard_shardtree::MIGRATION_ID,
];

/// Leaf migrations in the 0.10.3 release.
pub const V_0_10_3: &[Uuid] = &[
    ensure_orchard_ua_receiver::MIGRATION_ID,
    nullifier_map::MIGRATION_ID,
    orchard_shardtree::MIGRATION_ID,
];

/// Leaf migrations in the 0.11.0 release.
pub const V_0_11_0: &[Uuid] = &[
    ensure_orchard_ua_receiver::MIGRATION_ID,
    ephemeral_addresses::MIGRATION_ID,
    nullifier_map::MIGRATION_ID,
    orchard_shardtree::MIGRATION_ID,
    spend_key_available::MIGRATION_ID,
    tx_retrieval_queue::MIGRATION_ID,
];

/// Leaf migrations in the 0.11.1 release.
pub const V_0_11_1: &[Uuid] = &[tx_retrieval_queue::MIGRATION_ID];

/// Leaf migrations in the 0.11.2 release.
pub const V_0_11_2: &[Uuid] = &[support_legacy_sqlite::MIGRATION_ID];

/// Leaf migrations in the 0.12.0 release.
pub const V_0_12_0: &[Uuid] = &[fix_broken_commitment_trees::MIGRATION_ID];

/// Leaf migrations in the 0.13.0 release.
pub const V_0_13_0: &[Uuid] = &[fix_bad_change_flagging::MIGRATION_ID];

/// Leaf migrations in the 0.14.0 release.
pub const V_0_14_0: &[Uuid] = &[
    fix_bad_change_flagging::MIGRATION_ID,
    add_account_uuids::MIGRATION_ID,
];

/// Leaf migrations in the 0.15.0 release.
pub const V_0_15_0: &[Uuid] = &[
    fix_bad_change_flagging::MIGRATION_ID,
    v_transactions_additional_totals::MIGRATION_ID,
];

/// Leaf migrations in the 0.16.0 release.
const V_0_16_0: &[Uuid] = &[
    fix_bad_change_flagging::MIGRATION_ID,
    v_transactions_additional_totals::MIGRATION_ID,
    transparent_gap_limit_handling::MIGRATION_ID,
];

/// Leaf migrations in the 0.16.2 release.
const V_0_16_2: &[Uuid] = &[
    fix_bad_change_flagging::MIGRATION_ID,
    v_transactions_additional_totals::MIGRATION_ID,
    ensure_default_transparent_address::MIGRATION_ID,
];

pub(super) fn verify_network_compatibility<P: consensus::Parameters>(
    conn: &rusqlite::Connection,
    params: &P,
) -> Result<(), WalletMigrationError> {
    // Ensure that the `ufvk_support` migration has been applied; if it hasn't, we won't be able to
    // validate that the UFVKs in the wallet correspond to the network type that the wallet is
    // being migrated for.
    let has_ufvk = conn
        .query_row(
            &format!(
                "SELECT 1 FROM {} WHERE id = :migration_id",
                super::MIGRATIONS_TABLE
            ),
            named_params![":migration_id": &ufvk_support::MIGRATION_ID.as_bytes()[..]],
            |row| row.get::<_, bool>(0),
        )
        .optional()?
        == Some(true);

    if has_ufvk {
        let mut fvks_stmt = conn.prepare("SELECT ufvk FROM accounts")?;
        let mut rows = fvks_stmt.query([])?;
        while let Some(row) = rows.next()? {
            let ufvk_str = row.get::<_, String>(0)?;
            let (network, _) = Ufvk::decode(&ufvk_str).map_err(|e| {
                WalletMigrationError::CorruptedData(format!("Unable to parse UFVK: {e}"))
            })?;

            if network != params.network_type() {
                let network_name = |n| match n {
                    consensus::NetworkType::Main => "mainnet",
                    consensus::NetworkType::Test => "testnet",
                    consensus::NetworkType::Regtest => "regtest",
                };
                return Err(WalletMigrationError::CorruptedData(format!(
                    "Network type mismatch: account UFVK is for {} but attempting to initialize for {}.",
                    network_name(network),
                    network_name(params.network_type())
                )));
            }
        }
    }

    Ok(())
}

#[cfg(test)]
mod tests {
    use std::collections::HashSet;

    use rusqlite::Connection;
    use secrecy::Secret;
    use tempfile::NamedTempFile;
    use uuid::Uuid;
    use zcash_protocol::consensus::Network;

    use crate::{
        testing::db::{test_clock, test_rng},
        wallet::init::WalletMigrator,
        WalletDb,
    };

    /// Tests that we can migrate from a completely empty wallet database to the target
    /// migrations.
    pub(crate) fn test_migrate(migrations: &[Uuid]) {
        let data_file = NamedTempFile::new().unwrap();
        let mut db_data = WalletDb::for_path(
            data_file.path(),
            Network::TestNetwork,
            test_clock(),
            test_rng(),
        )
        .unwrap();

        let seed = [0xab; 32];
        assert_matches!(
            WalletMigrator::new()
                .with_seed(Secret::new(seed.to_vec()))
                .ignore_seed_relevance()
                .init_or_migrate_to(&mut db_data, migrations),
            Ok(_)
        );
    }

    #[test]
    fn migrate_between_releases_without_data() {
        let data_file = NamedTempFile::new().unwrap();
        let mut db_data = WalletDb::for_path(
            data_file.path(),
            Network::TestNetwork,
            test_clock(),
            test_rng(),
        )
        .unwrap();

        let seed = [0xab; 32].to_vec();

        let mut prev_state = HashSet::new();
        let mut ensure_migration_state_changed = |conn: &Connection| {
            let new_state = conn
                .prepare_cached("SELECT * FROM schemer_migrations")
                .unwrap()
                .query_map([], |row| row.get::<_, [u8; 16]>(0).map(Uuid::from_bytes))
                .unwrap()
                .collect::<Result<HashSet<Uuid>, _>>()
                .unwrap();
            assert!(prev_state != new_state);
            prev_state = new_state;
        };

        let mut prev_leaves: &[Uuid] = &[];
        for migrations in super::PUBLIC_MIGRATION_STATES {
            assert_matches!(
                WalletMigrator::new()
                    .with_seed(Secret::new(seed.clone()))
                    .ignore_seed_relevance()
                    .init_or_migrate_to(&mut db_data, migrations),
                Ok(_)
            );

            // If we have any new leaves, ensure the migration state changed. This lets us
            // represent releases that changed the graph edges without introducing any new
            // migrations.
            if migrations.iter().any(|m| !prev_leaves.contains(m)) {
                ensure_migration_state_changed(&db_data.conn);
            }

            prev_leaves = *migrations;
        }

        // Now check that we can migrate from the last public release to the current
        // migration state in this branch.
        assert_matches!(
            WalletMigrator::new()
                .with_seed(Secret::new(seed))
                .ignore_seed_relevance()
                .init_or_migrate(&mut db_data),
            Ok(_)
        );
        // We don't ensure that the migration state changed, because it may not have.
    }
}<|MERGE_RESOLUTION|>--- conflicted
+++ resolved
@@ -1,10 +1,3 @@
-<<<<<<< HEAD
-mod add_account_birthdays;
-mod add_transaction_views;
-mod add_utxo_account;
-mod addresses_table;
-mod ensure_orchard_ua_receiver;
-=======
 //! Migrations for the `zcash_client_sqlite` wallet database.
 //!
 //! The constants in this module cover all states of the migration DAG that have been
@@ -25,7 +18,6 @@
 mod fix_bad_change_flagging;
 mod fix_broken_commitment_trees;
 mod fix_transparent_received_outputs;
->>>>>>> a1c9aa12
 mod full_account_ids;
 mod initial_setup;
 mod nullifier_map;
@@ -36,11 +28,6 @@
 mod sapling_memo_consistency;
 mod sent_notes_to_internal;
 mod shardtree_support;
-<<<<<<< HEAD
-mod ufvk_support;
-mod utxos_table;
-mod v_sapling_shard_unscanned_ranges;
-=======
 mod spend_key_available;
 mod support_legacy_sqlite;
 mod transparent_gap_limit_handling;
@@ -50,7 +37,6 @@
 mod utxos_to_txos;
 mod v_sapling_shard_unscanned_ranges;
 mod v_transactions_additional_totals;
->>>>>>> a1c9aa12
 mod v_transactions_net;
 mod v_transactions_note_uniqueness;
 mod v_transactions_shielding_balance;
@@ -58,25 +44,17 @@
 mod v_tx_outputs_use_legacy_false;
 mod wallet_summaries;
 
-<<<<<<< HEAD
-use std::rc::Rc;
-=======
 use std::{rc::Rc, sync::Mutex};
->>>>>>> a1c9aa12
 
 use rand_core::RngCore;
 use rusqlite::{named_params, OptionalExtension};
 use schemerz_rusqlite::RusqliteMigration;
 use secrecy::SecretVec;
-<<<<<<< HEAD
-use zcash_protocol::consensus;
-=======
 use uuid::Uuid;
 use zcash_address::unified::{Encoding as _, Ufvk};
 use zcash_protocol::consensus;
 
 use crate::util::Clock;
->>>>>>> a1c9aa12
 
 use super::WalletMigrationError;
 
@@ -86,11 +64,8 @@
     R: RngCore + Clone + 'static,
 >(
     params: &P,
-<<<<<<< HEAD
-=======
     clock: C,
     rng: R,
->>>>>>> a1c9aa12
     seed: Option<Rc<SecretVec<u8>>>,
 ) -> Vec<Box<dyn RusqliteMigration<Error = WalletMigrationError>>> {
     //                                   initial_setup
@@ -105,26 +80,6 @@
     //                                               |
     //                                       v_transactions_net
     //                                               |
-<<<<<<< HEAD
-    //                                            received_notes_nullable_nf------
-    //                                            /           |                   \
-    //                                           /            |                    \
-    //           --------------- shardtree_support    sapling_memo_consistency   nullifier_map
-    //          /                     /           \                       \
-    // orchard_shardtree   add_account_birthdays   receiving_key_scopes   v_transactions_transparent_history
-    //                        |                 \            |                     |
-    //       v_sapling_shard_unscanned_ranges    \           |       v_tx_outputs_use_legacy_false
-    //                        |                   \          |                     |
-    //                wallet_summaries             \         |      v_transactions_shielding_balance
-    //                        \                     \        |                     |
-    //                         \                     \       |       v_transactions_note_uniqueness
-    //                          \                     \      |        /
-    //                           -------------------- full_account_ids
-    //                                                       |
-    //                                             orchard_received_notes
-    //                                                       |
-    //                                           ensure_orchard_ua_receiver
-=======
     //                                            received_notes_nullable_nf----------------------
     //                                            /           |                                   \
     //                                           /            |                                    \
@@ -158,7 +113,6 @@
     //                               \                     |                    /
     //                                `---- fix_transparent_received_outputs --'
     let rng = Rc::new(Mutex::new(rng));
->>>>>>> a1c9aa12
     vec![
         Box::new(initial_setup::Migration {}),
         Box::new(utxos_table::Migration {}),
@@ -208,8 +162,6 @@
         Box::new(ensure_orchard_ua_receiver::Migration {
             params: params.clone(),
         }),
-<<<<<<< HEAD
-=======
         Box::new(utxos_to_txos::Migration),
         Box::new(ephemeral_addresses::Migration {
             params: params.clone(),
@@ -234,7 +186,6 @@
             _params: params.clone(),
         }),
         Box::new(fix_transparent_received_outputs::Migration),
->>>>>>> a1c9aa12
     ]
 }
 

//! Functions for Sapling support in the wallet.
<<<<<<< HEAD

use std::{collections::HashSet, rc::Rc};

use group::ff::PrimeField;
use incrementalmerkletree::Position;
use rusqlite::{named_params, types::Value, Connection, Row, Transaction};

use sapling::{self, Diversifier, Nullifier, Rseed};
use zcash_client_backend::{
    data_api::NullifierQuery,
    wallet::{ReceivedNote, WalletSaplingOutput},
    DecryptedOutput, ShieldedProtocol, TransferType,
};
use zcash_keys::keys::UnifiedFullViewingKey;
use zcash_primitives::transaction::{components::amount::NonNegativeAmount, TxId};
use zcash_protocol::{
    consensus::{self, BlockHeight},
    memo::MemoBytes,
};
use zip32::Scope;

use crate::{error::SqliteClientError, AccountId, ReceivedNoteId};

use super::{memo_repr, parse_scope, scope_code};
=======

use std::{collections::HashSet, rc::Rc};

use group::ff::PrimeField;
use incrementalmerkletree::Position;
use rusqlite::{named_params, types::Value, Connection, Row};

use sapling::{self, Diversifier, Nullifier, Rseed};
use zcash_client_backend::{
    data_api::{Account, NullifierQuery, TargetValue},
    wallet::{ReceivedNote, WalletSaplingOutput},
    DecryptedOutput, TransferType,
};
use zcash_keys::keys::{UnifiedAddressRequest, UnifiedFullViewingKey};
use zcash_protocol::{
    consensus::{self, BlockHeight},
    memo::MemoBytes,
    ShieldedProtocol, TxId,
};
use zip32::Scope;

use crate::{error::SqliteClientError, AccountRef, AccountUuid, AddressRef, ReceivedNoteId, TxRef};

use super::{
    common::UnspentNoteMeta, get_account, get_account_ref, memo_repr, upsert_address, KeyScope,
};
>>>>>>> a1c9aa12

/// This trait provides a generalization over shielded output representations.
pub(crate) trait ReceivedSaplingOutput {
    type AccountId;

    fn index(&self) -> usize;
<<<<<<< HEAD
    fn account_id(&self) -> AccountId;
=======
    fn account_id(&self) -> Self::AccountId;
>>>>>>> a1c9aa12
    fn note(&self) -> &sapling::Note;
    fn memo(&self) -> Option<&MemoBytes>;
    fn is_change(&self) -> bool;
    fn nullifier(&self) -> Option<&sapling::Nullifier>;
    fn note_commitment_tree_position(&self) -> Option<Position>;
    fn recipient_key_scope(&self) -> Option<Scope>;
}

<<<<<<< HEAD
impl ReceivedSaplingOutput for WalletSaplingOutput<AccountId> {
    fn index(&self) -> usize {
        self.index()
    }
    fn account_id(&self) -> AccountId {
=======
impl<AccountId: Copy> ReceivedSaplingOutput for WalletSaplingOutput<AccountId> {
    type AccountId = AccountId;

    fn index(&self) -> usize {
        self.index()
    }
    fn account_id(&self) -> Self::AccountId {
>>>>>>> a1c9aa12
        *WalletSaplingOutput::account_id(self)
    }
    fn note(&self) -> &sapling::Note {
        WalletSaplingOutput::note(self)
    }
    fn memo(&self) -> Option<&MemoBytes> {
        None
    }
    fn is_change(&self) -> bool {
        WalletSaplingOutput::is_change(self)
    }
    fn nullifier(&self) -> Option<&sapling::Nullifier> {
        self.nf()
    }
    fn note_commitment_tree_position(&self) -> Option<Position> {
        Some(WalletSaplingOutput::note_commitment_tree_position(self))
    }
    fn recipient_key_scope(&self) -> Option<Scope> {
        self.recipient_key_scope()
    }
}

<<<<<<< HEAD
impl ReceivedSaplingOutput for DecryptedOutput<sapling::Note, AccountId> {
    fn index(&self) -> usize {
        self.index()
    }
    fn account_id(&self) -> AccountId {
=======
impl<AccountId: Copy> ReceivedSaplingOutput for DecryptedOutput<sapling::Note, AccountId> {
    type AccountId = AccountId;

    fn index(&self) -> usize {
        self.index()
    }
    fn account_id(&self) -> Self::AccountId {
>>>>>>> a1c9aa12
        *self.account()
    }
    fn note(&self) -> &sapling::Note {
        self.note()
    }
    fn memo(&self) -> Option<&MemoBytes> {
        Some(self.memo())
    }
    fn is_change(&self) -> bool {
        self.transfer_type() == TransferType::WalletInternal
    }
    fn nullifier(&self) -> Option<&sapling::Nullifier> {
        None
    }
    fn note_commitment_tree_position(&self) -> Option<Position> {
        None
    }
    fn recipient_key_scope(&self) -> Option<Scope> {
        if self.transfer_type() == TransferType::WalletInternal {
            Some(Scope::Internal)
        } else {
            Some(Scope::External)
        }
    }
}

fn to_spendable_note<P: consensus::Parameters>(
    params: &P,
    row: &Row,
) -> Result<Option<ReceivedNote<ReceivedNoteId, sapling::Note>>, SqliteClientError> {
    let note_id = ReceivedNoteId(ShieldedProtocol::Sapling, row.get("id")?);
    let txid = row.get::<_, [u8; 32]>("txid").map(TxId::from_bytes)?;
    let output_index = row.get("output_index")?;
    let diversifier = {
        let d: Vec<_> = row.get("diversifier")?;
        if d.len() != 11 {
            return Err(SqliteClientError::CorruptedData(
                "Invalid diversifier length".to_string(),
            ));
        }
        let mut tmp = [0; 11];
        tmp.copy_from_slice(&d);
        Diversifier(tmp)
    };

    let note_value: u64 = row.get::<_, i64>("value")?.try_into().map_err(|_e| {
        SqliteClientError::CorruptedData("Note values must be nonnegative".to_string())
    })?;

    let rseed = {
        let rcm_bytes: Vec<_> = row.get("rcm")?;

        // We store rcm directly in the data DB, regardless of whether the note
        // used a v1 or v2 note plaintext, so for the purposes of spending let's
        // pretend this is a pre-ZIP 212 note.
        let rcm = Option::from(jubjub::Fr::from_repr(
            rcm_bytes[..]
                .try_into()
                .map_err(|_| SqliteClientError::InvalidNote)?,
        ))
        .ok_or(SqliteClientError::InvalidNote)?;
        Rseed::BeforeZip212(rcm)
    };

    let note_commitment_tree_position = Position::from(
        u64::try_from(row.get::<_, i64>("commitment_tree_position")?).map_err(|_| {
            SqliteClientError::CorruptedData("Note commitment tree position invalid.".to_string())
        })?,
    );

    let ufvk_str: Option<String> = row.get("ufvk")?;
    let scope_code: Option<i64> = row.get("recipient_key_scope")?;

    // If we don't have information about the recipient key scope or the ufvk we can't determine
    // which spending key to use. This may be because the received note was associated with an
    // imported viewing key, so we treat such notes as not spendable. Although this method is
    // presently only called using the results of queries where both the ufvk and
    // recipient_key_scope columns are checked to be non-null, this is method is written
    // defensively to account for the fact that both of these are nullable columns in case it
    // is used elsewhere in the future.
    ufvk_str
        .zip(scope_code)
        .map(|(ufvk_str, scope_code)| {
            let ufvk = UnifiedFullViewingKey::decode(params, &ufvk_str)
                .map_err(SqliteClientError::CorruptedData)?;

<<<<<<< HEAD
            let spending_key_scope = parse_scope(scope_code).ok_or_else(|| {
                SqliteClientError::CorruptedData(format!("Invalid key scope code {}", scope_code))
            })?;
=======
            let spending_key_scope = zip32::Scope::try_from(KeyScope::decode(scope_code)?)
                .map_err(|_| {
                    SqliteClientError::CorruptedData(format!("Invalid key scope code {scope_code}"))
                })?;
>>>>>>> a1c9aa12

            let recipient = match spending_key_scope {
                Scope::Internal => ufvk
                    .sapling()
                    .and_then(|dfvk| dfvk.diversified_change_address(diversifier)),
                Scope::External => ufvk
                    .sapling()
                    .and_then(|dfvk| dfvk.diversified_address(diversifier)),
            }
            .ok_or_else(|| SqliteClientError::CorruptedData("Diversifier invalid.".to_owned()))?;

            Ok(ReceivedNote::from_parts(
                note_id,
                txid,
                output_index,
                sapling::Note::from_parts(
                    recipient,
                    sapling::value::NoteValue::from_raw(note_value),
                    rseed,
                ),
                spending_key_scope,
                note_commitment_tree_position,
            ))
        })
        .transpose()
}

// The `clippy::let_and_return` lint is explicitly allowed here because a bug in Clippy
// (https://github.com/rust-lang/rust-clippy/issues/11308) means it fails to identify that the `result` temporary
// is required in order to resolve the borrows involved in the `query_and_then` call.
#[allow(clippy::let_and_return)]
pub(crate) fn get_spendable_sapling_note<P: consensus::Parameters>(
    conn: &Connection,
    params: &P,
    txid: &TxId,
    index: u32,
) -> Result<Option<ReceivedNote<ReceivedNoteId, sapling::Note>>, SqliteClientError> {
    super::common::get_spendable_note(
        conn,
        params,
        txid,
        index,
        ShieldedProtocol::Sapling,
        to_spendable_note,
    )
}

/// Utility method for determining whether we have any spendable notes
///
/// If the tip shard has unscanned ranges below the anchor height and greater than or equal to
/// the wallet birthday, none of our notes can be spent because we cannot construct witnesses at
/// the provided anchor height.
pub(crate) fn select_spendable_sapling_notes<P: consensus::Parameters>(
    conn: &Connection,
    params: &P,
<<<<<<< HEAD
    account: AccountId,
    target_value: NonNegativeAmount,
=======
    account: AccountUuid,
    target_value: TargetValue,
>>>>>>> a1c9aa12
    anchor_height: BlockHeight,
    exclude: &[ReceivedNoteId],
) -> Result<Vec<ReceivedNote<ReceivedNoteId, sapling::Note>>, SqliteClientError> {
    super::common::select_spendable_notes(
        conn,
        params,
        account,
        target_value,
        anchor_height,
        exclude,
        ShieldedProtocol::Sapling,
        to_spendable_note,
    )
<<<<<<< HEAD
=======
}

pub(crate) fn select_unspent_note_meta(
    conn: &Connection,
    chain_tip_height: BlockHeight,
    wallet_birthday: BlockHeight,
) -> Result<Vec<UnspentNoteMeta>, SqliteClientError> {
    super::common::select_unspent_note_meta(
        conn,
        ShieldedProtocol::Sapling,
        chain_tip_height,
        wallet_birthday,
    )
>>>>>>> a1c9aa12
}

/// Retrieves the set of nullifiers for "potentially spendable" Sapling notes that the
/// wallet is tracking.
///
/// "Potentially spendable" means:
/// - The transaction in which the note was created has been observed as mined.
/// - No transaction in which the note's nullifier appears has been observed as mined.
pub(crate) fn get_sapling_nullifiers(
    conn: &Connection,
    query: NullifierQuery,
<<<<<<< HEAD
) -> Result<Vec<(AccountId, Nullifier)>, SqliteClientError> {
    // Get the nullifiers for the notes we are tracking
    let mut stmt_fetch_nullifiers = match query {
        NullifierQuery::Unspent => conn.prepare(
            "SELECT rn.account_id, rn.nf
             FROM sapling_received_notes rn
=======
) -> Result<Vec<(AccountUuid, Nullifier)>, SqliteClientError> {
    // Get the nullifiers for the notes we are tracking
    let mut stmt_fetch_nullifiers = match query {
        NullifierQuery::Unspent => conn.prepare(
            "SELECT a.uuid, rn.nf
             FROM sapling_received_notes rn
             JOIN accounts a ON a.id = rn.account_id
>>>>>>> a1c9aa12
             JOIN transactions tx ON tx.id_tx = rn.tx
             WHERE rn.nf IS NOT NULL
             AND tx.block IS NOT NULL
             AND rn.id NOT IN (
               SELECT spends.sapling_received_note_id
               FROM sapling_received_note_spends spends
               JOIN transactions stx ON stx.id_tx = spends.transaction_id
               WHERE stx.block IS NOT NULL  -- the spending tx is mined
               OR stx.expiry_height IS NULL -- the spending tx will not expire
             )",
        ),
        NullifierQuery::All => conn.prepare(
<<<<<<< HEAD
            "SELECT rn.account_id, rn.nf
             FROM sapling_received_notes rn
=======
            "SELECT a.uuid, rn.nf
             FROM sapling_received_notes rn
             JOIN accounts a ON a.id = rn.account_id
>>>>>>> a1c9aa12
             WHERE nf IS NOT NULL",
        ),
    }?;

    let nullifiers = stmt_fetch_nullifiers.query_and_then([], |row| {
<<<<<<< HEAD
        let account = AccountId(row.get(0)?);
=======
        let account = AccountUuid(row.get(0)?);
>>>>>>> a1c9aa12
        let nf_bytes: Vec<u8> = row.get(1)?;
        Ok::<_, rusqlite::Error>((account, sapling::Nullifier::from_slice(&nf_bytes).unwrap()))
    })?;

    let res: Vec<_> = nullifiers.collect::<Result<_, _>>()?;
    Ok(res)
}

pub(crate) fn detect_spending_accounts<'a>(
    conn: &Connection,
    nfs: impl Iterator<Item = &'a Nullifier>,
<<<<<<< HEAD
) -> Result<HashSet<AccountId>, rusqlite::Error> {
    let mut account_q = conn.prepare_cached(
        "SELECT rn.account_id
        FROM sapling_received_notes rn
=======
) -> Result<HashSet<AccountUuid>, rusqlite::Error> {
    let mut account_q = conn.prepare_cached(
        "SELECT accounts.uuid
        FROM sapling_received_notes rn
        JOIN accounts ON accounts.id = rn.account_id
>>>>>>> a1c9aa12
        WHERE rn.nf IN rarray(:nf_ptr)",
    )?;

    let nf_values: Vec<Value> = nfs.map(|nf| Value::Blob(nf.to_vec())).collect();
    let nf_ptr = Rc::new(nf_values);
    let res = account_q
        .query_and_then(named_params![":nf_ptr": &nf_ptr], |row| {
<<<<<<< HEAD
            row.get::<_, u32>(0).map(AccountId)
=======
            row.get(0).map(AccountUuid)
>>>>>>> a1c9aa12
        })?
        .collect::<Result<HashSet<_>, _>>()?;

    Ok(res)
}

/// Marks a given nullifier as having been revealed in the construction
/// of the specified transaction.
///
/// Marking a note spent in this fashion does NOT imply that the
/// spending transaction has been mined.
pub(crate) fn mark_sapling_note_spent(
    conn: &Connection,
<<<<<<< HEAD
    tx_ref: i64,
=======
    tx_ref: TxRef,
>>>>>>> a1c9aa12
    nf: &sapling::Nullifier,
) -> Result<bool, SqliteClientError> {
    let mut stmt_mark_sapling_note_spent = conn.prepare_cached(
        "INSERT INTO sapling_received_note_spends (sapling_received_note_id, transaction_id)
         SELECT id, :transaction_id FROM sapling_received_notes WHERE nf = :nf
         ON CONFLICT (sapling_received_note_id, transaction_id) DO NOTHING",
    )?;

    match stmt_mark_sapling_note_spent.execute(named_params![
       ":nf": &nf.0[..],
<<<<<<< HEAD
       ":transaction_id": tx_ref
=======
       ":transaction_id": tx_ref.0
>>>>>>> a1c9aa12
    ])? {
        0 => Ok(false),
        1 => Ok(true),
        _ => unreachable!("nf column is marked as UNIQUE"),
    }
<<<<<<< HEAD
=======
}

pub(crate) fn ensure_address<
    T: ReceivedSaplingOutput<AccountId = AccountUuid>,
    P: consensus::Parameters,
>(
    conn: &rusqlite::Transaction,
    params: &P,
    output: &T,
    exposure_height: Option<BlockHeight>,
) -> Result<Option<AddressRef>, SqliteClientError> {
    if output.recipient_key_scope() != Some(Scope::Internal) {
        let account = get_account(conn, params, output.account_id())?
            .ok_or(SqliteClientError::AccountUnknown)?;

        let uivk = account.uivk();
        let ivk = uivk
            .sapling()
            .as_ref()
            .expect("uivk decrypted this output.");
        let to = output.note().recipient();
        let diversifier_index = ivk
            .decrypt_diversifier(&to)
            .expect("address corresponds to account");

        let ua = account
            .uivk()
            .address(diversifier_index, UnifiedAddressRequest::ALLOW_ALL)?;

        upsert_address(
            conn,
            params,
            account.internal_id(),
            diversifier_index,
            &ua,
            exposure_height,
            false,
        )
        .map(Some)
    } else {
        Ok(None)
    }
>>>>>>> a1c9aa12
}

/// Records the specified shielded output as having been received.
///
/// This implementation relies on the facts that:
/// - A transaction will not contain more than 2^63 shielded outputs.
/// - A note value will never exceed 2^63 zatoshis.
<<<<<<< HEAD
pub(crate) fn put_received_note<T: ReceivedSaplingOutput>(
    conn: &Transaction,
    output: &T,
    tx_ref: i64,
    spent_in: Option<i64>,
) -> Result<(), SqliteClientError> {
    let mut stmt_upsert_received_note = conn.prepare_cached(
        "INSERT INTO sapling_received_notes
        (tx, output_index, account_id, diversifier, value, rcm, memo, nf,
         is_change, commitment_tree_position,
         recipient_key_scope)
=======
///
/// Returns the internal account identifier of the account that received the output.
pub(crate) fn put_received_note<
    T: ReceivedSaplingOutput<AccountId = AccountUuid>,
    P: consensus::Parameters,
>(
    conn: &rusqlite::Transaction,
    params: &P,
    output: &T,
    tx_ref: TxRef,
    target_or_mined_height: Option<BlockHeight>,
    spent_in: Option<TxRef>,
) -> Result<AccountRef, SqliteClientError> {
    let account_id = get_account_ref(conn, output.account_id())?;
    let address_id = ensure_address(conn, params, output, target_or_mined_height)?;
    let mut stmt_upsert_received_note = conn.prepare_cached(
        "INSERT INTO sapling_received_notes (
            tx, output_index, account_id, address_id,
            diversifier, value, rcm, memo, nf,
            is_change, commitment_tree_position,
            recipient_key_scope
        )
>>>>>>> a1c9aa12
        VALUES (
            :tx,
            :output_index,
            :account_id,
<<<<<<< HEAD
=======
            :address_id,
>>>>>>> a1c9aa12
            :diversifier,
            :value,
            :rcm,
            :memo,
            :nf,
            :is_change,
            :commitment_tree_position,
            :recipient_key_scope
        )
        ON CONFLICT (tx, output_index) DO UPDATE
        SET account_id = :account_id,
<<<<<<< HEAD
=======
            address_id = :address_id,
>>>>>>> a1c9aa12
            diversifier = :diversifier,
            value = :value,
            rcm = :rcm,
            nf = IFNULL(:nf, nf),
            memo = IFNULL(:memo, memo),
<<<<<<< HEAD
            is_change = IFNULL(:is_change, is_change),
=======
            is_change = MAX(:is_change, is_change),
>>>>>>> a1c9aa12
            commitment_tree_position = IFNULL(:commitment_tree_position, commitment_tree_position),
            recipient_key_scope = :recipient_key_scope
        RETURNING sapling_received_notes.id",
    )?;

    let rcm = output.note().rcm().to_repr();
    let to = output.note().recipient();
    let diversifier = to.diversifier();

    let sql_args = named_params![
<<<<<<< HEAD
        ":tx": &tx_ref,
        ":output_index": i64::try_from(output.index()).expect("output indices are representable as i64"),
        ":account_id": output.account_id().0,
        ":diversifier": &diversifier.0.as_ref(),
        ":value": output.note().value().inner(),
        ":rcm": &rcm.as_ref(),
        ":nf": output.nullifier().map(|nf| nf.0.as_ref()),
        ":memo": memo_repr(output.memo()),
        ":is_change": output.is_change(),
        ":commitment_tree_position": output.note_commitment_tree_position().map(u64::from),
        ":recipient_key_scope": output.recipient_key_scope().map(scope_code)
=======
        ":tx": tx_ref.0,
        ":output_index": i64::try_from(output.index()).expect("output indices are representable as i64"),
        ":account_id": account_id.0,
        ":address_id": address_id.map(|a| a.0),
        ":diversifier": &diversifier.0,
        ":value": output.note().value().inner(),
        ":rcm": &rcm,
        ":nf": output.nullifier().map(|nf| nf.0),
        ":memo": memo_repr(output.memo()),
        ":is_change": output.is_change(),
        ":commitment_tree_position": output.note_commitment_tree_position().map(u64::from),
        ":recipient_key_scope": output.recipient_key_scope().map(|s| KeyScope::from(s).encode()),
>>>>>>> a1c9aa12
    ];

    let received_note_id = stmt_upsert_received_note
        .query_row(sql_args, |row| row.get::<_, i64>(0))
        .map_err(SqliteClientError::from)?;

    if let Some(spent_in) = spent_in {
        conn.execute(
            "INSERT INTO sapling_received_note_spends (sapling_received_note_id, transaction_id)
             VALUES (:sapling_received_note_id, :transaction_id)
             ON CONFLICT (sapling_received_note_id, transaction_id) DO NOTHING",
            named_params![
                ":sapling_received_note_id": received_note_id,
<<<<<<< HEAD
                ":transaction_id": spent_in
            ],
        )?;
    }

    Ok(())
=======
                ":transaction_id": spent_in.0
            ],
        )?;
    }

    Ok(account_id)
>>>>>>> a1c9aa12
}

#[cfg(test)]
pub(crate) mod tests {
<<<<<<< HEAD
    use incrementalmerkletree::{Hashable, Level};
    use shardtree::error::ShardTreeError;
    use zcash_proofs::prover::LocalTxProver;

    use sapling::{
        self,
        note_encryption::try_sapling_output_recovery,
        prover::{OutputProver, SpendProver},
        zip32::{DiversifiableFullViewingKey, ExtendedSpendingKey},
    };
    use zcash_primitives::{
        consensus::BlockHeight,
        memo::MemoBytes,
        transaction::{
            components::{amount::NonNegativeAmount, sapling::zip212_enforcement},
            Transaction,
        },
        zip32::Scope,
    };

    use zcash_client_backend::{
        address::Address,
        data_api::{
            chain::CommitmentTreeRoot, DecryptedTransaction, WalletCommitmentTrees, WalletSummary,
        },
        keys::UnifiedSpendingKey,
        wallet::{Note, ReceivedNote},
        ShieldedProtocol,
    };

    use crate::{
        error::SqliteClientError,
        testing::{
            self,
            pool::{OutputRecoveryError, ShieldedPoolTester},
            TestState,
        },
        wallet::{commitment_tree, sapling::select_spendable_sapling_notes},
        AccountId, ReceivedNoteId, SAPLING_TABLES_PREFIX,
    };

    pub(crate) struct SaplingPoolTester;
    impl ShieldedPoolTester for SaplingPoolTester {
        const SHIELDED_PROTOCOL: ShieldedProtocol = ShieldedProtocol::Sapling;
        const TABLES_PREFIX: &'static str = SAPLING_TABLES_PREFIX;
        // const MERKLE_TREE_DEPTH: u8 = sapling::NOTE_COMMITMENT_TREE_DEPTH;

        type Sk = ExtendedSpendingKey;
        type Fvk = DiversifiableFullViewingKey;
        type MerkleTreeHash = sapling::Node;
        type Note = sapling::Note;

        fn test_account_fvk<Cache>(st: &TestState<Cache>) -> Self::Fvk {
            st.test_account_sapling().unwrap()
        }

        fn usk_to_sk(usk: &UnifiedSpendingKey) -> &Self::Sk {
            usk.sapling()
        }

        fn sk(seed: &[u8]) -> Self::Sk {
            ExtendedSpendingKey::master(seed)
        }

        fn sk_to_fvk(sk: &Self::Sk) -> Self::Fvk {
            sk.to_diversifiable_full_viewing_key()
        }

        fn sk_default_address(sk: &Self::Sk) -> Address {
            sk.default_address().1.into()
        }

        fn fvk_default_address(fvk: &Self::Fvk) -> Address {
            fvk.default_address().1.into()
        }

        fn fvks_equal(a: &Self::Fvk, b: &Self::Fvk) -> bool {
            a.to_bytes() == b.to_bytes()
        }

        fn empty_tree_leaf() -> Self::MerkleTreeHash {
            sapling::Node::empty_leaf()
        }

        fn empty_tree_root(level: Level) -> Self::MerkleTreeHash {
            sapling::Node::empty_root(level)
        }

        fn put_subtree_roots<Cache>(
            st: &mut TestState<Cache>,
            start_index: u64,
            roots: &[CommitmentTreeRoot<Self::MerkleTreeHash>],
        ) -> Result<(), ShardTreeError<commitment_tree::Error>> {
            st.wallet_mut()
                .put_sapling_subtree_roots(start_index, roots)
        }

        fn next_subtree_index(s: &WalletSummary<AccountId>) -> u64 {
            s.next_sapling_subtree_index()
        }

        fn select_spendable_notes<Cache>(
            st: &TestState<Cache>,
            account: AccountId,
            target_value: NonNegativeAmount,
            anchor_height: BlockHeight,
            exclude: &[ReceivedNoteId],
        ) -> Result<Vec<ReceivedNote<ReceivedNoteId, Self::Note>>, SqliteClientError> {
            select_spendable_sapling_notes(
                &st.wallet().conn,
                &st.wallet().params,
                account,
                target_value,
                anchor_height,
                exclude,
            )
        }

        fn decrypted_pool_outputs_count(d_tx: &DecryptedTransaction<'_, AccountId>) -> usize {
            d_tx.sapling_outputs().len()
        }

        fn with_decrypted_pool_memos(
            d_tx: &DecryptedTransaction<'_, AccountId>,
            mut f: impl FnMut(&MemoBytes),
        ) {
            for output in d_tx.sapling_outputs() {
                f(output.memo());
            }
        }

        fn try_output_recovery<Cache>(
            st: &TestState<Cache>,
            height: BlockHeight,
            tx: &Transaction,
            fvk: &Self::Fvk,
        ) -> Result<Option<(Note, Address, MemoBytes)>, OutputRecoveryError> {
            for output in tx.sapling_bundle().unwrap().shielded_outputs() {
                // Find the output that decrypts with the external OVK
                let result = try_sapling_output_recovery(
                    &fvk.to_ovk(Scope::External),
                    output,
                    zip212_enforcement(&st.network(), height),
                );

                if result.is_some() {
                    return Ok(result.map(|(note, addr, memo)| {
                        (
                            Note::Sapling(note),
                            addr.into(),
                            MemoBytes::from_bytes(&memo).expect("correct length"),
                        )
                    }));
                }
            }

            Ok(None)
        }

        fn received_note_count(
            summary: &zcash_client_backend::data_api::chain::ScanSummary,
        ) -> usize {
            summary.received_sapling_note_count()
        }
    }

    pub(crate) fn test_prover() -> impl SpendProver + OutputProver {
        LocalTxProver::bundled()
    }

    #[test]
    fn send_single_step_proposed_transfer() {
        testing::pool::send_single_step_proposed_transfer::<SaplingPoolTester>()
    }

    #[test]
    #[cfg(feature = "transparent-inputs")]
    fn send_multi_step_proposed_transfer() {
        testing::pool::send_multi_step_proposed_transfer::<SaplingPoolTester>()
    }

    #[test]
    #[allow(deprecated)]
    fn create_to_address_fails_on_incorrect_usk() {
        testing::pool::create_to_address_fails_on_incorrect_usk::<SaplingPoolTester>()
    }

    #[test]
    #[allow(deprecated)]
    fn proposal_fails_with_no_blocks() {
        testing::pool::proposal_fails_with_no_blocks::<SaplingPoolTester>()
    }

    #[test]
    fn spend_fails_on_unverified_notes() {
        testing::pool::spend_fails_on_unverified_notes::<SaplingPoolTester>()
    }

    #[test]
    fn spend_fails_on_locked_notes() {
        testing::pool::spend_fails_on_locked_notes::<SaplingPoolTester>()
    }

    #[test]
    fn ovk_policy_prevents_recovery_from_chain() {
        testing::pool::ovk_policy_prevents_recovery_from_chain::<SaplingPoolTester>()
    }

    #[test]
    fn spend_succeeds_to_t_addr_zero_change() {
        testing::pool::spend_succeeds_to_t_addr_zero_change::<SaplingPoolTester>()
    }

    #[test]
    fn change_note_spends_succeed() {
        testing::pool::change_note_spends_succeed::<SaplingPoolTester>()
    }

    #[test]
    fn external_address_change_spends_detected_in_restore_from_seed() {
        testing::pool::external_address_change_spends_detected_in_restore_from_seed::<
            SaplingPoolTester,
        >()
    }

    #[test]
=======
    use zcash_client_backend::data_api::testing::sapling::SaplingPoolTester;

    use crate::testing;

    #[cfg(feature = "orchard")]
    use zcash_client_backend::data_api::testing::orchard::OrchardPoolTester;

    #[test]
    fn send_single_step_proposed_transfer() {
        testing::pool::send_single_step_proposed_transfer::<SaplingPoolTester>()
    }

    #[test]
    fn send_with_multiple_change_outputs() {
        testing::pool::send_with_multiple_change_outputs::<SaplingPoolTester>()
    }

    #[test]
    #[cfg(feature = "transparent-inputs")]
    fn send_multi_step_proposed_transfer() {
        testing::pool::send_multi_step_proposed_transfer::<SaplingPoolTester>()
    }

    #[test]
    #[cfg(feature = "transparent-inputs")]
    fn proposal_fails_if_not_all_ephemeral_outputs_consumed() {
        testing::pool::proposal_fails_if_not_all_ephemeral_outputs_consumed::<SaplingPoolTester>()
    }

    #[test]
    fn create_to_address_fails_on_incorrect_usk() {
        testing::pool::create_to_address_fails_on_incorrect_usk::<SaplingPoolTester>()
    }

    #[test]
    fn proposal_fails_with_no_blocks() {
        testing::pool::proposal_fails_with_no_blocks::<SaplingPoolTester>()
    }

    #[test]
    fn spend_fails_on_unverified_notes() {
        testing::pool::spend_fails_on_unverified_notes::<SaplingPoolTester>()
    }

    #[test]
    fn spend_fails_on_locked_notes() {
        testing::pool::spend_fails_on_locked_notes::<SaplingPoolTester>()
    }

    #[test]
    fn ovk_policy_prevents_recovery_from_chain() {
        testing::pool::ovk_policy_prevents_recovery_from_chain::<SaplingPoolTester>()
    }

    #[test]
    fn spend_succeeds_to_t_addr_zero_change() {
        testing::pool::spend_succeeds_to_t_addr_zero_change::<SaplingPoolTester>()
    }

    #[test]
    fn change_note_spends_succeed() {
        testing::pool::change_note_spends_succeed::<SaplingPoolTester>()
    }

    #[test]
    fn external_address_change_spends_detected_in_restore_from_seed() {
        testing::pool::external_address_change_spends_detected_in_restore_from_seed::<
            SaplingPoolTester,
        >()
    }

    #[test]
>>>>>>> a1c9aa12
    #[ignore] // FIXME: #1316 This requires support for dust outputs.
    #[cfg(not(feature = "expensive-tests"))]
    fn zip317_spend() {
        testing::pool::zip317_spend::<SaplingPoolTester>()
    }

    #[test]
    #[cfg(feature = "transparent-inputs")]
    fn shield_transparent() {
        testing::pool::shield_transparent::<SaplingPoolTester>()
    }

    #[test]
    fn birthday_in_anchor_shard() {
        testing::pool::birthday_in_anchor_shard::<SaplingPoolTester>()
    }

    #[test]
    fn checkpoint_gaps() {
        testing::pool::checkpoint_gaps::<SaplingPoolTester>()
    }

    #[test]
    fn scan_cached_blocks_detects_spends_out_of_order() {
        testing::pool::scan_cached_blocks_detects_spends_out_of_order::<SaplingPoolTester>()
    }

    #[test]
<<<<<<< HEAD
    #[cfg(feature = "orchard")]
    fn pool_crossing_required() {
        use crate::wallet::orchard::tests::OrchardPoolTester;

=======
    fn metadata_queries_exclude_unwanted_notes() {
        testing::pool::metadata_queries_exclude_unwanted_notes::<SaplingPoolTester>()
    }

    #[test]
    #[cfg(feature = "orchard")]
    fn pool_crossing_required() {
>>>>>>> a1c9aa12
        testing::pool::pool_crossing_required::<SaplingPoolTester, OrchardPoolTester>()
    }

    #[test]
    #[cfg(feature = "orchard")]
    fn fully_funded_fully_private() {
<<<<<<< HEAD
        use crate::wallet::orchard::tests::OrchardPoolTester;

=======
>>>>>>> a1c9aa12
        testing::pool::fully_funded_fully_private::<SaplingPoolTester, OrchardPoolTester>()
    }

    #[test]
<<<<<<< HEAD
    #[cfg(feature = "orchard")]
    fn fully_funded_send_to_t() {
        use crate::wallet::orchard::tests::OrchardPoolTester;

=======
    #[cfg(all(feature = "orchard", feature = "transparent-inputs"))]
    fn fully_funded_send_to_t() {
>>>>>>> a1c9aa12
        testing::pool::fully_funded_send_to_t::<SaplingPoolTester, OrchardPoolTester>()
    }

    #[test]
    #[cfg(feature = "orchard")]
    fn multi_pool_checkpoint() {
<<<<<<< HEAD
        use crate::wallet::orchard::tests::OrchardPoolTester;

=======
>>>>>>> a1c9aa12
        testing::pool::multi_pool_checkpoint::<SaplingPoolTester, OrchardPoolTester>()
    }

    #[test]
    #[cfg(feature = "orchard")]
    fn multi_pool_checkpoints_with_pruning() {
<<<<<<< HEAD
        use crate::wallet::orchard::tests::OrchardPoolTester;

        testing::pool::multi_pool_checkpoints_with_pruning::<SaplingPoolTester, OrchardPoolTester>()
=======
        testing::pool::multi_pool_checkpoints_with_pruning::<SaplingPoolTester, OrchardPoolTester>()
    }

    #[cfg(feature = "pczt-tests")]
    #[test]
    fn pczt_single_step_sapling_only() {
        testing::pool::pczt_single_step::<SaplingPoolTester, SaplingPoolTester>()
    }

    #[cfg(feature = "pczt-tests")]
    #[test]
    fn pczt_single_step_sapling_to_orchard() {
        testing::pool::pczt_single_step::<SaplingPoolTester, OrchardPoolTester>()
>>>>>>> a1c9aa12
    }
}<|MERGE_RESOLUTION|>--- conflicted
+++ resolved
@@ -1,30 +1,4 @@
 //! Functions for Sapling support in the wallet.
-<<<<<<< HEAD
-
-use std::{collections::HashSet, rc::Rc};
-
-use group::ff::PrimeField;
-use incrementalmerkletree::Position;
-use rusqlite::{named_params, types::Value, Connection, Row, Transaction};
-
-use sapling::{self, Diversifier, Nullifier, Rseed};
-use zcash_client_backend::{
-    data_api::NullifierQuery,
-    wallet::{ReceivedNote, WalletSaplingOutput},
-    DecryptedOutput, ShieldedProtocol, TransferType,
-};
-use zcash_keys::keys::UnifiedFullViewingKey;
-use zcash_primitives::transaction::{components::amount::NonNegativeAmount, TxId};
-use zcash_protocol::{
-    consensus::{self, BlockHeight},
-    memo::MemoBytes,
-};
-use zip32::Scope;
-
-use crate::{error::SqliteClientError, AccountId, ReceivedNoteId};
-
-use super::{memo_repr, parse_scope, scope_code};
-=======
 
 use std::{collections::HashSet, rc::Rc};
 
@@ -51,18 +25,13 @@
 use super::{
     common::UnspentNoteMeta, get_account, get_account_ref, memo_repr, upsert_address, KeyScope,
 };
->>>>>>> a1c9aa12
 
 /// This trait provides a generalization over shielded output representations.
 pub(crate) trait ReceivedSaplingOutput {
     type AccountId;
 
     fn index(&self) -> usize;
-<<<<<<< HEAD
-    fn account_id(&self) -> AccountId;
-=======
     fn account_id(&self) -> Self::AccountId;
->>>>>>> a1c9aa12
     fn note(&self) -> &sapling::Note;
     fn memo(&self) -> Option<&MemoBytes>;
     fn is_change(&self) -> bool;
@@ -71,58 +40,42 @@
     fn recipient_key_scope(&self) -> Option<Scope>;
 }
 
-<<<<<<< HEAD
-impl ReceivedSaplingOutput for WalletSaplingOutput<AccountId> {
+impl<AccountId: Copy> ReceivedSaplingOutput for WalletSaplingOutput<AccountId> {
+    type AccountId = AccountId;
+
     fn index(&self) -> usize {
         self.index()
     }
-    fn account_id(&self) -> AccountId {
-=======
-impl<AccountId: Copy> ReceivedSaplingOutput for WalletSaplingOutput<AccountId> {
+    fn account_id(&self) -> Self::AccountId {
+        *WalletSaplingOutput::account_id(self)
+    }
+    fn note(&self) -> &sapling::Note {
+        WalletSaplingOutput::note(self)
+    }
+    fn memo(&self) -> Option<&MemoBytes> {
+        None
+    }
+    fn is_change(&self) -> bool {
+        WalletSaplingOutput::is_change(self)
+    }
+    fn nullifier(&self) -> Option<&sapling::Nullifier> {
+        self.nf()
+    }
+    fn note_commitment_tree_position(&self) -> Option<Position> {
+        Some(WalletSaplingOutput::note_commitment_tree_position(self))
+    }
+    fn recipient_key_scope(&self) -> Option<Scope> {
+        self.recipient_key_scope()
+    }
+}
+
+impl<AccountId: Copy> ReceivedSaplingOutput for DecryptedOutput<sapling::Note, AccountId> {
     type AccountId = AccountId;
 
     fn index(&self) -> usize {
         self.index()
     }
     fn account_id(&self) -> Self::AccountId {
->>>>>>> a1c9aa12
-        *WalletSaplingOutput::account_id(self)
-    }
-    fn note(&self) -> &sapling::Note {
-        WalletSaplingOutput::note(self)
-    }
-    fn memo(&self) -> Option<&MemoBytes> {
-        None
-    }
-    fn is_change(&self) -> bool {
-        WalletSaplingOutput::is_change(self)
-    }
-    fn nullifier(&self) -> Option<&sapling::Nullifier> {
-        self.nf()
-    }
-    fn note_commitment_tree_position(&self) -> Option<Position> {
-        Some(WalletSaplingOutput::note_commitment_tree_position(self))
-    }
-    fn recipient_key_scope(&self) -> Option<Scope> {
-        self.recipient_key_scope()
-    }
-}
-
-<<<<<<< HEAD
-impl ReceivedSaplingOutput for DecryptedOutput<sapling::Note, AccountId> {
-    fn index(&self) -> usize {
-        self.index()
-    }
-    fn account_id(&self) -> AccountId {
-=======
-impl<AccountId: Copy> ReceivedSaplingOutput for DecryptedOutput<sapling::Note, AccountId> {
-    type AccountId = AccountId;
-
-    fn index(&self) -> usize {
-        self.index()
-    }
-    fn account_id(&self) -> Self::AccountId {
->>>>>>> a1c9aa12
         *self.account()
     }
     fn note(&self) -> &sapling::Note {
@@ -209,16 +162,10 @@
             let ufvk = UnifiedFullViewingKey::decode(params, &ufvk_str)
                 .map_err(SqliteClientError::CorruptedData)?;
 
-<<<<<<< HEAD
-            let spending_key_scope = parse_scope(scope_code).ok_or_else(|| {
-                SqliteClientError::CorruptedData(format!("Invalid key scope code {}", scope_code))
-            })?;
-=======
             let spending_key_scope = zip32::Scope::try_from(KeyScope::decode(scope_code)?)
                 .map_err(|_| {
                     SqliteClientError::CorruptedData(format!("Invalid key scope code {scope_code}"))
                 })?;
->>>>>>> a1c9aa12
 
             let recipient = match spending_key_scope {
                 Scope::Internal => ufvk
@@ -274,13 +221,8 @@
 pub(crate) fn select_spendable_sapling_notes<P: consensus::Parameters>(
     conn: &Connection,
     params: &P,
-<<<<<<< HEAD
-    account: AccountId,
-    target_value: NonNegativeAmount,
-=======
     account: AccountUuid,
     target_value: TargetValue,
->>>>>>> a1c9aa12
     anchor_height: BlockHeight,
     exclude: &[ReceivedNoteId],
 ) -> Result<Vec<ReceivedNote<ReceivedNoteId, sapling::Note>>, SqliteClientError> {
@@ -294,8 +236,6 @@
         ShieldedProtocol::Sapling,
         to_spendable_note,
     )
-<<<<<<< HEAD
-=======
 }
 
 pub(crate) fn select_unspent_note_meta(
@@ -309,7 +249,6 @@
         chain_tip_height,
         wallet_birthday,
     )
->>>>>>> a1c9aa12
 }
 
 /// Retrieves the set of nullifiers for "potentially spendable" Sapling notes that the
@@ -321,14 +260,6 @@
 pub(crate) fn get_sapling_nullifiers(
     conn: &Connection,
     query: NullifierQuery,
-<<<<<<< HEAD
-) -> Result<Vec<(AccountId, Nullifier)>, SqliteClientError> {
-    // Get the nullifiers for the notes we are tracking
-    let mut stmt_fetch_nullifiers = match query {
-        NullifierQuery::Unspent => conn.prepare(
-            "SELECT rn.account_id, rn.nf
-             FROM sapling_received_notes rn
-=======
 ) -> Result<Vec<(AccountUuid, Nullifier)>, SqliteClientError> {
     // Get the nullifiers for the notes we are tracking
     let mut stmt_fetch_nullifiers = match query {
@@ -336,7 +267,6 @@
             "SELECT a.uuid, rn.nf
              FROM sapling_received_notes rn
              JOIN accounts a ON a.id = rn.account_id
->>>>>>> a1c9aa12
              JOIN transactions tx ON tx.id_tx = rn.tx
              WHERE rn.nf IS NOT NULL
              AND tx.block IS NOT NULL
@@ -349,24 +279,15 @@
              )",
         ),
         NullifierQuery::All => conn.prepare(
-<<<<<<< HEAD
-            "SELECT rn.account_id, rn.nf
-             FROM sapling_received_notes rn
-=======
             "SELECT a.uuid, rn.nf
              FROM sapling_received_notes rn
              JOIN accounts a ON a.id = rn.account_id
->>>>>>> a1c9aa12
              WHERE nf IS NOT NULL",
         ),
     }?;
 
     let nullifiers = stmt_fetch_nullifiers.query_and_then([], |row| {
-<<<<<<< HEAD
-        let account = AccountId(row.get(0)?);
-=======
         let account = AccountUuid(row.get(0)?);
->>>>>>> a1c9aa12
         let nf_bytes: Vec<u8> = row.get(1)?;
         Ok::<_, rusqlite::Error>((account, sapling::Nullifier::from_slice(&nf_bytes).unwrap()))
     })?;
@@ -378,18 +299,11 @@
 pub(crate) fn detect_spending_accounts<'a>(
     conn: &Connection,
     nfs: impl Iterator<Item = &'a Nullifier>,
-<<<<<<< HEAD
-) -> Result<HashSet<AccountId>, rusqlite::Error> {
-    let mut account_q = conn.prepare_cached(
-        "SELECT rn.account_id
-        FROM sapling_received_notes rn
-=======
 ) -> Result<HashSet<AccountUuid>, rusqlite::Error> {
     let mut account_q = conn.prepare_cached(
         "SELECT accounts.uuid
         FROM sapling_received_notes rn
         JOIN accounts ON accounts.id = rn.account_id
->>>>>>> a1c9aa12
         WHERE rn.nf IN rarray(:nf_ptr)",
     )?;
 
@@ -397,11 +311,7 @@
     let nf_ptr = Rc::new(nf_values);
     let res = account_q
         .query_and_then(named_params![":nf_ptr": &nf_ptr], |row| {
-<<<<<<< HEAD
-            row.get::<_, u32>(0).map(AccountId)
-=======
             row.get(0).map(AccountUuid)
->>>>>>> a1c9aa12
         })?
         .collect::<Result<HashSet<_>, _>>()?;
 
@@ -415,11 +325,7 @@
 /// spending transaction has been mined.
 pub(crate) fn mark_sapling_note_spent(
     conn: &Connection,
-<<<<<<< HEAD
-    tx_ref: i64,
-=======
     tx_ref: TxRef,
->>>>>>> a1c9aa12
     nf: &sapling::Nullifier,
 ) -> Result<bool, SqliteClientError> {
     let mut stmt_mark_sapling_note_spent = conn.prepare_cached(
@@ -430,18 +336,12 @@
 
     match stmt_mark_sapling_note_spent.execute(named_params![
        ":nf": &nf.0[..],
-<<<<<<< HEAD
-       ":transaction_id": tx_ref
-=======
        ":transaction_id": tx_ref.0
->>>>>>> a1c9aa12
     ])? {
         0 => Ok(false),
         1 => Ok(true),
         _ => unreachable!("nf column is marked as UNIQUE"),
     }
-<<<<<<< HEAD
-=======
 }
 
 pub(crate) fn ensure_address<
@@ -484,7 +384,6 @@
     } else {
         Ok(None)
     }
->>>>>>> a1c9aa12
 }
 
 /// Records the specified shielded output as having been received.
@@ -492,19 +391,6 @@
 /// This implementation relies on the facts that:
 /// - A transaction will not contain more than 2^63 shielded outputs.
 /// - A note value will never exceed 2^63 zatoshis.
-<<<<<<< HEAD
-pub(crate) fn put_received_note<T: ReceivedSaplingOutput>(
-    conn: &Transaction,
-    output: &T,
-    tx_ref: i64,
-    spent_in: Option<i64>,
-) -> Result<(), SqliteClientError> {
-    let mut stmt_upsert_received_note = conn.prepare_cached(
-        "INSERT INTO sapling_received_notes
-        (tx, output_index, account_id, diversifier, value, rcm, memo, nf,
-         is_change, commitment_tree_position,
-         recipient_key_scope)
-=======
 ///
 /// Returns the internal account identifier of the account that received the output.
 pub(crate) fn put_received_note<
@@ -527,15 +413,11 @@
             is_change, commitment_tree_position,
             recipient_key_scope
         )
->>>>>>> a1c9aa12
         VALUES (
             :tx,
             :output_index,
             :account_id,
-<<<<<<< HEAD
-=======
             :address_id,
->>>>>>> a1c9aa12
             :diversifier,
             :value,
             :rcm,
@@ -547,20 +429,13 @@
         )
         ON CONFLICT (tx, output_index) DO UPDATE
         SET account_id = :account_id,
-<<<<<<< HEAD
-=======
             address_id = :address_id,
->>>>>>> a1c9aa12
             diversifier = :diversifier,
             value = :value,
             rcm = :rcm,
             nf = IFNULL(:nf, nf),
             memo = IFNULL(:memo, memo),
-<<<<<<< HEAD
-            is_change = IFNULL(:is_change, is_change),
-=======
             is_change = MAX(:is_change, is_change),
->>>>>>> a1c9aa12
             commitment_tree_position = IFNULL(:commitment_tree_position, commitment_tree_position),
             recipient_key_scope = :recipient_key_scope
         RETURNING sapling_received_notes.id",
@@ -571,19 +446,6 @@
     let diversifier = to.diversifier();
 
     let sql_args = named_params![
-<<<<<<< HEAD
-        ":tx": &tx_ref,
-        ":output_index": i64::try_from(output.index()).expect("output indices are representable as i64"),
-        ":account_id": output.account_id().0,
-        ":diversifier": &diversifier.0.as_ref(),
-        ":value": output.note().value().inner(),
-        ":rcm": &rcm.as_ref(),
-        ":nf": output.nullifier().map(|nf| nf.0.as_ref()),
-        ":memo": memo_repr(output.memo()),
-        ":is_change": output.is_change(),
-        ":commitment_tree_position": output.note_commitment_tree_position().map(u64::from),
-        ":recipient_key_scope": output.recipient_key_scope().map(scope_code)
-=======
         ":tx": tx_ref.0,
         ":output_index": i64::try_from(output.index()).expect("output indices are representable as i64"),
         ":account_id": account_id.0,
@@ -596,7 +458,6 @@
         ":is_change": output.is_change(),
         ":commitment_tree_position": output.note_commitment_tree_position().map(u64::from),
         ":recipient_key_scope": output.recipient_key_scope().map(|s| KeyScope::from(s).encode()),
->>>>>>> a1c9aa12
     ];
 
     let received_note_id = stmt_upsert_received_note
@@ -610,199 +471,31 @@
              ON CONFLICT (sapling_received_note_id, transaction_id) DO NOTHING",
             named_params![
                 ":sapling_received_note_id": received_note_id,
-<<<<<<< HEAD
-                ":transaction_id": spent_in
-            ],
-        )?;
-    }
-
-    Ok(())
-=======
                 ":transaction_id": spent_in.0
             ],
         )?;
     }
 
     Ok(account_id)
->>>>>>> a1c9aa12
 }
 
 #[cfg(test)]
 pub(crate) mod tests {
-<<<<<<< HEAD
-    use incrementalmerkletree::{Hashable, Level};
-    use shardtree::error::ShardTreeError;
-    use zcash_proofs::prover::LocalTxProver;
-
-    use sapling::{
-        self,
-        note_encryption::try_sapling_output_recovery,
-        prover::{OutputProver, SpendProver},
-        zip32::{DiversifiableFullViewingKey, ExtendedSpendingKey},
-    };
-    use zcash_primitives::{
-        consensus::BlockHeight,
-        memo::MemoBytes,
-        transaction::{
-            components::{amount::NonNegativeAmount, sapling::zip212_enforcement},
-            Transaction,
-        },
-        zip32::Scope,
-    };
-
-    use zcash_client_backend::{
-        address::Address,
-        data_api::{
-            chain::CommitmentTreeRoot, DecryptedTransaction, WalletCommitmentTrees, WalletSummary,
-        },
-        keys::UnifiedSpendingKey,
-        wallet::{Note, ReceivedNote},
-        ShieldedProtocol,
-    };
-
-    use crate::{
-        error::SqliteClientError,
-        testing::{
-            self,
-            pool::{OutputRecoveryError, ShieldedPoolTester},
-            TestState,
-        },
-        wallet::{commitment_tree, sapling::select_spendable_sapling_notes},
-        AccountId, ReceivedNoteId, SAPLING_TABLES_PREFIX,
-    };
-
-    pub(crate) struct SaplingPoolTester;
-    impl ShieldedPoolTester for SaplingPoolTester {
-        const SHIELDED_PROTOCOL: ShieldedProtocol = ShieldedProtocol::Sapling;
-        const TABLES_PREFIX: &'static str = SAPLING_TABLES_PREFIX;
-        // const MERKLE_TREE_DEPTH: u8 = sapling::NOTE_COMMITMENT_TREE_DEPTH;
-
-        type Sk = ExtendedSpendingKey;
-        type Fvk = DiversifiableFullViewingKey;
-        type MerkleTreeHash = sapling::Node;
-        type Note = sapling::Note;
-
-        fn test_account_fvk<Cache>(st: &TestState<Cache>) -> Self::Fvk {
-            st.test_account_sapling().unwrap()
-        }
-
-        fn usk_to_sk(usk: &UnifiedSpendingKey) -> &Self::Sk {
-            usk.sapling()
-        }
-
-        fn sk(seed: &[u8]) -> Self::Sk {
-            ExtendedSpendingKey::master(seed)
-        }
-
-        fn sk_to_fvk(sk: &Self::Sk) -> Self::Fvk {
-            sk.to_diversifiable_full_viewing_key()
-        }
-
-        fn sk_default_address(sk: &Self::Sk) -> Address {
-            sk.default_address().1.into()
-        }
-
-        fn fvk_default_address(fvk: &Self::Fvk) -> Address {
-            fvk.default_address().1.into()
-        }
-
-        fn fvks_equal(a: &Self::Fvk, b: &Self::Fvk) -> bool {
-            a.to_bytes() == b.to_bytes()
-        }
-
-        fn empty_tree_leaf() -> Self::MerkleTreeHash {
-            sapling::Node::empty_leaf()
-        }
-
-        fn empty_tree_root(level: Level) -> Self::MerkleTreeHash {
-            sapling::Node::empty_root(level)
-        }
-
-        fn put_subtree_roots<Cache>(
-            st: &mut TestState<Cache>,
-            start_index: u64,
-            roots: &[CommitmentTreeRoot<Self::MerkleTreeHash>],
-        ) -> Result<(), ShardTreeError<commitment_tree::Error>> {
-            st.wallet_mut()
-                .put_sapling_subtree_roots(start_index, roots)
-        }
-
-        fn next_subtree_index(s: &WalletSummary<AccountId>) -> u64 {
-            s.next_sapling_subtree_index()
-        }
-
-        fn select_spendable_notes<Cache>(
-            st: &TestState<Cache>,
-            account: AccountId,
-            target_value: NonNegativeAmount,
-            anchor_height: BlockHeight,
-            exclude: &[ReceivedNoteId],
-        ) -> Result<Vec<ReceivedNote<ReceivedNoteId, Self::Note>>, SqliteClientError> {
-            select_spendable_sapling_notes(
-                &st.wallet().conn,
-                &st.wallet().params,
-                account,
-                target_value,
-                anchor_height,
-                exclude,
-            )
-        }
-
-        fn decrypted_pool_outputs_count(d_tx: &DecryptedTransaction<'_, AccountId>) -> usize {
-            d_tx.sapling_outputs().len()
-        }
-
-        fn with_decrypted_pool_memos(
-            d_tx: &DecryptedTransaction<'_, AccountId>,
-            mut f: impl FnMut(&MemoBytes),
-        ) {
-            for output in d_tx.sapling_outputs() {
-                f(output.memo());
-            }
-        }
-
-        fn try_output_recovery<Cache>(
-            st: &TestState<Cache>,
-            height: BlockHeight,
-            tx: &Transaction,
-            fvk: &Self::Fvk,
-        ) -> Result<Option<(Note, Address, MemoBytes)>, OutputRecoveryError> {
-            for output in tx.sapling_bundle().unwrap().shielded_outputs() {
-                // Find the output that decrypts with the external OVK
-                let result = try_sapling_output_recovery(
-                    &fvk.to_ovk(Scope::External),
-                    output,
-                    zip212_enforcement(&st.network(), height),
-                );
-
-                if result.is_some() {
-                    return Ok(result.map(|(note, addr, memo)| {
-                        (
-                            Note::Sapling(note),
-                            addr.into(),
-                            MemoBytes::from_bytes(&memo).expect("correct length"),
-                        )
-                    }));
-                }
-            }
-
-            Ok(None)
-        }
-
-        fn received_note_count(
-            summary: &zcash_client_backend::data_api::chain::ScanSummary,
-        ) -> usize {
-            summary.received_sapling_note_count()
-        }
-    }
-
-    pub(crate) fn test_prover() -> impl SpendProver + OutputProver {
-        LocalTxProver::bundled()
-    }
+    use zcash_client_backend::data_api::testing::sapling::SaplingPoolTester;
+
+    use crate::testing;
+
+    #[cfg(feature = "orchard")]
+    use zcash_client_backend::data_api::testing::orchard::OrchardPoolTester;
 
     #[test]
     fn send_single_step_proposed_transfer() {
         testing::pool::send_single_step_proposed_transfer::<SaplingPoolTester>()
+    }
+
+    #[test]
+    fn send_with_multiple_change_outputs() {
+        testing::pool::send_with_multiple_change_outputs::<SaplingPoolTester>()
     }
 
     #[test]
@@ -812,13 +505,17 @@
     }
 
     #[test]
-    #[allow(deprecated)]
+    #[cfg(feature = "transparent-inputs")]
+    fn proposal_fails_if_not_all_ephemeral_outputs_consumed() {
+        testing::pool::proposal_fails_if_not_all_ephemeral_outputs_consumed::<SaplingPoolTester>()
+    }
+
+    #[test]
     fn create_to_address_fails_on_incorrect_usk() {
         testing::pool::create_to_address_fails_on_incorrect_usk::<SaplingPoolTester>()
     }
 
     #[test]
-    #[allow(deprecated)]
     fn proposal_fails_with_no_blocks() {
         testing::pool::proposal_fails_with_no_blocks::<SaplingPoolTester>()
     }
@@ -856,80 +553,6 @@
     }
 
     #[test]
-=======
-    use zcash_client_backend::data_api::testing::sapling::SaplingPoolTester;
-
-    use crate::testing;
-
-    #[cfg(feature = "orchard")]
-    use zcash_client_backend::data_api::testing::orchard::OrchardPoolTester;
-
-    #[test]
-    fn send_single_step_proposed_transfer() {
-        testing::pool::send_single_step_proposed_transfer::<SaplingPoolTester>()
-    }
-
-    #[test]
-    fn send_with_multiple_change_outputs() {
-        testing::pool::send_with_multiple_change_outputs::<SaplingPoolTester>()
-    }
-
-    #[test]
-    #[cfg(feature = "transparent-inputs")]
-    fn send_multi_step_proposed_transfer() {
-        testing::pool::send_multi_step_proposed_transfer::<SaplingPoolTester>()
-    }
-
-    #[test]
-    #[cfg(feature = "transparent-inputs")]
-    fn proposal_fails_if_not_all_ephemeral_outputs_consumed() {
-        testing::pool::proposal_fails_if_not_all_ephemeral_outputs_consumed::<SaplingPoolTester>()
-    }
-
-    #[test]
-    fn create_to_address_fails_on_incorrect_usk() {
-        testing::pool::create_to_address_fails_on_incorrect_usk::<SaplingPoolTester>()
-    }
-
-    #[test]
-    fn proposal_fails_with_no_blocks() {
-        testing::pool::proposal_fails_with_no_blocks::<SaplingPoolTester>()
-    }
-
-    #[test]
-    fn spend_fails_on_unverified_notes() {
-        testing::pool::spend_fails_on_unverified_notes::<SaplingPoolTester>()
-    }
-
-    #[test]
-    fn spend_fails_on_locked_notes() {
-        testing::pool::spend_fails_on_locked_notes::<SaplingPoolTester>()
-    }
-
-    #[test]
-    fn ovk_policy_prevents_recovery_from_chain() {
-        testing::pool::ovk_policy_prevents_recovery_from_chain::<SaplingPoolTester>()
-    }
-
-    #[test]
-    fn spend_succeeds_to_t_addr_zero_change() {
-        testing::pool::spend_succeeds_to_t_addr_zero_change::<SaplingPoolTester>()
-    }
-
-    #[test]
-    fn change_note_spends_succeed() {
-        testing::pool::change_note_spends_succeed::<SaplingPoolTester>()
-    }
-
-    #[test]
-    fn external_address_change_spends_detected_in_restore_from_seed() {
-        testing::pool::external_address_change_spends_detected_in_restore_from_seed::<
-            SaplingPoolTester,
-        >()
-    }
-
-    #[test]
->>>>>>> a1c9aa12
     #[ignore] // FIXME: #1316 This requires support for dust outputs.
     #[cfg(not(feature = "expensive-tests"))]
     fn zip317_spend() {
@@ -958,66 +581,37 @@
     }
 
     #[test]
-<<<<<<< HEAD
+    fn metadata_queries_exclude_unwanted_notes() {
+        testing::pool::metadata_queries_exclude_unwanted_notes::<SaplingPoolTester>()
+    }
+
+    #[test]
     #[cfg(feature = "orchard")]
     fn pool_crossing_required() {
-        use crate::wallet::orchard::tests::OrchardPoolTester;
-
-=======
-    fn metadata_queries_exclude_unwanted_notes() {
-        testing::pool::metadata_queries_exclude_unwanted_notes::<SaplingPoolTester>()
-    }
-
-    #[test]
-    #[cfg(feature = "orchard")]
-    fn pool_crossing_required() {
->>>>>>> a1c9aa12
         testing::pool::pool_crossing_required::<SaplingPoolTester, OrchardPoolTester>()
     }
 
     #[test]
     #[cfg(feature = "orchard")]
     fn fully_funded_fully_private() {
-<<<<<<< HEAD
-        use crate::wallet::orchard::tests::OrchardPoolTester;
-
-=======
->>>>>>> a1c9aa12
         testing::pool::fully_funded_fully_private::<SaplingPoolTester, OrchardPoolTester>()
     }
 
     #[test]
-<<<<<<< HEAD
-    #[cfg(feature = "orchard")]
-    fn fully_funded_send_to_t() {
-        use crate::wallet::orchard::tests::OrchardPoolTester;
-
-=======
     #[cfg(all(feature = "orchard", feature = "transparent-inputs"))]
     fn fully_funded_send_to_t() {
->>>>>>> a1c9aa12
         testing::pool::fully_funded_send_to_t::<SaplingPoolTester, OrchardPoolTester>()
     }
 
     #[test]
     #[cfg(feature = "orchard")]
     fn multi_pool_checkpoint() {
-<<<<<<< HEAD
-        use crate::wallet::orchard::tests::OrchardPoolTester;
-
-=======
->>>>>>> a1c9aa12
         testing::pool::multi_pool_checkpoint::<SaplingPoolTester, OrchardPoolTester>()
     }
 
     #[test]
     #[cfg(feature = "orchard")]
     fn multi_pool_checkpoints_with_pruning() {
-<<<<<<< HEAD
-        use crate::wallet::orchard::tests::OrchardPoolTester;
-
-        testing::pool::multi_pool_checkpoints_with_pruning::<SaplingPoolTester, OrchardPoolTester>()
-=======
         testing::pool::multi_pool_checkpoints_with_pruning::<SaplingPoolTester, OrchardPoolTester>()
     }
 
@@ -1031,6 +625,5 @@
     #[test]
     fn pczt_single_step_sapling_to_orchard() {
         testing::pool::pczt_single_step::<SaplingPoolTester, OrchardPoolTester>()
->>>>>>> a1c9aa12
     }
 }
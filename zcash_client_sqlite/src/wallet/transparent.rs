//! Functions for transparent input support in the wallet.
use core::ops::Range;
use std::collections::{HashMap, HashSet};
use std::num::TryFromIntError;
use std::ops::DerefMut;
use std::rc::Rc;
use std::time::{Duration, SystemTime, SystemTimeError};

use nonempty::NonEmpty;
use rand::RngCore;
use rand_distr::Distribution;
use rusqlite::types::Value;
use rusqlite::OptionalExtension;
use rusqlite::{named_params, Connection, Row};
use tracing::debug;

use transparent::keys::{NonHardenedChildRange, TransparentKeyScope};
use transparent::{
    address::{Script, TransparentAddress},
    bundle::{OutPoint, TxOut},
    keys::{IncomingViewingKey, NonHardenedChildIndex},
};
use zcash_address::unified::{Ivk, Typecode, Uivk};
use zcash_client_backend::data_api::WalletUtxo;
use zcash_client_backend::wallet::{Exposure, GapMetadata};
use zcash_client_backend::{
    data_api::{
        wallet::{ConfirmationsPolicy, TargetHeight},
        Account, AccountBalance, Balance, OutputStatusFilter, TransactionDataRequest,
        TransactionStatusFilter,
    },
    wallet::{TransparentAddressMetadata, WalletTransparentOutput},
};
use zcash_keys::{
    address::Address,
    encoding::AddressCodec,
    keys::{
        AddressGenerationError, UnifiedAddressRequest, UnifiedFullViewingKey,
        UnifiedIncomingViewingKey,
    },
};
use zcash_primitives::transaction::builder::DEFAULT_TX_EXPIRY_DELTA;
use zcash_primitives::transaction::fees::zip317;
use zcash_protocol::{
    consensus::{self, BlockHeight},
    value::{ZatBalance, Zatoshis},
    TxId,
};
use zcash_script::script;
use zip32::{DiversifierIndex, Scope};

#[cfg(feature = "transparent-key-import")]
use bip32::{PublicKey, PublicKeyBytes};

use super::{
    account_birthday_internal, chain_tip_height,
    encoding::{
        decode_diversifier_index_be, decode_epoch_seconds, encode_diversifier_index_be,
        epoch_seconds, ReceiverFlags,
    },
    get_account_ids, get_account_internal, KeyScope,
};
use crate::{
    error::SqliteClientError,
    util::Clock,
    wallet::{common::tx_unexpired_condition, get_account, mempool_height},
    AccountRef, AccountUuid, AddressRef, GapLimits, TxRef, UtxoId,
};

pub(crate) mod ephemeral;

pub(crate) fn detect_spending_accounts<'a>(
    conn: &Connection,
    spent: impl Iterator<Item = &'a OutPoint>,
) -> Result<HashSet<AccountUuid>, rusqlite::Error> {
    let mut account_q = conn.prepare_cached(
        "SELECT accounts.uuid
        FROM transparent_received_outputs o
        JOIN accounts ON accounts.id = o.account_id
        JOIN transactions t ON t.id_tx = o.transaction_id
        WHERE t.txid = :prevout_txid
        AND o.output_index = :prevout_idx",
    )?;

    let mut acc = HashSet::new();
    for prevout in spent {
        for account in account_q.query_and_then(
            named_params![
                ":prevout_txid": prevout.hash(),
                ":prevout_idx": prevout.n()
            ],
            |row| row.get(0).map(AccountUuid),
        )? {
            acc.insert(account?);
        }
    }

    Ok(acc)
}

/// Returns the `NonHardenedChildIndex` corresponding to a diversifier index
/// given as bytes in big-endian order (the reverse of the usual order).
fn address_index_from_diversifier_index_be(
    diversifier_index_be: Option<Vec<u8>>,
) -> Result<Option<NonHardenedChildIndex>, SqliteClientError> {
    decode_diversifier_index_be(diversifier_index_be)?
        .map(|di| {
            NonHardenedChildIndex::try_from(di).map_err(|_| {
                SqliteClientError::CorruptedData(
                    "Unexpected hardened index for transparent address.".to_string(),
                )
            })
        })
        .transpose()
}

pub(crate) fn get_transparent_receivers<P: consensus::Parameters>(
    conn: &rusqlite::Connection,
    params: &P,
    gap_limits: &GapLimits,
    account_uuid: AccountUuid,
    scopes: &[KeyScope],
    exposure_depth: Option<u32>,
    exclude_used: bool,
) -> Result<HashMap<TransparentAddress, TransparentAddressMetadata>, SqliteClientError> {
    let mut ret: HashMap<TransparentAddress, TransparentAddressMetadata> = HashMap::new();

    let min_exposure_height = exposure_depth
        .map(|d| {
            Ok::<_, SqliteClientError>(
                mempool_height(conn)?
                    .ok_or(SqliteClientError::ChainHeightUnknown)?
                    .saturating_sub(d),
            )
        })
        .transpose()?;

    let account_id = get_account(conn, params, account_uuid)?
        .ok_or(SqliteClientError::AccountUnknown)?
        .id;

    // A map from key scope to gap limit size for that scope and start index of the existing gap
    let gap_limit_starts = scopes
        .iter()
        .filter_map(|key_scope| {
            gap_limits
                .limit_for(*key_scope)
                .zip(key_scope.as_transparent())
                .and_then(|(limit, t_key_scope)| {
                    find_gap_start(conn, account_id, t_key_scope, limit)
                        .transpose()
                        .map(|res| res.map(|child_idx| (*key_scope, (limit, child_idx))))
                })
        })
        .collect::<Result<HashMap<KeyScope, (u32, NonHardenedChildIndex)>, SqliteClientError>>()?;

    // Get all addresses with the provided scopes.
    let mut addr_query = conn.prepare(
        "SELECT
            cached_transparent_receiver_address,
            key_scope,
            transparent_child_index,
            imported_transparent_receiver_pubkey,
            exposed_at_height,
            transparent_receiver_next_check_time
         FROM addresses
         WHERE account_id = :account_id
         AND cached_transparent_receiver_address IS NOT NULL
         AND key_scope IN rarray(:scopes_ptr)
         AND (
             :min_exposure_height IS NULL
             OR exposed_at_height >= :min_exposure_height
         )
         AND (
             NOT(:exclude_used)
             -- if we're only retrieving unused addresses, do not return those for which we have
             -- observed an output.
             OR NOT EXISTS(
                 SELECT 1 FROM transparent_received_outputs tro
                 WHERE tro.address_id = addresses.id
             )
         )",
    )?;

    let scope_values: Vec<Value> = scopes.iter().map(|s| Value::Integer(s.encode())).collect();
    let scopes_ptr = Rc::new(scope_values);
    let mut rows = addr_query.query(named_params![
        ":account_id": account_id.0,
        ":scopes_ptr": &scopes_ptr,
        ":min_exposure_height": min_exposure_height.map(u32::from),
        ":exclude_used": exclude_used
    ])?;

    while let Some(row) = rows.next()? {
        let addr_str: String = row.get(0)?;
        let key_scope = KeyScope::decode(row.get(1)?)?;

        let taddr = Address::decode(params, &addr_str)
            .ok_or_else(|| {
                SqliteClientError::CorruptedData("Not a valid Zcash recipient address".to_owned())
            })?
            .to_transparent_address();

        let address_index_opt = row
            .get::<_, Option<u32>>("transparent_child_index")?
            .map(|address_index| {
                NonHardenedChildIndex::from_index(address_index).ok_or(
                    SqliteClientError::CorruptedData(format!(
                        "{} is not a valid transparent child index",
                        address_index
                    )),
                )
            })
            .transpose()?;

        let exposure =
            row.get::<_, Option<u32>>("exposed_at_height")?
                .map_or(Exposure::Unknown, |h| Exposure::Exposed {
                    at_height: BlockHeight::from(h),
                    gap_metadata: gap_limit_starts
                        .get(&key_scope)
                        .zip(address_index_opt)
                        .map_or(
                            GapMetadata::DerivationUnknown,
                            |((gap_limit, start), idx)| {
                                if let Some(gap_position) = idx.index().checked_sub(start.index()) {
                                    GapMetadata::InGap {
                                        gap_position,
                                        gap_limit: *gap_limit,
                                    }
                                } else {
                                    GapMetadata::GapRecoverable {
                                        gap_limit: *gap_limit,
                                    }
                                }
                            },
                        ),
                });

        let next_check_time = row
            .get::<_, Option<i64>>("transparent_receiver_next_check_time")?
            .map(decode_epoch_seconds)
            .transpose()?;

        if let Some(taddr) = taddr {
            let metadata = match key_scope {
                #[cfg(feature = "transparent-key-import")]
                KeyScope::Foreign => {
                    let pubkey_bytes = row
                        .get::<_, Option<Vec<u8>>>(3)?
                        .ok_or_else(|| {
                            SqliteClientError::CorruptedData(
                            "Pubkey bytes must be present for all imported transparent addresses."
                                .to_owned(),
                        )
                        })
                        .and_then(|b| {
                            <[u8; 33]>::try_from(&b[..]).map_err(|_| {
                                SqliteClientError::CorruptedData(format!(
                                    "Invalid public key byte length; must be 33 bytes, got {}.",
                                    b.len()
                                ))
                            })
                        })?;
                    let pubkey = PublicKey::from_bytes(pubkey_bytes).map_err(|e| {
                        SqliteClientError::CorruptedData(format!("Invalid public key: {}", e))
                    })?;
                    TransparentAddressMetadata::standalone(pubkey, exposure, next_check_time)
                }
                derived => {
                    let scope_opt = <Option<TransparentKeyScope>>::from(derived);
                    let (scope, address_index) =
                        scope_opt.zip(address_index_opt).ok_or_else(|| {
                            SqliteClientError::CorruptedData(
                                "Derived addresses must have derivation metadata present."
                                    .to_owned(),
                            )
                        })?;

                    TransparentAddressMetadata::derived(
                        scope,
                        address_index,
                        exposure,
                        next_check_time,
                    )
                }
            };

            ret.insert(taddr, metadata);
        }
    }

    Ok(ret)
}

pub(crate) fn uivk_legacy_transparent_address<P: consensus::Parameters>(
    params: &P,
    uivk_str: &str,
) -> Result<Option<(TransparentAddress, NonHardenedChildIndex)>, SqliteClientError> {
    use transparent::keys::ExternalIvk;
    use zcash_address::unified::{Container as _, Encoding as _};

    let (network, uivk) = Uivk::decode(uivk_str)
        .map_err(|e| SqliteClientError::CorruptedData(format!("Unable to parse UIVK: {e}")))?;

    if params.network_type() != network {
        let network_name = |n| match n {
            consensus::NetworkType::Main => "mainnet",
            consensus::NetworkType::Test => "testnet",
            consensus::NetworkType::Regtest => "regtest",
        };
        return Err(SqliteClientError::CorruptedData(format!(
            "Network type mismatch: account UIVK is for {} but a {} address was requested.",
            network_name(network),
            network_name(params.network_type())
        )));
    }

    // Derive the default transparent address (if it wasn't already part of a derived UA).
    for item in uivk.items() {
        if let Ivk::P2pkh(tivk_bytes) = item {
            let tivk = ExternalIvk::deserialize(&tivk_bytes)?;
            return Ok(Some(tivk.default_address()));
        }
    }

    Ok(None)
}

pub(crate) fn get_legacy_transparent_address<P: consensus::Parameters>(
    params: &P,
    conn: &rusqlite::Connection,
    account_uuid: AccountUuid,
) -> Result<Option<(TransparentAddress, NonHardenedChildIndex)>, SqliteClientError> {
    // Get the UIVK for the account.
    let uivk_str: Option<String> = conn
        .query_row(
            "SELECT uivk FROM accounts WHERE uuid = :account_uuid",
            named_params![":account_uuid": account_uuid.0],
            |row| row.get(0),
        )
        .optional()?;

    if let Some(uivk_str) = uivk_str {
        return uivk_legacy_transparent_address(params, &uivk_str);
    }

    Ok(None)
}

/// Returns the transparent address index at the start of the first gap of at least `gap_limit`
/// indices in the given account, considering only addresses derived for the specified key scope.
///
/// Returns `Ok(None)` if the gap would start at an index greater than the maximum valid
/// non-hardened transparent child index.
pub(crate) fn find_gap_start(
    conn: &rusqlite::Connection,
    account_id: AccountRef,
    key_scope: TransparentKeyScope,
    gap_limit: u32,
) -> Result<Option<NonHardenedChildIndex>, SqliteClientError> {
    match conn
        .query_row(
            r#"
            WITH offsets AS (
                SELECT
                    a.transparent_child_index,
                    LEAD(a.transparent_child_index)
                        OVER (ORDER BY a.transparent_child_index)
                        AS next_child_index
                FROM v_address_first_use a
                WHERE a.account_id = :account_id
                AND a.key_scope = :key_scope
                AND a.transparent_child_index IS NOT NULL
                AND a.first_use_height IS NOT NULL
            )
            SELECT
                transparent_child_index + 1,
                -- both next_child_index and transparent_child_index are used indices,
                -- so the gap between them is one less than their difference
                next_child_index - transparent_child_index - 1 AS gap_len
            FROM offsets
            -- if gap_len is at least the gap limit, then we have found a gap.
            -- if next_child_index is NULL, then we have reached the end of
            -- the allocated indices (the remainder of the index space is a gap).
            WHERE gap_len >= :gap_limit OR next_child_index IS NULL
            ORDER BY transparent_child_index
            LIMIT 1
            "#,
            named_params![
                ":account_id": account_id.0,
                ":key_scope": KeyScope::try_from(key_scope)?.encode(),
                ":gap_limit": gap_limit
            ],
            |row| row.get::<_, u32>(0),
        )
        .optional()?
    {
        Some(i) => Ok(NonHardenedChildIndex::from_index(i)),
        None => Ok(Some(NonHardenedChildIndex::ZERO)),
    }
}

pub(crate) fn decode_transparent_child_index(
    value: i64,
) -> Result<NonHardenedChildIndex, SqliteClientError> {
    u32::try_from(value)
        .ok()
        .and_then(NonHardenedChildIndex::from_index)
        .ok_or_else(|| {
            SqliteClientError::CorruptedData(format!("Illegal transparent child index {value}"))
        })
}

/// Returns the current gap start, along with a vector with at most the next `n` previously
/// unreserved transparent addresses for the given account. These addresses must have been
/// previously generated using [`generate_gap_addresses`].
///
/// WARNING: the addresses returned by this method have not been marked as exposed; it is the
/// responsibility of the caller to correctly update the `exposed_at_height` value for each
/// returned address before such an address is exposed to a user.
///
/// # Errors
///
/// * `SqliteClientError::AccountUnknown`, if there is no account with the given id.
/// * `SqliteClientError::AddressGeneration(AddressGenerationError::DiversifierSpaceExhausted)`,
///   if the limit on transparent address indices has been reached.
#[allow(clippy::type_complexity)]
pub(crate) fn select_addrs_to_reserve<P: consensus::Parameters>(
    conn: &rusqlite::Transaction,
    params: &P,
    account_id: AccountRef,
    key_scope: TransparentKeyScope,
    gap_limit: u32,
    n: usize,
) -> Result<
    (
        NonHardenedChildIndex,
        Vec<(AddressRef, TransparentAddress, TransparentAddressMetadata)>,
    ),
    SqliteClientError,
> {
    let gap_start = find_gap_start(conn, account_id, key_scope, gap_limit)?.ok_or(
        SqliteClientError::AddressGeneration(AddressGenerationError::DiversifierSpaceExhausted),
    )?;

    let mut stmt_addrs_to_reserve = conn.prepare(
        "SELECT id, transparent_child_index, cached_transparent_receiver_address
         FROM addresses
         WHERE account_id = :account_id
         AND key_scope = :key_scope
         AND transparent_child_index >= :gap_start
         AND transparent_child_index < :gap_end
         AND exposed_at_height IS NULL
         ORDER BY transparent_child_index
         LIMIT :n",
    )?;

    let addresses_to_reserve = stmt_addrs_to_reserve
        .query_and_then(
            named_params! {
                ":account_id": account_id.0,
                ":key_scope": KeyScope::try_from(key_scope)?.encode(),
                ":gap_start": gap_start.index(),
                // NOTE: this approach means that the address at index 2^31 - 1 will never be
                // allocated. I think that's fine.
                ":gap_end": gap_start.saturating_add(gap_limit).index(),
                ":n": n
            },
            |row| {
                let address_id = row.get("id").map(AddressRef)?;
                let transparent_child_index = row
                    .get::<_, Option<i64>>("transparent_child_index")?
                    .map(decode_transparent_child_index)
                    .transpose()?;
                let address = row
                    .get::<_, Option<String>>("cached_transparent_receiver_address")?
                    .map(|addr_str| TransparentAddress::decode(params, &addr_str))
                    .transpose()?;

                transparent_child_index
                    .zip(address)
                    .map(|(i, a)| {
                        Ok::<_, SqliteClientError>((
                            address_id,
                            a,
                            TransparentAddressMetadata::derived(
                                key_scope,
                                i,
                                Exposure::Unknown,
                                None,
                            ),
                        ))
                    })
                    .transpose()
            },
        )?
        .filter_map(|r| r.transpose())
        .collect::<Result<Vec<_>, _>>()?;

    Ok((gap_start, addresses_to_reserve))
}

/// Returns a vector with the next `n` previously unreserved transparent addresses for the given
/// account, having marked each address as having been exposed at the current chain-tip height.
/// These addresses must have been previously generated using [`generate_gap_addresses`].
///
/// # Errors
///
/// * [`SqliteClientError::AccountUnknown`], if there is no account with the given id.
/// * [`SqliteClientError::ReachedGapLimit`], if it is not possible to reserve `n` addresses
///   within the gap limit after the last address in this account that is known to have an
///   output in a mined transaction.
/// * [`SqliteClientError::AddressGeneration(AddressGenerationError::DiversifierSpaceExhausted)`]
///   if the limit on transparent address indices has been reached.
///
/// [`SqliteClientError::AddressGeneration(AddressGenerationError::DiversifierSpaceExhausted)`]:
/// SqliteClientError::AddressGeneration
pub(crate) fn reserve_next_n_addresses<P: consensus::Parameters>(
    conn: &rusqlite::Transaction,
    params: &P,
    account_id: AccountRef,
    key_scope: TransparentKeyScope,
    gap_limit: u32,
    n: usize,
) -> Result<Vec<(AddressRef, TransparentAddress, TransparentAddressMetadata)>, SqliteClientError> {
    if n == 0 {
        return Ok(vec![]);
    }

    let (gap_start, addresses_to_reserve) =
        select_addrs_to_reserve(conn, params, account_id, key_scope, gap_limit, n)?;

    if addresses_to_reserve.len() < n {
        return Err(SqliteClientError::ReachedGapLimit(
            <Option<TransparentKeyScope>>::from(key_scope)
                .expect("reservation relies on key derivation"),
            gap_start.index() + gap_limit,
        ));
    }

    let current_chain_tip = chain_tip_height(conn)?.ok_or(SqliteClientError::ChainHeightUnknown)?;

    let reserve_id_values: Vec<Value> = addresses_to_reserve
        .iter()
        .map(|(id, _, _)| Value::Integer(id.0))
        .collect();
    let reserved_ptr = Rc::new(reserve_id_values);
    conn.execute(
        "UPDATE addresses
         SET exposed_at_height = :chain_tip_height
         WHERE id IN rarray(:reserved_ptr)",
        named_params! {
            ":chain_tip_height": u32::from(current_chain_tip),
            ":reserved_ptr": &reserved_ptr
        },
    )?;

    Ok(addresses_to_reserve)
}

pub(crate) fn generate_external_address(
    uivk: &UnifiedIncomingViewingKey,
    ua_request: UnifiedAddressRequest,
    index: NonHardenedChildIndex,
) -> Result<(Address, TransparentAddress), AddressGenerationError> {
    let ua = uivk.address(index.into(), ua_request);
    let transparent_address = uivk
        .transparent()
        .as_ref()
        .ok_or(AddressGenerationError::KeyNotAvailable(Typecode::P2pkh))?
        .derive_address(index)
        .map_err(|_| {
            AddressGenerationError::InvalidTransparentChildIndex(DiversifierIndex::from(index))
        })?;
    Ok((
        ua.map_or_else(
            |e| {
                if matches!(e, AddressGenerationError::ShieldedReceiverRequired) {
                    // fall back to the transparent-only address
                    Ok(Address::from(transparent_address))
                } else {
                    // other address generation errors are allowed to propagate
                    Err(e)
                }
            },
            |addr| Ok(Address::from(addr)),
        )?,
        transparent_address,
    ))
}

/// Generates addresses to fill the specified non-hardened child index range.
///
/// The provided [`UnifiedAddressRequest`] is used to pre-generate unified addresses that correspond
/// to each transparent address index in question; such unified addresses need not internally
/// contain a transparent receiver, and may be overwritten when these addresses are exposed via the
/// [`WalletWrite::get_next_available_address`] or [`WalletWrite::get_address_for_index`] methods.
/// If no request is provided, each address so generated will contain a receiver for each possible
/// pool: i.e., a recevier for each data item in the account's UFVK or UIVK where the transparent
/// child index is valid.
///
/// [`WalletWrite::get_next_available_address`]: zcash_client_backend::data_api::WalletWrite::get_next_available_address
/// [`WalletWrite::get_address_for_index`]: zcash_client_backend::data_api::WalletWrite::get_address_for_index
pub(crate) fn generate_address_range<P: consensus::Parameters>(
    conn: &rusqlite::Transaction,
    params: &P,
    account_id: AccountRef,
    key_scope: TransparentKeyScope,
    request: UnifiedAddressRequest,
    range_to_store: Range<NonHardenedChildIndex>,
    require_key: bool,
) -> Result<(), SqliteClientError> {
    let account = get_account_internal(conn, params, account_id)?
        .ok_or_else(|| SqliteClientError::AccountUnknown)?;

    generate_address_range_internal(
        conn,
        params,
        account_id,
        &account.uivk(),
        account.ufvk(),
        key_scope,
        request,
        range_to_store,
        require_key,
    )
}

#[allow(clippy::too_many_arguments)]
pub(crate) fn generate_address_range_internal<P: consensus::Parameters>(
    conn: &rusqlite::Transaction,
    params: &P,
    account_id: AccountRef,
    account_uivk: &UnifiedIncomingViewingKey,
    account_ufvk: Option<&UnifiedFullViewingKey>,
    key_scope: TransparentKeyScope,
    request: UnifiedAddressRequest,
    range_to_store: Range<NonHardenedChildIndex>,
    require_key: bool,
) -> Result<(), SqliteClientError> {
    if !account_uivk.has_transparent() {
        if require_key {
            return Err(SqliteClientError::AddressGeneration(
                AddressGenerationError::KeyNotAvailable(Typecode::P2pkh),
            ));
        } else {
            return Ok(());
        }
    }

    let gen_addrs = |key_scope: TransparentKeyScope, index: NonHardenedChildIndex| match key_scope {
        TransparentKeyScope::EXTERNAL => generate_external_address(account_uivk, request, index),
        TransparentKeyScope::INTERNAL => {
            let internal_address = account_ufvk
                .and_then(|k| k.transparent())
                .expect("presence of transparent key was checked above.")
                .derive_internal_ivk()?
                .derive_address(index)?;
            Ok((Address::from(internal_address), internal_address))
        }
        TransparentKeyScope::EPHEMERAL => {
            let ephemeral_address = account_ufvk
                .and_then(|k| k.transparent())
                .expect("presence of transparent key was checked above.")
                .derive_ephemeral_ivk()?
                .derive_ephemeral_address(index)?;
            Ok((Address::from(ephemeral_address), ephemeral_address))
        }
        _ => Err(AddressGenerationError::UnsupportedTransparentKeyScope(
            key_scope,
        )),
    };

    // exposed_at_height is initially NULL
    let mut stmt_insert_address = conn.prepare_cached(
        "INSERT INTO addresses (
            account_id, diversifier_index_be, key_scope, address,
            transparent_child_index, cached_transparent_receiver_address,
            receiver_flags
         )
         VALUES (
            :account_id, :diversifier_index_be, :key_scope, :address,
            :transparent_child_index, :transparent_address,
            :receiver_flags
         )
         ON CONFLICT (account_id, diversifier_index_be, key_scope) DO NOTHING",
    )?;

    for transparent_child_index in NonHardenedChildRange::from(range_to_store) {
        let (address, transparent_address) = gen_addrs(key_scope, transparent_child_index)?;
        let zcash_address = address.to_zcash_address(params);
        let receiver_flags: ReceiverFlags = zcash_address
            .clone()
            .convert::<ReceiverFlags>()
            .expect("address is valid");

        stmt_insert_address.execute(named_params![
            ":account_id": account_id.0,
            ":diversifier_index_be": encode_diversifier_index_be(transparent_child_index.into()),
            ":key_scope": KeyScope::try_from(key_scope)?.encode(),
            ":address": zcash_address.encode(),
            ":transparent_child_index": transparent_child_index.index(),
            ":transparent_address": transparent_address.encode(params),
            ":receiver_flags": receiver_flags.bits()
        ])?;
    }
    Ok(())
}

/// Extend the range of preallocated addresses in an account to ensure that a full `gap_limit` of
/// transparent addresses is available from the first gap in existing indices of addresses at which
/// a received transaction has been observed on the chain, for each key scope.
///
/// The provided [`UnifiedAddressRequest`] is used to pre-generate unified addresses that correspond
/// to the transparent address index in question; such unified addresses need not internally
/// contain a transparent receiver, and may be overwritten when these addresses are exposed via the
/// [`WalletWrite::get_next_available_address`] or [`WalletWrite::get_address_for_index`] methods.
/// If no request is provided, each address so generated will contain a receiver for each possible
/// pool: i.e., a recevier for each data item in the account's UFVK or UIVK where the transparent
/// child index is valid.
///
/// [`WalletWrite::get_next_available_address`]: zcash_client_backend::data_api::WalletWrite::get_next_available_address
/// [`WalletWrite::get_address_for_index`]: zcash_client_backend::data_api::WalletWrite::get_address_for_index
pub(crate) fn generate_gap_addresses<P: consensus::Parameters>(
    conn: &rusqlite::Transaction,
    params: &P,
    account_id: AccountRef,
    key_scope: TransparentKeyScope,
    gap_limits: &GapLimits,
    request: UnifiedAddressRequest,
    require_key: bool,
) -> Result<(), SqliteClientError> {
    let gap_limit = match key_scope {
        TransparentKeyScope::EXTERNAL => Ok(gap_limits.external()),
        TransparentKeyScope::INTERNAL => Ok(gap_limits.internal()),
        TransparentKeyScope::EPHEMERAL => Ok(gap_limits.ephemeral()),
        _ => Err(AddressGenerationError::UnsupportedTransparentKeyScope(
            key_scope,
        )),
    }?;

    if let Some(gap_start) = find_gap_start(conn, account_id, key_scope, gap_limit)? {
        generate_address_range(
            conn,
            params,
            account_id,
            key_scope,
            request,
            gap_start..gap_start.saturating_add(gap_limit),
            require_key,
        )?;
    }

    Ok(())
}

/// Finds the wallet addresses that are involved with the given transaction, and regenerates the gap
/// limit worth of addresses as appropriate for each key scope.
pub(crate) fn update_gap_limits<P: consensus::Parameters>(
    conn: &rusqlite::Transaction,
    params: &P,
    gap_limits: &GapLimits,
    txid: TxId,
    observation_height: BlockHeight,
) -> Result<(), SqliteClientError> {
    let mut scopes_query = conn.prepare_cached(
        "SELECT tro.address_id, a.account_id, a.key_scope
         FROM transparent_received_outputs tro
         JOIN addresses a ON a.id = tro.address_id
         JOIN transactions t ON t.id_tx = tro.transaction_id
         WHERE t.txid = :txid
         UNION
         SELECT tro.address_id, a.account_id, a.key_scope
         FROM transparent_received_output_spends tros
         JOIN transparent_received_outputs tro ON tro.id = tros.transparent_received_output_id
         JOIN addresses a ON a.id = tro.address_id
         JOIN transactions t ON t.id_tx = tros.transaction_id
         WHERE t.txid = :txid",
    )?;

    let mut rows = scopes_query.query(named_params! {":txid": txid.as_ref() })?;
    while let Some(row) = rows.next()? {
        let addr_id: i64 = row.get("address_id")?;
        let account_id = AccountRef(row.get("account_id")?);
        let key_scope = KeyScope::decode(row.get("key_scope")?)?;

        // Update the exposure height for the address, in case the transaction was mined at a lower
        // height than the existing exposure height due to a reorg.
        conn.execute(
            "UPDATE addresses
             SET exposed_at_height = MIN(
                IFNULL(exposed_at_height, :height),
                :height
             )
             WHERE id = :addr_id",
            named_params![
               ":height": u32::from(observation_height),
               ":addr_id": addr_id
            ],
        )?;

        if let Some(t_key_scope) = <Option<TransparentKeyScope>>::from(key_scope) {
            use zcash_keys::keys::ReceiverRequirement::*;
            generate_gap_addresses(
                conn,
                params,
                account_id,
                t_key_scope,
                gap_limits,
                UnifiedAddressRequest::unsafe_custom(Allow, Allow, Require),
                false,
            )?;
        }
    }

    Ok(())
}

/// Check whether `address` has previously been used as the recipient address for any previously
/// received output. This is intended primarily for use in ensuring that the wallet does not create
/// ZIP 320 transactions that reuse the same ephemeral address, although it is written in such a
/// way that it may be used for detection of transparent address reuse more generally.
///
/// If the address was already used in an output we received, this method will return
/// the [`SqliteClientError::AddressReuse`] error variant.
pub(crate) fn check_ephemeral_address_reuse<P: consensus::Parameters>(
    conn: &rusqlite::Transaction,
    params: &P,
    address: &TransparentAddress,
) -> Result<(), SqliteClientError> {
    let taddr_str = address.encode(params);
    let mut stmt = conn.prepare_cached(
        "SELECT t.txid
         FROM transactions t
         JOIN v_received_outputs vro ON vro.transaction_id = t.id_tx
         JOIN addresses a ON a.id = vro.address_id
         WHERE a.cached_transparent_receiver_address = :transparent_address",
    )?;

    let txids = stmt
        .query_and_then(
            named_params![
                ":transparent_address": taddr_str,
            ],
            |row| Ok(TxId::from_bytes(row.get::<_, [u8; 32]>(0)?)),
        )?
        .collect::<Result<Vec<_>, SqliteClientError>>()?;

    if let Some(txids) = NonEmpty::from_vec(txids) {
        return Err(SqliteClientError::AddressReuse(taddr_str, txids));
    }

    Ok(())
}

/// Returns the block height at which we should start scanning for UTXOs.
///
/// We must start looking for UTXOs for addresses within the current gap limit as of the block
/// height at which they might have first been revealed. This would have occurred when the gap
/// advanced as a consequence of a transaction being mined. The address at the start of the current
/// gap was potentially first revealed after the address at index `gap_start - (gap_limit + 1)`
/// received an output in a mined transaction; therefore, we take that height to be where we should
/// start searching for UTXOs.
pub(crate) fn utxo_query_height(
    conn: &rusqlite::Connection,
    account_ref: AccountRef,
    gap_limits: &GapLimits,
) -> Result<BlockHeight, SqliteClientError> {
    let mut stmt = conn.prepare_cached(
        "SELECT MIN(au.mined_height)
         FROM v_address_uses au
         JOIN addresses a ON a.id = au.address_id
         WHERE a.account_id = :account_id
         AND au.key_scope = :key_scope
         AND au.transparent_child_index >= :transparent_child_index",
    )?;

    let mut get_height = |key_scope: TransparentKeyScope, gap_limit: u32| {
        if let Some(gap_start) = find_gap_start(conn, account_ref, key_scope, gap_limit)? {
            stmt.query_row(
                named_params! {
                    ":account_id": account_ref.0,
                    ":key_scope": KeyScope::try_from(key_scope)?.encode(),
                    ":transparent_child_index": gap_start.index().saturating_sub(gap_limit + 1)
                },
                |row| {
                    row.get::<_, Option<u32>>(0)
                        .map(|opt| opt.map(BlockHeight::from))
                },
            )
            .optional()
            .map(|opt| opt.flatten())
            .map_err(SqliteClientError::from)
        } else {
            Ok(None)
        }
    };

    let h_external = get_height(TransparentKeyScope::EXTERNAL, gap_limits.external())?;
    let h_internal = get_height(TransparentKeyScope::INTERNAL, gap_limits.internal())?;

    match (h_external, h_internal) {
        (Some(ext), Some(int)) => Ok(std::cmp::min(ext, int)),
        (Some(h), None) | (None, Some(h)) => Ok(h),
        (None, None) => account_birthday_internal(conn, account_ref),
    }
}

fn to_unspent_transparent_output(row: &Row) -> Result<WalletTransparentOutput, SqliteClientError> {
    let txid: Vec<u8> = row.get("txid")?;
    let mut txid_bytes = [0u8; 32];
    txid_bytes.copy_from_slice(&txid);

    let index: u32 = row.get("output_index")?;
    let script_pubkey = Script(script::Code(row.get("script")?));
    let raw_value: i64 = row.get("value_zat")?;
    let value = Zatoshis::from_nonnegative_i64(raw_value).map_err(|_| {
        SqliteClientError::CorruptedData(format!("Invalid UTXO value: {raw_value}"))
    })?;
    let height: Option<u32> = row.get("received_height")?;

    let outpoint = OutPoint::new(txid_bytes, index);
    WalletTransparentOutput::from_parts(
        outpoint,
        TxOut::new(value, script_pubkey),
        height.map(BlockHeight::from),
    )
    .ok_or_else(|| {
        SqliteClientError::CorruptedData(
            "Txout script_pubkey value did not correspond to a P2PKH or P2SH address".to_string(),
        )
    })
}

// Generates a SQL expression that returns the identifiers of all spent UTXOS in the wallet.
///
/// # Usage requirements
/// - The parent must provide `:target_height` as a named argument.
/// - The parent is responsible for enclosing this condition in parentheses as appropriate.
pub(crate) fn spent_utxos_clause() -> String {
    format!(
        r#"
        SELECT txo_spends.transparent_received_output_id
        FROM transparent_received_output_spends txo_spends
        JOIN transactions stx ON stx.id_tx = txo_spends.transaction_id
        WHERE {}
        "#,
        super::common::tx_unexpired_condition("stx")
    )
}

<<<<<<< HEAD
/// Generates a SQL condition that checks whether a transaction spends outputs controlled by an
/// account.
///
/// # Usage requirements
/// - `tx` must be set to the alias for the `transactions` table in the enclosing scope.
/// - `accounts` must be set to the alias for the `accounts` table in the enclosing scope.
/// - The parent is responsible for enclosing this condition in parentheses as appropriate.
pub(crate) fn tx_account_internal_clause(tx: &str, accounts: &str) -> String {
    format!(
        r#"
        {tx}.id_tx IN (
            SELECT transaction_id
            FROM v_received_output_spends
            WHERE v_received_output_spends.account_id = {accounts}.id
        )
        "#
    )
}

/// Get information about a transparent output controlled by the wallet.
///
/// # Parameters
/// - `outpoint`: The identifier for the output to be retrieved.
/// - `spendable_as_of`: The target height of a transaction under construction that will spend the
///   returned output. If this is `None`, no spendability checks are performed.
=======
/// Generates an SQL condition that a transaction is mined with at least a required number of
/// confirmations, or is unexpired if UTXOS are spendable with zero confirmations.
///
/// # Usage requirements
/// - `tx` must be set to the SQL variable name for the transaction in the parent.
/// - The parent must provide `:target_height` as a named argument.
/// - The parent must provide `:min_confirmations` as a named argument.
/// - The parent is responsible for enclosing this condition in parentheses as appropriate.
pub(crate) fn tx_unexpired_condition_minconf_0(tx: &str) -> String {
    format!(
        r#"
        -- tx is mined and has at least min_confirmations
        (
            {tx}.mined_height < :target_height -- tx is mined
            AND :target_height - {tx}.mined_height >= :min_confirmations
        )
        -- or outputs may be spent with zero confirmations and the transaction is unexpired
        OR (
            :min_confirmations = 0
            AND ({tx}.expiry_height = 0 OR {tx}.expiry_height >= :target_height)
        )
        "#
    )
}

/// Select an output to fund a new transaction that is targeting at least `chain_tip_height + 1`.
>>>>>>> 446a23c4
pub(crate) fn get_wallet_transparent_output(
    conn: &rusqlite::Connection,
    outpoint: &OutPoint,
    spendable_as_of: Option<TargetHeight>,
) -> Result<Option<WalletUtxo>, SqliteClientError> {
    // This could return as unspent outputs that are actually not spendable, if they are the
    // outputs of deshielding transactions where the spend anchors have been invalidated by a
    // rewind or spent in a transaction that has not been observed by this wallet. There isn't a
    // way to detect the circumstance related to anchor invalidation at present, but it should be
    // vanishingly rare as the vast majority of rewinds are of a single block.
    let mut stmt_select_utxo = conn.prepare_cached(&format!(
        "SELECT t.txid, u.output_index, u.script,
                u.value_zat, addresses.key_scope,
                t.mined_height AS received_height
         FROM transparent_received_outputs u
         JOIN transactions t ON t.id_tx = u.transaction_id
         JOIN accounts ON accounts.id = u.account_id
         JOIN addresses ON addresses.id = u.address_id
         WHERE t.txid = :txid
         AND u.output_index = :output_index
         AND (
             :allow_unspendable
             OR (
                 -- the transaction that created the output is mined or is definitely unexpired
                 ({}) -- the transaction is unexpired
                 AND u.id NOT IN ({}) -- and the output is unspent
                 -- excluding received txos where the address is an ephemeral address and the
                 -- transaction that produced the TXO spent outputs belonging to the same account.
                 AND NOT (
                    addresses.key_scope = :ephemeral_key_scope
                    AND {} -- the transaction that created the txo spends account-internal outputs
                 )
             )
         )",
        tx_unexpired_condition("t"),
        spent_utxos_clause(),
        tx_account_internal_clause("t", "accounts")
    ))?;

    let result: Result<Option<WalletUtxo>, SqliteClientError> = stmt_select_utxo
        .query_and_then(
            named_params![
                ":txid": outpoint.hash(),
                ":output_index": outpoint.n(),
                ":target_height": spendable_as_of.map(u32::from),
                ":allow_unspendable": spendable_as_of.is_none(),
                ":ephemeral_key_scope": KeyScope::Ephemeral.encode(),
            ],
            |row| {
                let output = to_unspent_transparent_output(row)?;
                let key_scope = KeyScope::decode(row.get("key_scope")?)?.as_transparent();

                Ok(WalletUtxo::new(output, key_scope))
            },
        )?
        .next()
        .transpose();

    result
}

/// Returns the list of spendable transparent outputs received by this wallet at `address`
/// such that, at height `target_height`:
/// * the transaction that produced the output had or will have at least the number of
///   confirmations required by the specified confirmations policy; and
/// * the output is unspent as of the current chain tip.
///
/// An output that is potentially spent by an unmined transaction in the mempool is excluded
/// iff the spending transaction will not be expired at `target_height`.
///
/// This could, in very rare circumstances, return unspent outputs that are actually not
/// spendable, if they are the outputs of deshielding transactions where the spend anchors have
/// been invalidated by a rewind. There isn't a way to detect this circumstance at present, but
/// it should be vanishingly rare as the vast majority of rewinds are of a single block.
pub(crate) fn get_spendable_transparent_outputs<P: consensus::Parameters>(
    conn: &rusqlite::Connection,
    params: &P,
    address: &TransparentAddress,
    target_height: TargetHeight,
    confirmations_policy: ConfirmationsPolicy,
) -> Result<Vec<WalletUtxo>, SqliteClientError> {
    let mut stmt_utxos = conn.prepare(&format!(
        "SELECT t.txid, u.output_index, u.script,
                u.value_zat, addresses.key_scope,
                t.mined_height AS received_height
         FROM transparent_received_outputs u
         JOIN transactions t ON t.id_tx = u.transaction_id
         JOIN accounts ON accounts.id = u.account_id
         JOIN addresses ON addresses.id = u.address_id
         WHERE u.address = :address
<<<<<<< HEAD
         AND (
            -- tx is mined and has at least min_confirmations
            (
                t.mined_height < :target_height -- tx is mined
                AND :target_height - t.mined_height >= :min_confirmations
            )
            -- or the utxo can be spent with zero confirmations and is definitely unexpired
            OR (
                :min_confirmations = 0
                AND (t.expiry_height = 0 OR t.expiry_height >= :target_height)
            )
         )
         -- and the output is unspent
         AND u.id NOT IN ({})
         -- excluding received txos where the address is an ephemeral address and the
         -- transaction that produced the TXO spent outputs belonging to the same account.
         AND NOT (
            addresses.key_scope = :ephemeral_key_scope
            AND {} -- the transaction that created the txo spends account-internal outputs
         )",
        spent_utxos_clause(),
        tx_account_internal_clause("t", "accounts")
=======
         AND u.value_zat >= :min_value
         AND ({}) -- the transaction is mined or unexpired with minconf 0
         AND u.id NOT IN ({}) -- and the output is unspent",
        tx_unexpired_condition_minconf_0("t"),
        spent_utxos_clause()
>>>>>>> 446a23c4
    ))?;

    let addr_str = address.encode(params);

    // We treat all transparent UTXOs as untrusted; however, if zero-conf shielding
    // is enabled, we set the minimum number of confirmations to zero.
    let min_confirmations = if confirmations_policy.allow_zero_conf_shielding() {
        0u32
    } else {
        u32::from(confirmations_policy.untrusted())
    };

    let mut rows = stmt_utxos.query(named_params![
        ":address": addr_str,
        ":target_height": u32::from(target_height),
        ":min_confirmations": min_confirmations,
<<<<<<< HEAD
        ":ephemeral_key_scope": KeyScope::Ephemeral.encode(),
=======
        ":min_value": u64::from(zip317::MARGINAL_FEE)
>>>>>>> 446a23c4
    ])?;

    let mut utxos = Vec::<WalletUtxo>::new();
    while let Some(row) = rows.next()? {
        let output = to_unspent_transparent_output(row)?;
        let key_scope = KeyScope::decode(row.get("key_scope")?)?.as_transparent();
        utxos.push(WalletUtxo::new(output, key_scope));
    }

    Ok(utxos)
}

/// Returns a mapping from each transparent receiver associated with the specified account
/// to its not-yet-shielded UTXO balance, including only the effects of transactions mined
/// at a block height less than or equal to `summary_height`.
///
/// Only non-ephemeral transparent receivers with a non-zero balance at the summary height
/// will be included.
pub(crate) fn get_transparent_balances<P: consensus::Parameters>(
    conn: &rusqlite::Connection,
    params: &P,
    account_uuid: AccountUuid,
    target_height: TargetHeight,
    confirmations_policy: ConfirmationsPolicy,
) -> Result<HashMap<TransparentAddress, (TransparentKeyScope, Balance)>, SqliteClientError> {
    // We treat all transparent UTXOs as untrusted; however, if zero-conf shielding
    // is enabled, we set the minimum number of confirmations to zero.
    let min_confirmations = if confirmations_policy.allow_zero_conf_shielding() {
        0u32
    } else {
        u32::from(confirmations_policy.untrusted())
    };

    let mut result = HashMap::new();

    let mut stmt_address_balances = conn.prepare(&format!(
        "SELECT u.address, u.value_zat, addresses.key_scope
         FROM transparent_received_outputs u
         JOIN accounts ON accounts.id = u.account_id
         JOIN transactions t ON t.id_tx = u.transaction_id
<<<<<<< HEAD
         JOIN addresses ON addresses.id = u.address_id
         WHERE accounts.uuid = :account_uuid
         -- the transaction that created the output is mined or is definitely unexpired
         AND (
            -- tx is mined and has at least min_confirmations
            (
                t.mined_height < :target_height -- tx is mined
                AND :target_height - t.mined_height >= :min_confirmations
            )
            -- or the utxo can be spent with zero confirmations and is definitely unexpired
            OR (
                :min_confirmations = 0
                AND (t.expiry_height = 0 OR t.expiry_height >= :target_height)
            )
         )
         -- and the output is unspent
         AND u.id NOT IN ({})
         -- excluding received txos where the address is an ephemeral address and the
         -- transaction that produced the TXO spent outputs belonging to the same account.
         AND NOT (
            addresses.key_scope = :ephemeral_key_scope
            AND {} -- the transaction that created the txo spends account-internal outputs
         )",
        spent_utxos_clause(),
        tx_account_internal_clause("t", "accounts")
=======
         JOIN addresses a ON a.id = u.address_id
         WHERE accounts.uuid = :account_uuid
         AND a.key_scope != :ephemeral_key_scope
         AND u.value_zat > 0
         AND ({}) -- the transaction is mined or unexpired with minconf 0
         AND u.id NOT IN ({}) -- and the output is unspent",
        tx_unexpired_condition_minconf_0("t"),
        spent_utxos_clause()
>>>>>>> 446a23c4
    ))?;

    let mut rows = stmt_address_balances.query(named_params![
        ":account_uuid": account_uuid.0,
        ":ephemeral_key_scope": KeyScope::Ephemeral.encode(),
        ":target_height": u32::from(target_height),
        ":min_confirmations": min_confirmations,
    ])?;

    while let Some(row) = rows.next()? {
        let taddr_str: String = row.get("address")?;
        let taddr = TransparentAddress::decode(params, &taddr_str)?;
        let value = Zatoshis::from_nonnegative_i64(row.get("value_zat")?)?;
        let key_scope_code: i64 = row.get("key_scope")?;
        let key_scope = KeyScope::decode(key_scope_code)?
            .as_transparent()
            .ok_or_else(|| {
                SqliteClientError::CorruptedData(format!(
                    "Invalid key scope code for transparent received output: {}",
                    key_scope_code
                ))
            })?;

        let entry = result.entry(taddr).or_insert((key_scope, Balance::ZERO));
        if value < zip317::MARGINAL_FEE {
            entry.1.add_uneconomic_value(value)?;
        } else {
            entry.1.add_spendable_value(value)?;
        }
    }

    // Pending spendable balance for transparent UTXOs is only relevant for min_confirmations > 0;
    // with min_confirmations == 0, zero-conf spends are allowed and therefore the value will
    // appear in the spendable balance and we don't want to double-count it.
    if min_confirmations > 0 {
        let mut stmt_address_balances = conn.prepare(&format!(
            "SELECT u.address, u.value_zat, addresses.key_scope
             FROM transparent_received_outputs u
             JOIN accounts ON accounts.id = u.account_id
             JOIN transactions t ON t.id_tx = u.transaction_id
<<<<<<< HEAD
             JOIN addresses ON addresses.id = u.address_id
=======
             JOIN addresses a ON a.id = u.address_id
>>>>>>> 446a23c4
             WHERE accounts.uuid = :account_uuid
             AND a.key_scope != :ephemeral_key_scope
             AND u.value_zat > 0
             -- the transaction that created the output is mined or is definitely unexpired
             AND (
                 -- the transaction that created the output is mined with not enough confirmations
                (
                    t.mined_height < :target_height
                    AND :target_height - t.mined_height < :min_confirmations
                )
                -- or the tx is unmined but definitely not expired
                OR (
                    t.mined_height IS NULL
                    AND (t.expiry_height = 0 OR t.expiry_height >= :target_height)
                )
             )
             -- and the output is unspent
             AND u.id NOT IN ({})
             -- excluding received txos where the address is an ephemeral address and the
             -- transaction that produced the TXO spent outputs belonging to the same account.
             AND NOT (
                addresses.key_scope = :ephemeral_key_scope
                AND {} -- the transaction that created the txo spends account-internal outputs
             )",
            spent_utxos_clause(),
            tx_account_internal_clause("t", "accounts")
        ))?;

        let mut rows = stmt_address_balances.query(named_params![
            ":account_uuid": account_uuid.0,
            ":ephemeral_key_scope": KeyScope::Ephemeral.encode(),
            ":target_height": u32::from(target_height),
            ":min_confirmations": min_confirmations
        ])?;

        while let Some(row) = rows.next()? {
            let taddr_str: String = row.get("address")?;
            let taddr = TransparentAddress::decode(params, &taddr_str)?;
            let value = Zatoshis::from_nonnegative_i64(row.get("value_zat")?)?;
            let key_scope_code: i64 = row.get("key_scope")?;
            let key_scope = KeyScope::decode(key_scope_code)?
                .as_transparent()
                .ok_or_else(|| {
                    SqliteClientError::CorruptedData(format!(
                        "Invalid key scope code for transparent received output: {}",
                        key_scope_code
                    ))
                })?;

            let entry = result.entry(taddr).or_insert((key_scope, Balance::ZERO));
            if value < zip317::MARGINAL_FEE {
                entry.1.add_uneconomic_value(value)?;
            } else {
                entry.1.add_spendable_value(value)?;
            }
        }
    }

    Ok(result)
}

#[tracing::instrument(skip(conn, account_balances))]
pub(crate) fn add_transparent_account_balances(
    conn: &rusqlite::Connection,
    target_height: TargetHeight,
    confirmations_policy: ConfirmationsPolicy,
    account_balances: &mut HashMap<AccountUuid, AccountBalance>,
) -> Result<(), SqliteClientError> {
    // We treat all transparent UTXOs as untrusted; however, if zero-conf shielding
    // is enabled, we set the minimum number of confirmations to zero.
    let min_confirmations = if confirmations_policy.allow_zero_conf_shielding() {
        0u32
    } else {
        u32::from(confirmations_policy.untrusted())
    };

    let mut stmt_account_spendable_balances = conn.prepare(&format!(
        "SELECT accounts.uuid, SUM(u.value_zat)
         FROM transparent_received_outputs u
         JOIN accounts ON accounts.id = u.account_id
         JOIN transactions t ON t.id_tx = u.transaction_id
         JOIN addresses ON addresses.id = u.address_id
<<<<<<< HEAD
         WHERE (
            -- tx is mined and has at least min_confirmations
            (
                t.mined_height < :target_height -- tx is mined
                AND :target_height - t.mined_height >= :min_confirmations
            )
            -- or the utxo can be spent with zero confirmations and is definitely unexpired
            OR (
                :min_confirmations = 0
                AND (t.expiry_height = 0 OR t.expiry_height >= :target_height)
            )
         )
         -- and the received txo is unspent
         AND u.id NOT IN ({})
         -- excluding received txos where the address is an ephemeral address and the
         -- transaction that produced the TXO spent outputs belonging to the same account.
         AND NOT (
            addresses.key_scope = :ephemeral_key_scope
            AND {} -- the transaction that created the txo spends account-internal outputs
         )
         GROUP BY accounts.uuid",
        spent_utxos_clause(),
        tx_account_internal_clause("t", "accounts")
=======
         WHERE addresses.key_scope != :key_scope_ephemeral
         AND ({}) -- the transaction is mined or unexpired with minconf 0
         AND u.id NOT IN ({}) -- and the received txo is unspent
         GROUP BY a.uuid",
        tx_unexpired_condition_minconf_0("t"),
        spent_utxos_clause()
>>>>>>> 446a23c4
    ))?;

    let mut rows = stmt_account_spendable_balances.query(named_params![
        ":target_height": u32::from(target_height),
        ":min_confirmations": min_confirmations,
        ":ephemeral_key_scope": KeyScope::Ephemeral.encode()
    ])?;

    while let Some(row) = rows.next()? {
        let account = AccountUuid(row.get(0)?);
        let raw_value = row.get(1)?;
        let value = Zatoshis::from_nonnegative_i64(raw_value).map_err(|_| {
            SqliteClientError::CorruptedData(format!("Negative UTXO value {raw_value:?}"))
        })?;

        account_balances
            .entry(account)
            .or_insert(AccountBalance::ZERO)
            .with_unshielded_balance_mut(|bal| {
                if value >= zip317::MARGINAL_FEE {
                    bal.add_spendable_value(value)
                } else {
                    bal.add_uneconomic_value(value)
                }
            })?;
    }

    // Pending spendable balance for transparent UTXOs is only relevant for min_confirmations > 0;
    // with min_confirmations == 0, zero-conf spends are allowed and therefore the value will
    // appear in the spendable balance and we don't want to double-count it.
    // TODO (#1592): Ability to distinguish between Transparent pending change and pending non-change
    if min_confirmations > 0 {
        let mut stmt_account_unconfirmed_balances = conn.prepare(&format!(
            "SELECT accounts.uuid, SUM(u.value_zat)
             FROM transparent_received_outputs u
             JOIN accounts ON accounts.id = u.account_id
             JOIN transactions t ON t.id_tx = u.transaction_id
             JOIN addresses ON addresses.id = u.address_id
             WHERE (
                 -- the transaction that created the output is mined with not enough confirmations
                (
                    t.mined_height < :target_height
                    AND :target_height - t.mined_height < :min_confirmations
                )
                -- or the tx is unmined but definitely not expired
                OR (
                    t.mined_height IS NULL
                    AND (t.expiry_height = 0 OR t.expiry_height >= :target_height)
                )
             )
             -- and the received txo is unspent
             AND u.id NOT IN ({})
             -- excluding received txos where the address is an ephemeral address and the
             -- transaction that produced the TXO spent outputs belonging to the same account.
             AND NOT (
                addresses.key_scope = :ephemeral_key_scope
                AND {} -- the transaction that created the txo spends account-internal outputs
             )
             GROUP BY accounts.uuid",
            spent_utxos_clause(),
            tx_account_internal_clause("t", "accounts")
        ))?;

        let mut rows = stmt_account_unconfirmed_balances.query(named_params![
            ":target_height": u32::from(target_height),
            ":min_confirmations": min_confirmations,
            ":ephemeral_key_scope": KeyScope::Ephemeral.encode()
        ])?;

        while let Some(row) = rows.next()? {
            let account = AccountUuid(row.get(0)?);
            let raw_value = row.get(1)?;
            let value = Zatoshis::from_nonnegative_i64(raw_value).map_err(|_| {
                SqliteClientError::CorruptedData(format!("Negative UTXO value {raw_value:?}"))
            })?;

            account_balances
                .entry(account)
                .or_insert(AccountBalance::ZERO)
                .with_unshielded_balance_mut(|bal| {
                    if value >= zip317::MARGINAL_FEE {
                        bal.add_pending_spendable_value(value)
                    } else {
                        bal.add_uneconomic_value(value)
                    }
                })?;
        }
    }
    Ok(())
}

/// Marks the given UTXO as having been spent.
///
/// Returns `true` if the UTXO was known to the wallet.
pub(crate) fn mark_transparent_utxo_spent(
    conn: &rusqlite::Transaction,
    spent_in_tx: TxRef,
    outpoint: &OutPoint,
) -> Result<bool, SqliteClientError> {
    let spend_params = named_params![
        ":spent_in_tx": spent_in_tx.0,
        ":prevout_txid": outpoint.hash(),
        ":prevout_idx": outpoint.n(),
    ];
    let mut stmt_mark_transparent_utxo_spent = conn.prepare_cached(
        "INSERT INTO transparent_received_output_spends (transparent_received_output_id, transaction_id)
         SELECT txo.id, :spent_in_tx
         FROM transparent_received_outputs txo
         JOIN transactions t ON t.id_tx = txo.transaction_id
         WHERE t.txid = :prevout_txid
         AND txo.output_index = :prevout_idx
         ON CONFLICT (transparent_received_output_id, transaction_id)
         -- The following UPDATE is effectively a no-op, but we perform it anyway so that the
         -- number of affected rows can be used to determine whether a record existed.
         DO UPDATE SET transaction_id = :spent_in_tx",
    )?;
    let affected_rows = stmt_mark_transparent_utxo_spent.execute(spend_params)?;

    // Since we know that the output is spent, we no longer need to search for
    // it to find out if it has been spent.
    let mut stmt_remove_spend_detection = conn.prepare_cached(
        "DELETE FROM transparent_spend_search_queue
         WHERE output_index = :prevout_idx
         AND transaction_id IN (
            SELECT id_tx FROM transactions WHERE txid = :prevout_txid
         )",
    )?;
    stmt_remove_spend_detection.execute(named_params![
        ":prevout_txid": outpoint.hash(),
        ":prevout_idx": outpoint.n(),
    ])?;

    // If no rows were affected, we know that we don't actually have the output in
    // `transparent_received_outputs` yet, so we have to record the output as spent
    // so that when we eventually detect the output, we can create the spend record.
    if affected_rows == 0 {
        conn.execute(
            "INSERT INTO transparent_spend_map (
                spending_transaction_id,
                prevout_txid,
                prevout_output_index
            )
            VALUES (:spent_in_tx, :prevout_txid, :prevout_idx)
            ON CONFLICT (spending_transaction_id, prevout_txid, prevout_output_index)
            DO NOTHING",
            spend_params,
        )?;
    }

    Ok(affected_rows > 0)
}

/// Sets the max observed unspent height for all unspent transparent outputs received at the given
/// address to at least the given height (calling this method will not cause the max observed
/// unspent height to decrease).
pub(crate) fn update_observed_unspent_heights<P: consensus::Parameters>(
    conn: &rusqlite::Transaction,
    params: &P,
    address: TransparentAddress,
    checked_at: BlockHeight,
) -> Result<(), SqliteClientError> {
    let chain_tip_height = chain_tip_height(conn)?.ok_or(SqliteClientError::ChainHeightUnknown)?;
    let checked_at = std::cmp::min(checked_at, chain_tip_height);

    let addr_str = address.encode(params);
    debug!(
        "Setting max_observed_unspent_height to {} for address {}",
        checked_at, addr_str
    );

    let mut stmt_update_observed_unspent = conn.prepare(
        "UPDATE transparent_received_outputs AS tro
         SET max_observed_unspent_height = CASE
            WHEN max_observed_unspent_height IS NULL THEN :checked_at
            WHEN max_observed_unspent_height < :checked_at THEN :checked_at
            ELSE max_observed_unspent_height
         END
         WHERE address = :addr_str
         AND tro.id NOT IN (
             SELECT transparent_received_output_id
             FROM transparent_received_output_spends
         )",
    )?;

    stmt_update_observed_unspent.execute(named_params![
        ":addr_str": addr_str,
        ":checked_at": u32::from(checked_at)
    ])?;

    Ok(())
}

/// Adds the given received UTXO to the datastore.
pub(crate) fn put_received_transparent_utxo<P: consensus::Parameters>(
    conn: &rusqlite::Transaction,
    params: &P,
    gap_limits: &GapLimits,
    output: &WalletTransparentOutput,
) -> Result<(AccountRef, KeyScope, UtxoId), SqliteClientError> {
    let observed_height = chain_tip_height(conn)?.ok_or(SqliteClientError::ChainHeightUnknown)?;
    put_transparent_output(conn, params, gap_limits, output, observed_height, true)
}

/// An enumeration of the types of errors that can occur when scheduling an event to happen at a
/// specific time.
#[derive(Debug, Clone)]
pub enum SchedulingError {
    /// An error occurred in sampling a time offset using an exponential distribution.
    Distribution(rand_distr::ExpError),
    /// The system attempted to generate an invalid timestamp.
    Time(SystemTimeError),
    /// A generated duration was out of the range of valid integer values for durations.
    OutOfRange(TryFromIntError),
}

impl std::fmt::Display for SchedulingError {
    fn fmt(&self, f: &mut std::fmt::Formatter<'_>) -> std::fmt::Result {
        match &self {
            SchedulingError::Distribution(e) => {
                write!(f, "Failure in sampling scheduling time: {e}")
            }
            SchedulingError::Time(t) => write!(f, "Invalid system time: {t}"),
            SchedulingError::OutOfRange(t) => write!(f, "Not a valid timestamp or duration: {t}"),
        }
    }
}

impl std::error::Error for SchedulingError {
    fn source(&self) -> Option<&(dyn std::error::Error + 'static)> {
        match &self {
            SchedulingError::Distribution(_) => None,
            SchedulingError::Time(t) => Some(t),
            SchedulingError::OutOfRange(i) => Some(i),
        }
    }
}

impl From<rand_distr::ExpError> for SchedulingError {
    fn from(value: rand_distr::ExpError) -> Self {
        SchedulingError::Distribution(value)
    }
}

impl From<SystemTimeError> for SchedulingError {
    fn from(value: SystemTimeError) -> Self {
        SchedulingError::Time(value)
    }
}

impl From<TryFromIntError> for SchedulingError {
    fn from(value: TryFromIntError) -> Self {
        SchedulingError::OutOfRange(value)
    }
}

/// Sample a random timestamp from an exponential distribution such that the expected value of the
/// generated timestamp is `check_interval_seconds` after the provided `from_event` time.
pub(crate) fn next_check_time<R: RngCore, D: DerefMut<Target = R>>(
    mut rng: D,
    from_event: SystemTime,
    check_interval_seconds: u32,
) -> Result<SystemTime, SchedulingError> {
    // A λ parameter of 1/check_interval_seconds will result in a distribution with an expected
    // value of `check_interval_seconds`.
    let dist = rand_distr::Exp::new(1.0 / f64::from(check_interval_seconds))?;
    let event_delay = dist.sample(rng.deref_mut()).round() as u64;

    Ok(from_event + Duration::new(event_delay, 0))
}

pub(crate) fn schedule_next_check<P: consensus::Parameters, C: Clock, R: RngCore>(
    conn: &rusqlite::Transaction,
    params: &P,
    clock: C,
    mut rng: R,
    address: &TransparentAddress,
    offset_seconds: u32,
) -> Result<Option<SystemTime>, SqliteClientError> {
    let addr_str = address.encode(params);
    let now = clock.now();
    let next_check = next_check_time(&mut rng, now, offset_seconds)?;
    let scheduled_next_check = conn
        .query_row(
            "UPDATE addresses
             SET transparent_receiver_next_check_time = CASE
                WHEN transparent_receiver_next_check_time < :current_time THEN :next_check
                WHEN :next_check <= IFNULL(transparent_receiver_next_check_time, :next_check) THEN :next_check
                ELSE IFNULL(transparent_receiver_next_check_time, :next_check)
             END
             WHERE cached_transparent_receiver_address = :addr_str
             RETURNING transparent_receiver_next_check_time",
            named_params! {
                ":current_time": epoch_seconds(now)?,
                ":addr_str": addr_str,
                ":next_check": epoch_seconds(next_check)?
            },
            |row| row.get::<_, i64>(0),
        )
        .optional()?;

    scheduled_next_check
        .map(decode_epoch_seconds)
        .transpose()
        .map_err(SqliteClientError::from)
}

/// Returns the vector of [`TransactionDataRequest`]s that represents the information needed by the
/// wallet backend in order to be able to present a complete view of wallet history and memo data.
///
/// FIXME: the need for these requests will be obviated if transparent spend and output information
/// is added to compact block data.
///
/// `lightwalletd` will return an error for `GetTaddressTxids` requests having an end height
/// greater than the current chain tip height, so we take the chain tip height into account
/// here in order to make this pothole easier for clients of the API to avoid.
pub(crate) fn transaction_data_requests<P: consensus::Parameters>(
    conn: &rusqlite::Connection,
    params: &P,
    chain_tip_height: BlockHeight,
) -> Result<Vec<TransactionDataRequest>, SqliteClientError> {
    debug!(
        "Generating transaction data requests as of chain tip height {}",
        chain_tip_height
    );

    // Create transaction data requests that can find spends of our received UTXOs. Ideally (at
    // least so long as address-based transaction data requests are required at all) these requests
    // would not be served by address-based lookups, but instead by querying for the spends of the
    // associated outpoints directly.
    let mut spend_requests_stmt = conn.prepare_cached(
        "SELECT
            ssq.address,
            COALESCE(tro.max_observed_unspent_height + 1, t.mined_height) AS block_range_start
         FROM transparent_spend_search_queue ssq
         JOIN transactions t ON t.id_tx = ssq.transaction_id
         JOIN transparent_received_outputs tro ON tro.transaction_id = t.id_tx
         JOIN addresses ON addresses.id = tro.address_id
         LEFT OUTER JOIN transparent_received_output_spends tros
            ON tros.transparent_received_output_id = tro.id
         WHERE tros.transaction_id IS NULL
         AND addresses.key_scope != :ephemeral_key_scope
         AND (
             tro.max_observed_unspent_height IS NULL
             OR tro.max_observed_unspent_height < :chain_tip_height
         )
         AND (
             block_range_start IS NOT NULL
             OR t.expiry_height > :chain_tip_height
         )",
    )?;

    let spend_search_rows = spend_requests_stmt.query_and_then(
        named_params! {
            ":ephemeral_key_scope": KeyScope::Ephemeral.encode(),
            ":chain_tip_height": u32::from(chain_tip_height)
        },
        |row| {
            let address = TransparentAddress::decode(params, &row.get::<_, String>(0)?)?;
            // If the transaction that creates this UTXO is unmined, then this must be a mempool
            // transaction so we default to the chain tip for block_range_start
            let block_range_start = row
                .get::<_, Option<u32>>(1)?
                .map(BlockHeight::from)
                .unwrap_or(chain_tip_height);
            let max_end_height = block_range_start + DEFAULT_TX_EXPIRY_DELTA + 1;
            Ok::<TransactionDataRequest, SqliteClientError>(
                TransactionDataRequest::transactions_involving_address(
                    address,
                    block_range_start,
                    Some(std::cmp::min(chain_tip_height + 1, max_end_height)),
                    None,
                    TransactionStatusFilter::Mined,
                    OutputStatusFilter::All,
                ),
            )
        },
    )?;

    // Query for transactions that "return" funds to an ephemeral address. By including a block
    // range start equal to the mined height of the transaction, we make it harder to distinguish
    // these requests from the spend detection requests above.
    //
    // Since we don't want to interpret funds that are temporarily held by an ephemeral address in
    // the course of creating ZIP 320 transaction pair as belonging to the wallet, we will perform
    // ephemeral address checks only for addresses that do not have an unexpired transaction
    // associated with them in the database. If, for some reason, the second transaction in a ZIP
    // 320 pair fails to be mined after the first transaction in the pair succeeded, we will begin
    // including the associated ephemeral address in the set to be checked for funds only after
    // the transaction that spends from it has expired.
    let mut ephemeral_check_stmt = conn.prepare_cached(
        "SELECT
            cached_transparent_receiver_address,
            MIN(COALESCE(tro.max_observed_unspent_height + 1, t.mined_height)),
            transparent_receiver_next_check_time
         FROM addresses
         LEFT OUTER JOIN transparent_received_outputs tro ON tro.address_id = addresses.id
         LEFT OUTER JOIN transactions t ON t.id_tx = tro.transaction_id
         WHERE addresses.key_scope = :ephemeral_key_scope
         -- ensure that there is not a pending transaction
         AND NOT EXISTS (
            SELECT 'x'
            FROM transparent_received_outputs tro
            JOIN transactions t ON t.id_tx = tro.transaction_id
            WHERE tro.address_id = addresses.id
            AND t.expiry_height > :chain_tip_height
         )
         GROUP BY addresses.id",
    )?;

    let ephemeral_check_rows = ephemeral_check_stmt.query_and_then(
        named_params! {
            ":ephemeral_key_scope": KeyScope::Ephemeral.encode(),
            ":chain_tip_height": u32::from(chain_tip_height)
        },
        |row| {
            let address = TransparentAddress::decode(params, &row.get::<_, String>(0)?)?;
            let block_range_start = BlockHeight::from(row.get::<_, Option<u32>>(1)?.unwrap_or(0));
            let request_at = row
                .get::<_, Option<i64>>(2)?
                .map(decode_epoch_seconds)
                .transpose()?;

            Ok::<TransactionDataRequest, SqliteClientError>(
                TransactionDataRequest::transactions_involving_address(
                    address,
                    block_range_start,
                    None,
                    request_at,
                    TransactionStatusFilter::All,
                    OutputStatusFilter::Unspent,
                ),
            )
        },
    )?;

    spend_search_rows
        .chain(ephemeral_check_rows)
        .collect::<Result<Vec<_>, _>>()
}

pub(crate) fn get_transparent_address_metadata<P: consensus::Parameters>(
    conn: &rusqlite::Connection,
    params: &P,
    gap_limits: &GapLimits,
    account_uuid: AccountUuid,
    address: &TransparentAddress,
) -> Result<Option<TransparentAddressMetadata>, SqliteClientError> {
    let address_str = address.encode(params);
    let addr_meta = conn
        .query_row(
            "SELECT
                account_id,
                diversifier_index_be,
                key_scope,
                imported_transparent_receiver_pubkey,
                exposed_at_height,
                transparent_receiver_next_check_time
             FROM addresses
             JOIN accounts ON addresses.account_id = accounts.id
             WHERE accounts.uuid = :account_uuid
             AND cached_transparent_receiver_address = :address",
            named_params![":account_uuid": account_uuid.0, ":address": &address_str],
            |row| {
                let account_id = row.get("account_id").map(AccountRef)?;
                let scope_code = row.get("key_scope")?;

                let next_check_time = row
                    .get::<_, Option<i64>>("transparent_receiver_next_check_time")?
                    .map(decode_epoch_seconds)
                    .transpose()
                    .map_err(|e| rusqlite::Error::ToSqlConversionFailure(Box::new(e)))?;

                Ok(KeyScope::decode(scope_code).and_then(|key_scope| {
                    let address_index = address_index_from_diversifier_index_be(row.get("diversifier_index_be")?)?;
                    let exposed_at_height = row.get::<_, Option<u32>>("exposed_at_height")?.map(BlockHeight::from);

                    match <Option<TransparentKeyScope>>::from(key_scope).zip(address_index) {
                        Some((scope, address_index)) => {
                            let exposure = exposed_at_height.map_or(
                                Ok::<_, SqliteClientError>(Exposure::Unknown),
                                |at_height| {
                                    let gap_metadata = match gap_limits.limit_for(key_scope) {
                                        None => GapMetadata::DerivationUnknown,
                                        Some(gap_limit) => {
                                            find_gap_start(conn, account_id, scope, gap_limit)?.map_or(
                                                GapMetadata::GapRecoverable { gap_limit },
                                                |gap_start| {
                                                    if let Some(gap_position) = address_index.index().checked_sub(gap_start.index()) {
                                                        GapMetadata::InGap {
                                                            gap_position,
                                                            gap_limit,
                                                        }
                                                    } else {
                                                        GapMetadata::GapRecoverable { gap_limit }
                                                    }
                                                }
                                            )
                                        }
                                    };

                                    Ok(Exposure::Exposed {
                                        at_height,
                                        gap_metadata
                                    })
                                }
                            )?;

                            Ok(TransparentAddressMetadata::derived(
                                scope,
                                address_index,
                                exposure,
                                next_check_time
                            ))
                        }
                        None => {
                            if let Some(_pubkey_bytes) = row.get::<_, Option<Vec<u8>>>("imported_transparent_receiver_pubkey")? {
                                #[cfg(not(feature = "transparent-key-import"))]
                                let addr_meta = Err(SqliteClientError::CorruptedData(
                                    "standalone imported transparent addresses are not supported by this build of `zcash_client_sqlite`".to_string()
                                ));

                                #[cfg(feature = "transparent-key-import")]
                                let addr_meta = {
                                    let pubkey_bytes = PublicKeyBytes::try_from(_pubkey_bytes).map_err(|_| {
                                        SqliteClientError::CorruptedData(
                                            "imported_transparent_receiver_pubkey must be 33 bytes in length".to_string()
                                        )
                                    })?;
                                    let pubkey = secp256k1::PublicKey::from_bytes(pubkey_bytes)?;

                                    let addr_meta = TransparentAddressMetadata::standalone(
                                        pubkey,
                                        exposed_at_height.map_or(
                                            Exposure::Unknown,
                                            |at_height| Exposure::Exposed {
                                                at_height,
                                                gap_metadata: GapMetadata::DerivationUnknown
                                            }
                                        ),
                                        next_check_time
                                    );

                                    Ok(addr_meta)
                                };

                                addr_meta
                            } else {
                                Err(SqliteClientError::CorruptedData("imported_transparent_receiver_pubkey must be set for \"standalone\" transparent addresses".to_string()))
                            }
                        }
                    }
                }))
            },
        )
        .optional()?
        .transpose()?;

    if addr_meta.is_some() {
        return Ok(addr_meta);
    }

    if let Some((legacy_taddr, address_index)) =
        get_legacy_transparent_address(params, conn, account_uuid)?
    {
        if &legacy_taddr == address {
            let metadata = TransparentAddressMetadata::derived(
                Scope::External.into(),
                address_index,
                Exposure::CannotKnow,
                None,
            );
            return Ok(Some(metadata));
        }
    }

    Ok(None)
}

/// Attempts to determine the account that received the given transparent output.
///
/// The following three locations in the wallet's key tree are searched:
/// - Transparent receivers that have been generated as part of a Unified Address.
/// - Transparent ephemeral addresses that have been reserved or are within
///   the gap limit from the last reserved address.
/// - "Legacy transparent addresses" (at BIP 44 address index 0 within an account).
///
/// Returns `Ok(None)` if the transparent output's recipient address is not in any of the
/// above locations. This means the wallet considers the output "not interesting".
pub(crate) fn find_account_uuid_for_transparent_address<P: consensus::Parameters>(
    conn: &rusqlite::Connection,
    params: &P,
    address: &TransparentAddress,
) -> Result<Option<(AccountUuid, KeyScope)>, SqliteClientError> {
    let address_str = address.encode(params);

    if let Some((account_id, key_scope_code)) = conn
        .query_row(
            "SELECT accounts.uuid, addresses.key_scope
             FROM addresses
             JOIN accounts ON accounts.id = addresses.account_id
             WHERE cached_transparent_receiver_address = :address",
            named_params![":address": &address_str],
            |row| Ok((AccountUuid(row.get(0)?), row.get(1)?)),
        )
        .optional()?
    {
        return Ok(Some((account_id, KeyScope::decode(key_scope_code)?)));
    }

    let account_ids = get_account_ids(conn)?;

    // If the UTXO is received at the legacy transparent address (at BIP 44 address
    // index 0 within its particular account, which we specifically ensure is returned
    // from `get_transparent_receivers`), there may be no entry in the addresses table
    // that can be used to tie the address to a particular account. In this case, we
    // look up the legacy address for each account in the wallet, and check whether it
    // matches the address for the received UTXO.
    for &account_id in account_ids.iter() {
        if let Some((legacy_taddr, _)) = get_legacy_transparent_address(params, conn, account_id)? {
            if &legacy_taddr == address {
                return Ok(Some((account_id, KeyScope::EXTERNAL)));
            }
        }
    }

    Ok(None)
}

/// Add a transparent output relevant to this wallet to the database.
///
/// `output_height` may be None if this is an ephemeral output from a
/// transaction we created, that we do not yet know to have been mined.
#[allow(clippy::too_many_arguments)]
pub(crate) fn put_transparent_output<P: consensus::Parameters>(
    conn: &rusqlite::Transaction,
    params: &P,
    gap_limits: &GapLimits,
    output: &WalletTransparentOutput,
    observation_height: BlockHeight,
    known_unspent: bool,
) -> Result<(AccountRef, KeyScope, UtxoId), SqliteClientError> {
    let addr_str = output.recipient_address().encode(params);

    // Unlike the shielded pools, we only can receive transparent outputs on addresses for which we
    // have an `addresses` table entry, so we can just query for that here.
    let (address_id, account_id, key_scope_code) = conn
        .query_row(
            "SELECT id, account_id, key_scope
             FROM addresses
             WHERE cached_transparent_receiver_address = :transparent_address",
            named_params! {":transparent_address": addr_str},
            |row| {
                Ok((
                    row.get("id").map(AddressRef)?,
                    row.get("account_id").map(AccountRef)?,
                    row.get("key_scope")?,
                ))
            },
        )
        .optional()?
        .ok_or(SqliteClientError::AddressNotRecognized(
            *output.recipient_address(),
        ))?;

    let key_scope = KeyScope::decode(key_scope_code)?;

    let output_height = output.mined_height().map(u32::from);

    // Check whether we have an entry in the blocks table for the output height;
    // if not, the transaction will be updated with its mined height when the
    // associated block is scanned.
    let block = match output_height {
        Some(height) => conn
            .query_row(
                "SELECT height FROM blocks WHERE height = :height",
                named_params![":height": height],
                |row| row.get::<_, u32>(0),
            )
            .optional()?,
        None => None,
    };

    let id_tx = conn.query_row(
        "INSERT INTO transactions (txid, block, mined_height, min_observed_height)
         VALUES (:txid, :block, :mined_height, :observation_height)
         ON CONFLICT (txid) DO UPDATE
         SET block = IFNULL(block, :block),
             mined_height = :mined_height,
             min_observed_height = MIN(min_observed_height, :observation_height),
             confirmed_unmined_at_height = CASE
                WHEN :mined_height IS NOT NULL THEN NULL
                ELSE confirmed_unmined_at_height
             END
         RETURNING id_tx",
        named_params![
           ":txid": &output.outpoint().hash().to_vec(),
           ":block": block,
           ":mined_height": output_height,
           ":observation_height": output_height.map_or_else(
               || u32::from(observation_height),
               |h| std::cmp::min(h, u32::from(observation_height))
           )
        ],
        |row| row.get::<_, i64>(0),
    )?;

    let spent_height = conn
        .query_row(
            "SELECT t.mined_height
             FROM transactions t
             JOIN transparent_received_output_spends ts ON ts.transaction_id = t.id_tx
             JOIN transparent_received_outputs tro ON tro.id = ts.transparent_received_output_id
             WHERE tro.transaction_id = :transaction_id
             AND tro.output_index = :output_index",
            named_params![
                ":transaction_id": id_tx,
                ":output_index": output.outpoint().n(),
            ],
            |row| {
                row.get::<_, Option<u32>>(0)
                    .map(|o| o.map(BlockHeight::from))
            },
        )
        .optional()?
        .flatten();

    // The max observed unspent height is either the spending transaction's mined height - 1, or
    // the current chain tip height if the UTXO was received via a path that confirmed that it was
    // unspent, such as by querying the UTXO set of the network.
    let max_observed_unspent = match spent_height {
        Some(h) => Some(h - 1),
        None => {
            if known_unspent {
                chain_tip_height(conn)?
            } else {
                None
            }
        }
    };

    let mut stmt_upsert_transparent_output = conn.prepare_cached(
        "INSERT INTO transparent_received_outputs (
            transaction_id, output_index,
            account_id, address_id, address, script,
            value_zat, max_observed_unspent_height
        )
        VALUES (
            :transaction_id, :output_index,
            :account_id, :address_id, :address, :script,
            :value_zat, :max_observed_unspent_height
        )
        ON CONFLICT (transaction_id, output_index) DO UPDATE
        SET account_id = :account_id,
            address_id = :address_id,
            address = :address,
            script = :script,
            value_zat = :value_zat,
            max_observed_unspent_height = IFNULL(:max_observed_unspent_height, max_observed_unspent_height)
        RETURNING id",
    )?;

    let addr_str = output.recipient_address().encode(params);
    let sql_args = named_params![
        ":transaction_id": id_tx,
        ":output_index": output.outpoint().n(),
        ":account_id": account_id.0,
        ":address_id": address_id.0,
        ":address": &addr_str,
        ":script": &output.txout().script_pubkey().0.0,
        ":value_zat": &i64::from(ZatBalance::from(output.txout().value())),
        ":max_observed_unspent_height": max_observed_unspent.map(u32::from),
    ];

    let utxo_id = stmt_upsert_transparent_output
        .query_row(sql_args, |row| row.get::<_, i64>(0).map(UtxoId))?;

    // If we have a record of the output already having been spent, then mark it as spent using the
    // stored reference to the spending transaction.
    let spending_tx_ref = conn
        .query_row(
            "SELECT ts.spending_transaction_id
             FROM transparent_spend_map ts
             JOIN transactions t ON t.id_tx = ts.spending_transaction_id
             WHERE ts.prevout_txid = :prevout_txid
             AND ts.prevout_output_index = :prevout_idx
             ORDER BY t.mined_height NULLS LAST LIMIT 1",
            named_params![
                ":prevout_txid": output.outpoint().txid().as_ref(),
                ":prevout_idx": output.outpoint().n()
            ],
            |row| row.get::<_, i64>(0).map(TxRef),
        )
        .optional()?;

    if let Some(spending_transaction_id) = spending_tx_ref {
        mark_transparent_utxo_spent(conn, spending_transaction_id, output.outpoint())?;
    }

    #[cfg(feature = "transparent-inputs")]
    update_gap_limits(
        conn,
        params,
        gap_limits,
        *output.outpoint().txid(),
        output_height.map_or(observation_height, BlockHeight::from),
    )?;

    Ok((account_id, key_scope, utxo_id))
}

/// Adds a request to retrieve transactions involving the specified address to the transparent
/// spend search queue. Note that such requests are _not_ for data related to `tx_ref`, but instead
/// a request to find where the UTXO with the outpoint `(tx_ref, output_index)` is spent.
///
/// ### Parameters
/// - `receiving_address`: The address that received the UTXO.
/// - `tx_ref`: The transaction in which the UTXO was received.
/// - `output_index`: The index of the output within `vout` of the specified transaction.
pub(crate) fn queue_transparent_spend_detection<P: consensus::Parameters>(
    conn: &rusqlite::Transaction<'_>,
    params: &P,
    receiving_address: TransparentAddress,
    tx_ref: TxRef,
    output_index: u32,
) -> Result<(), SqliteClientError> {
    let mut stmt = conn.prepare_cached(
        "INSERT INTO transparent_spend_search_queue
         (address, transaction_id, output_index)
         VALUES
         (:address, :transaction_id, :output_index)
         ON CONFLICT (transaction_id, output_index) DO NOTHING",
    )?;

    let addr_str = receiving_address.encode(params);
    stmt.execute(named_params! {
        ":address": addr_str,
        ":transaction_id": tx_ref.0,
        ":output_index": output_index
    })?;

    Ok(())
}

#[cfg(test)]
mod tests {
    use secrecy::Secret;
    use transparent::keys::{NonHardenedChildIndex, TransparentKeyScope};
    use zcash_client_backend::{
        data_api::{testing::TestBuilder, Account as _, WalletWrite},
        wallet::{Exposure, TransparentAddressMetadata},
    };
    use zcash_primitives::block::BlockHash;

    use crate::{
        error::SqliteClientError,
        testing::{db::TestDbFactory, BlockCache},
        wallet::{
            get_account_ref,
            transparent::{ephemeral, find_gap_start, reserve_next_n_addresses},
        },
        GapLimits, WalletDb,
    };

    #[test]
    fn put_received_transparent_utxo() {
        zcash_client_backend::data_api::testing::transparent::put_received_transparent_utxo(
            TestDbFactory::default(),
        );
    }

    #[test]
    fn transparent_balance_across_shielding() {
        zcash_client_backend::data_api::testing::transparent::transparent_balance_across_shielding(
            TestDbFactory::default(),
            BlockCache::new(),
        );
    }

    #[test]
    fn transparent_balance_spendability() {
        zcash_client_backend::data_api::testing::transparent::transparent_balance_spendability(
            TestDbFactory::default(),
            BlockCache::new(),
        );
    }

    #[test]
    fn gap_limits() {
        zcash_client_backend::data_api::testing::transparent::gap_limits(
            TestDbFactory::default(),
            BlockCache::new(),
            GapLimits::default().into(),
        );
    }

    #[test]
    fn ephemeral_address_management() {
        let mut st = TestBuilder::new()
            .with_data_store_factory(TestDbFactory::default())
            .with_block_cache(BlockCache::new())
            .with_account_from_sapling_activation(BlockHash([0; 32]))
            .build();

        let birthday = st.test_account().unwrap().birthday().clone();
        let account0_uuid = st.test_account().unwrap().account().id();
        let account0_id = get_account_ref(&st.wallet().db().conn, account0_uuid).unwrap();

        // The chain height must be known in order to reserve addresses, as we store the height at
        // which the address was considered to be exposed.
        st.wallet_mut()
            .db_mut()
            .update_chain_tip(birthday.height())
            .unwrap();

        let check = |db: &WalletDb<_, _, _, _>, account_id| {
            eprintln!("checking {account_id:?}");
            let gap_start = find_gap_start(
                &db.conn,
                account_id,
                TransparentKeyScope::EPHEMERAL,
                db.gap_limits.ephemeral(),
            );
            assert_matches!(
                gap_start, Ok(addr_index)
                    if addr_index == Some(NonHardenedChildIndex::ZERO)
            );
            //assert_matches!(ephemeral::first_unstored_index(&db.conn, account_id), Ok(addr_index) if addr_index == GAP_LIMIT);

            let known_addrs = ephemeral::get_known_ephemeral_addresses(
                &db.conn,
                &db.params,
                &db.gap_limits,
                account_id,
                None,
            )
            .unwrap();

            let expected_metadata: Vec<TransparentAddressMetadata> = (0..db.gap_limits.ephemeral())
                .map(|i| {
                    ephemeral::metadata(
                        NonHardenedChildIndex::from_index(i).unwrap(),
                        Exposure::Unknown,
                        None,
                    )
                })
                .collect();
            let actual_metadata: Vec<TransparentAddressMetadata> =
                known_addrs.into_iter().map(|(_, meta)| meta).collect();
            assert_eq!(actual_metadata, expected_metadata);

            let transaction = &db.conn.unchecked_transaction().unwrap();
            // reserve half the addresses (rounding down)
            let reserved = reserve_next_n_addresses(
                transaction,
                &db.params,
                account_id,
                TransparentKeyScope::EPHEMERAL,
                db.gap_limits.ephemeral(),
                (db.gap_limits.ephemeral() / 2) as usize,
            )
            .unwrap();
            assert_eq!(reserved.len(), (db.gap_limits.ephemeral() / 2) as usize);

            // we have not yet used any of the addresses, so the maximum available address index
            // should not have increased, and therefore attempting to reserve a full gap limit
            // worth of addresses should fail.
            assert_matches!(
                reserve_next_n_addresses(
                    transaction,
                    &db.params,
                    account_id,
                    TransparentKeyScope::EPHEMERAL,
                    db.gap_limits.ephemeral(),
                    db.gap_limits.ephemeral() as usize
                ),
                Err(SqliteClientError::ReachedGapLimit(..))
            );
        };

        check(st.wallet().db(), account0_id);

        // Creating a new account should initialize `ephemeral_addresses` for that account.
        let seed1 = vec![0x01; 32];
        let (account1_uuid, _usk) = st
            .wallet_mut()
            .db_mut()
            .create_account("test1", &Secret::new(seed1), &birthday, None)
            .unwrap();
        let account1_id = get_account_ref(&st.wallet().db().conn, account1_uuid).unwrap();
        assert_ne!(account0_id, account1_id);
        check(st.wallet().db(), account1_id);
    }
}<|MERGE_RESOLUTION|>--- conflicted
+++ resolved
@@ -950,33 +950,6 @@
     )
 }
 
-<<<<<<< HEAD
-/// Generates a SQL condition that checks whether a transaction spends outputs controlled by an
-/// account.
-///
-/// # Usage requirements
-/// - `tx` must be set to the alias for the `transactions` table in the enclosing scope.
-/// - `accounts` must be set to the alias for the `accounts` table in the enclosing scope.
-/// - The parent is responsible for enclosing this condition in parentheses as appropriate.
-pub(crate) fn tx_account_internal_clause(tx: &str, accounts: &str) -> String {
-    format!(
-        r#"
-        {tx}.id_tx IN (
-            SELECT transaction_id
-            FROM v_received_output_spends
-            WHERE v_received_output_spends.account_id = {accounts}.id
-        )
-        "#
-    )
-}
-
-/// Get information about a transparent output controlled by the wallet.
-///
-/// # Parameters
-/// - `outpoint`: The identifier for the output to be retrieved.
-/// - `spendable_as_of`: The target height of a transaction under construction that will spend the
-///   returned output. If this is `None`, no spendability checks are performed.
-=======
 /// Generates an SQL condition that a transaction is mined with at least a required number of
 /// confirmations, or is unexpired if UTXOS are spendable with zero confirmations.
 ///
@@ -1002,8 +975,31 @@
     )
 }
 
-/// Select an output to fund a new transaction that is targeting at least `chain_tip_height + 1`.
->>>>>>> 446a23c4
+/// Generates a SQL condition that checks whether a transaction spends outputs controlled by an
+/// account.
+///
+/// # Usage requirements
+/// - `tx` must be set to the alias for the `transactions` table in the enclosing scope.
+/// - `accounts` must be set to the alias for the `accounts` table in the enclosing scope.
+/// - The parent is responsible for enclosing this condition in parentheses as appropriate.
+pub(crate) fn tx_account_internal_clause(tx: &str, accounts: &str) -> String {
+    format!(
+        r#"
+        {tx}.id_tx IN (
+            SELECT transaction_id
+            FROM v_received_output_spends
+            WHERE v_received_output_spends.account_id = {accounts}.id
+        )
+        "#
+    )
+}
+
+/// Get information about a transparent output controlled by the wallet.
+///
+/// # Parameters
+/// - `outpoint`: The identifier for the output to be retrieved.
+/// - `spendable_as_of`: The target height of a transaction under construction that will spend the
+///   returned output. If this is `None`, no spendability checks are performed.
 pub(crate) fn get_wallet_transparent_output(
     conn: &rusqlite::Connection,
     outpoint: &OutPoint,
@@ -1094,36 +1090,18 @@
          JOIN accounts ON accounts.id = u.account_id
          JOIN addresses ON addresses.id = u.address_id
          WHERE u.address = :address
-<<<<<<< HEAD
-         AND (
-            -- tx is mined and has at least min_confirmations
-            (
-                t.mined_height < :target_height -- tx is mined
-                AND :target_height - t.mined_height >= :min_confirmations
-            )
-            -- or the utxo can be spent with zero confirmations and is definitely unexpired
-            OR (
-                :min_confirmations = 0
-                AND (t.expiry_height = 0 OR t.expiry_height >= :target_height)
-            )
-         )
-         -- and the output is unspent
-         AND u.id NOT IN ({})
+         AND u.value_zat >= :min_value
+         AND ({}) -- the transaction is mined or unexpired with minconf 0
+         AND u.id NOT IN ({}) -- and the output is unspent
          -- excluding received txos where the address is an ephemeral address and the
          -- transaction that produced the TXO spent outputs belonging to the same account.
          AND NOT (
             addresses.key_scope = :ephemeral_key_scope
             AND {} -- the transaction that created the txo spends account-internal outputs
          )",
+        tx_unexpired_condition_minconf_0("t"),
         spent_utxos_clause(),
         tx_account_internal_clause("t", "accounts")
-=======
-         AND u.value_zat >= :min_value
-         AND ({}) -- the transaction is mined or unexpired with minconf 0
-         AND u.id NOT IN ({}) -- and the output is unspent",
-        tx_unexpired_condition_minconf_0("t"),
-        spent_utxos_clause()
->>>>>>> 446a23c4
     ))?;
 
     let addr_str = address.encode(params);
@@ -1140,11 +1118,8 @@
         ":address": addr_str,
         ":target_height": u32::from(target_height),
         ":min_confirmations": min_confirmations,
-<<<<<<< HEAD
+        ":min_value": u64::from(zip317::MARGINAL_FEE),
         ":ephemeral_key_scope": KeyScope::Ephemeral.encode(),
-=======
-        ":min_value": u64::from(zip317::MARGINAL_FEE)
->>>>>>> 446a23c4
     ])?;
 
     let mut utxos = Vec::<WalletUtxo>::new();
@@ -1185,42 +1160,20 @@
          FROM transparent_received_outputs u
          JOIN accounts ON accounts.id = u.account_id
          JOIN transactions t ON t.id_tx = u.transaction_id
-<<<<<<< HEAD
          JOIN addresses ON addresses.id = u.address_id
          WHERE accounts.uuid = :account_uuid
-         -- the transaction that created the output is mined or is definitely unexpired
-         AND (
-            -- tx is mined and has at least min_confirmations
-            (
-                t.mined_height < :target_height -- tx is mined
-                AND :target_height - t.mined_height >= :min_confirmations
-            )
-            -- or the utxo can be spent with zero confirmations and is definitely unexpired
-            OR (
-                :min_confirmations = 0
-                AND (t.expiry_height = 0 OR t.expiry_height >= :target_height)
-            )
-         )
-         -- and the output is unspent
-         AND u.id NOT IN ({})
+         AND u.value_zat > 0
+         AND ({}) -- the transaction is mined or unexpired with minconf 0
+         AND u.id NOT IN ({}) -- and the output is unspent
          -- excluding received txos where the address is an ephemeral address and the
          -- transaction that produced the TXO spent outputs belonging to the same account.
          AND NOT (
             addresses.key_scope = :ephemeral_key_scope
             AND {} -- the transaction that created the txo spends account-internal outputs
          )",
+        tx_unexpired_condition_minconf_0("t"),
         spent_utxos_clause(),
         tx_account_internal_clause("t", "accounts")
-=======
-         JOIN addresses a ON a.id = u.address_id
-         WHERE accounts.uuid = :account_uuid
-         AND a.key_scope != :ephemeral_key_scope
-         AND u.value_zat > 0
-         AND ({}) -- the transaction is mined or unexpired with minconf 0
-         AND u.id NOT IN ({}) -- and the output is unspent",
-        tx_unexpired_condition_minconf_0("t"),
-        spent_utxos_clause()
->>>>>>> 446a23c4
     ))?;
 
     let mut rows = stmt_address_balances.query(named_params![
@@ -1261,13 +1214,8 @@
              FROM transparent_received_outputs u
              JOIN accounts ON accounts.id = u.account_id
              JOIN transactions t ON t.id_tx = u.transaction_id
-<<<<<<< HEAD
              JOIN addresses ON addresses.id = u.address_id
-=======
-             JOIN addresses a ON a.id = u.address_id
->>>>>>> 446a23c4
              WHERE accounts.uuid = :account_uuid
-             AND a.key_scope != :ephemeral_key_scope
              AND u.value_zat > 0
              -- the transaction that created the output is mined or is definitely unexpired
              AND (
@@ -1348,21 +1296,8 @@
          JOIN accounts ON accounts.id = u.account_id
          JOIN transactions t ON t.id_tx = u.transaction_id
          JOIN addresses ON addresses.id = u.address_id
-<<<<<<< HEAD
-         WHERE (
-            -- tx is mined and has at least min_confirmations
-            (
-                t.mined_height < :target_height -- tx is mined
-                AND :target_height - t.mined_height >= :min_confirmations
-            )
-            -- or the utxo can be spent with zero confirmations and is definitely unexpired
-            OR (
-                :min_confirmations = 0
-                AND (t.expiry_height = 0 OR t.expiry_height >= :target_height)
-            )
-         )
-         -- and the received txo is unspent
-         AND u.id NOT IN ({})
+         WHERE ({}) -- the transaction is mined or unexpired with minconf 0
+         AND u.id NOT IN ({}) -- and the received txo is unspent
          -- excluding received txos where the address is an ephemeral address and the
          -- transaction that produced the TXO spent outputs belonging to the same account.
          AND NOT (
@@ -1370,16 +1305,9 @@
             AND {} -- the transaction that created the txo spends account-internal outputs
          )
          GROUP BY accounts.uuid",
+        tx_unexpired_condition_minconf_0("t"),
         spent_utxos_clause(),
         tx_account_internal_clause("t", "accounts")
-=======
-         WHERE addresses.key_scope != :key_scope_ephemeral
-         AND ({}) -- the transaction is mined or unexpired with minconf 0
-         AND u.id NOT IN ({}) -- and the received txo is unspent
-         GROUP BY a.uuid",
-        tx_unexpired_condition_minconf_0("t"),
-        spent_utxos_clause()
->>>>>>> 446a23c4
     ))?;
 
     let mut rows = stmt_account_spendable_balances.query(named_params![

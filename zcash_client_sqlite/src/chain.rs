--- conflicted
+++ resolved
@@ -319,19 +319,12 @@
 
 #[cfg(test)]
 mod tests {
-<<<<<<< HEAD
-    use crate::{testing, wallet::sapling::tests::SaplingPoolTester};
-
-    #[cfg(feature = "orchard")]
-    use crate::wallet::orchard::tests::OrchardPoolTester;
-=======
     use zcash_client_backend::data_api::testing::sapling::SaplingPoolTester;
 
     use crate::testing;
 
     #[cfg(feature = "orchard")]
     use zcash_client_backend::data_api::testing::orchard::OrchardPoolTester;
->>>>>>> a1c9aa12
 
     #[test]
     fn valid_chain_states_sapling() {
@@ -344,7 +337,6 @@
         testing::pool::valid_chain_states::<OrchardPoolTester>()
     }
 
-    // FIXME: This requires test framework fixes to pass.
     #[test]
     #[cfg(feature = "orchard")]
     fn invalid_chain_cache_disconnected_sapling() {
@@ -361,18 +353,11 @@
     fn data_db_truncation_sapling() {
         testing::pool::data_db_truncation::<SaplingPoolTester>()
     }
-<<<<<<< HEAD
 
     #[test]
     #[cfg(feature = "orchard")]
     fn data_db_truncation_orchard() {
         testing::pool::data_db_truncation::<OrchardPoolTester>()
-=======
-
-    #[test]
-    #[cfg(feature = "orchard")]
-    fn data_db_truncation_orchard() {
-        testing::pool::data_db_truncation::<OrchardPoolTester>()
     }
 
     #[test]
@@ -384,7 +369,6 @@
     #[cfg(feature = "orchard")]
     fn reorg_to_checkpoint_orchard() {
         testing::pool::reorg_to_checkpoint::<OrchardPoolTester>()
->>>>>>> a1c9aa12
     }
 
     #[test]

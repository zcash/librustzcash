//! Functions for querying information in the wallet database.
//!
//! These functions should generally not be used directly; instead,
//! their functionality is available via the [`WalletRead`] and
//! [`WalletWrite`] traits.
//!
//! [`WalletRead`]: zcash_client_backend::data_api::WalletRead
//! [`WalletWrite`]: zcash_client_backend::data_api::WalletWrite
//!
//! # Views
//!
//! The wallet database exposes the following views as part of its public API:
//!
//! ## `v_transactions`
//!
//! This view exposes the history of transactions that affect the balance of each account in the
//! wallet. A transaction may be represented by multiple rows in this view, one for each account in
//! the wallet that contributes funds to or receives funds from the transaction in question. Each
//! row of the view contains:
//! - `account_balance_delta`: the net effect of the transaction on the associated account's
//!   balance. This value is positive when funds are received by the account, and negative when the
//!   balance of the account decreases due to a spend.
//! - `fee_paid`: the total fee paid to send the transaction, as a positive value. This fee is
//!   associated with the transaction (similar to e.g. `txid` or `mined_height`), and not with any
//!   specific account involved with that transaction. ` If multiple rows exist for a single
//!   transaction, this fee amount will be repeated for each such row. Therefore, if more than one
//!   of the wallet's accounts is involved with the transaction, this fee should be considered only
//!   once in determining the total value sent from the wallet as a whole.
//!
//! ### Seed Phrase with Single Account
//!
//! In the case that the seed phrase for in this wallet has only been used to create a single
//! account, this view will contain one row per transaction, in the case that
//! `account_balance_delta` is negative, it is usually safe to add `fee_paid` back to the
//! `account_balance_delta` value to determine the amount sent to addresses outside the wallet.
//!
//! ### Seed Phrase with Multiple Accounts
//!
//! In the case that the seed phrase for in this wallet has been used to create multiple accounts,
//! this view may contain multiple rows per transaction, one for each account involved. In this
//! case, the total amount sent to addresses outside the wallet can usually be calculated by
//! grouping rows by `id_tx` and then using `SUM(account_balance_delta) + MAX(fee_paid)`.
//!
//! ### Imported Seed Phrases
//!
//! If a seed phrase is imported, and not every account associated with it is loaded into the
//! wallet, this view may show partial information about some transactions. In particular, any
//! computation that involves both `account_balance_delta` and `fee_paid` is likely to be
//! inaccurate.
//!
//! ## `v_tx_outputs`
//!
//! This view exposes the history of transaction outputs received by and sent from the wallet,
//! keyed by transaction ID, pool type, and output index. The contents of this view are useful for
//! producing a detailed report of the effects of a transaction. Each row of this view contains:
//! - `from_account_id` for sent outputs, the account from which the value was sent.
//! - `to_account_id` in the case that the output was received by an account in the wallet, the
//!   identifier for the account receiving the funds.
//! - `to_address` the address to which an output was sent, or the address at which value was
//!   received in the case of received transparent funds.
//! - `value` the value of the output. This is always a positive number, for both sent and received
//!   outputs.
//! - `is_change` a boolean flag indicating whether this is a change output belonging to the
//!   wallet.
//! - `memo` the shielded memo associated with the output, if any.

use incrementalmerkletree::{Marking, Retention};
use rusqlite::{self, named_params, params, OptionalExtension};
use secrecy::{ExposeSecret, SecretVec};
use shardtree::{error::ShardTreeError, store::ShardStore, ShardTree};
use zcash_client_backend::data_api::{
    AccountPurpose, DecryptedTransaction, TransactionDataRequest, TransactionStatus,
};
use zip32::fingerprint::SeedFingerprint;

use std::collections::{HashMap, HashSet};
use std::convert::TryFrom;
use std::io::{self, Cursor};
use std::num::NonZeroU32;
use std::ops::RangeInclusive;
use tracing::{debug, warn};

use zcash_address::ZcashAddress;
use zcash_client_backend::{
    data_api::{
        scanning::{ScanPriority, ScanRange},
        Account as _, AccountBalance, AccountBirthday, AccountSource, BlockMetadata, Ratio,
        SentTransaction, SentTransactionOutput, WalletSummary, SAPLING_SHARD_HEIGHT,
    },
    encoding::AddressCodec,
    keys::UnifiedFullViewingKey,
    wallet::{Note, NoteId, Recipient, WalletTx},
    DecryptedOutput, PoolType, ShieldedProtocol,
};
use zcash_keys::{
    address::{Address, Receiver, UnifiedAddress},
    keys::{
        AddressGenerationError, UnifiedAddressRequest, UnifiedIncomingViewingKey,
        UnifiedSpendingKey,
    },
};
use zcash_primitives::{
    block::BlockHash,
    consensus::{self, BlockHeight, BranchId, NetworkUpgrade, Parameters},
    memo::{Memo, MemoBytes},
    merkle_tree::read_commitment_tree,
    transaction::{
        components::{amount::NonNegativeAmount, Amount, OutPoint},
        Transaction, TransactionData, TxId,
    },
};
use zip32::{self, DiversifierIndex, Scope};

use crate::{
    error::SqliteClientError,
    wallet::commitment_tree::{get_max_checkpointed_height, SqliteShardStore},
    AccountId, SqlTransaction, TransferType, WalletCommitmentTrees, WalletDb, DEFAULT_UA_REQUEST,
    PRUNING_DEPTH, SAPLING_TABLES_PREFIX,
};
use crate::{TxRef, VERIFY_LOOKAHEAD};

#[cfg(feature = "transparent-inputs")]
use zcash_primitives::transaction::components::TxOut;

use self::scanning::{parse_priority_code, priority_code, replace_queue_entries};

#[cfg(feature = "orchard")]
use {crate::ORCHARD_TABLES_PREFIX, zcash_client_backend::data_api::ORCHARD_SHARD_HEIGHT};

pub mod commitment_tree;
pub(crate) mod common;
mod db;
pub mod init;
#[cfg(feature = "orchard")]
pub(crate) mod orchard;
pub(crate) mod sapling;
pub(crate) mod scanning;
#[cfg(feature = "transparent-inputs")]
pub(crate) mod transparent;

pub(crate) const BLOCK_SAPLING_FRONTIER_ABSENT: &[u8] = &[0x0];

/// The number of ephemeral addresses that can be safely reserved without observing any
/// of them to be mined. This is the same as the gap limit in Bitcoin.
pub(crate) const GAP_LIMIT: u32 = 20;

fn parse_account_source(
    account_kind: u32,
    hd_seed_fingerprint: Option<[u8; 32]>,
    hd_account_index: Option<u32>,
    spending_key_available: bool,
) -> Result<AccountSource, SqliteClientError> {
    match (account_kind, hd_seed_fingerprint, hd_account_index) {
        (0, Some(seed_fp), Some(account_index)) => Ok(AccountSource::Derived {
            seed_fingerprint: SeedFingerprint::from_bytes(seed_fp),
            account_index: zip32::AccountId::try_from(account_index).map_err(|_| {
                SqliteClientError::CorruptedData(
                    "ZIP-32 account ID from wallet DB is out of range.".to_string(),
                )
            })?,
        }),
        (1, None, None) => Ok(AccountSource::Imported {
            purpose: if spending_key_available {
                AccountPurpose::Spending
            } else {
                AccountPurpose::ViewOnly
            },
        }),
        (0, None, None) | (1, Some(_), Some(_)) => Err(SqliteClientError::CorruptedData(
            "Wallet DB account_kind constraint violated".to_string(),
        )),
        (_, _, _) => Err(SqliteClientError::CorruptedData(
            "Unrecognized account_kind".to_string(),
        )),
    }
}

fn account_kind_code(value: AccountSource) -> u32 {
    match value {
        AccountSource::Derived { .. } => 0,
        AccountSource::Imported { .. } => 1,
    }
}

/// The viewing key that an [`Account`] has available to it.
#[derive(Debug, Clone)]
pub(crate) enum ViewingKey {
    /// A full viewing key.
    ///
    /// This is available to derived accounts, as well as accounts directly imported as
    /// full viewing keys.
    Full(Box<UnifiedFullViewingKey>),

    /// An incoming viewing key.
    ///
    /// Accounts that have this kind of viewing key cannot be used in wallet contexts,
    /// because they are unable to maintain an accurate balance.
    Incoming(Box<UnifiedIncomingViewingKey>),
}

/// An account stored in a `zcash_client_sqlite` database.
#[derive(Debug, Clone)]
pub struct Account {
    account_id: AccountId,
    kind: AccountSource,
    viewing_key: ViewingKey,
}

impl Account {
    /// Returns the default Unified Address for the account,
    /// along with the diversifier index that generated it.
    ///
    /// The diversifier index may be non-zero if the Unified Address includes a Sapling
    /// receiver, and there was no valid Sapling receiver at diversifier index zero.
    pub(crate) fn default_address(
        &self,
        request: UnifiedAddressRequest,
    ) -> Result<(UnifiedAddress, DiversifierIndex), AddressGenerationError> {
        self.uivk().default_address(request)
    }
}

impl zcash_client_backend::data_api::Account<AccountId> for Account {
    fn id(&self) -> AccountId {
        self.account_id
    }

    fn source(&self) -> AccountSource {
        self.kind
    }

    fn ufvk(&self) -> Option<&UnifiedFullViewingKey> {
        self.viewing_key.ufvk()
    }

    fn uivk(&self) -> UnifiedIncomingViewingKey {
        self.viewing_key.uivk()
    }
}

impl ViewingKey {
    fn ufvk(&self) -> Option<&UnifiedFullViewingKey> {
        match self {
            ViewingKey::Full(ufvk) => Some(ufvk),
            ViewingKey::Incoming(_) => None,
        }
    }

    fn uivk(&self) -> UnifiedIncomingViewingKey {
        match self {
            ViewingKey::Full(ufvk) => ufvk.as_ref().to_unified_incoming_viewing_key(),
            ViewingKey::Incoming(uivk) => uivk.as_ref().clone(),
        }
    }
}

pub(crate) fn seed_matches_derived_account<P: consensus::Parameters>(
    params: &P,
    seed: &SecretVec<u8>,
    seed_fingerprint: &SeedFingerprint,
    account_index: zip32::AccountId,
    uivk: &UnifiedIncomingViewingKey,
) -> Result<bool, SqliteClientError> {
    let seed_fingerprint_match =
        &SeedFingerprint::from_seed(seed.expose_secret()).ok_or_else(|| {
            SqliteClientError::BadAccountData(
                "Seed must be between 32 and 252 bytes in length.".to_owned(),
            )
        })? == seed_fingerprint;

    // Keys are not comparable with `Eq`, but addresses are, so we derive what should
    // be equivalent addresses for each key and use those to check for key equality.
    let uivk_match =
        match UnifiedSpendingKey::from_seed(params, &seed.expose_secret()[..], account_index) {
            // If we can't derive a USK from the given seed with the account's ZIP 32
            // account index, then we immediately know the UIVK won't match because wallet
            // accounts are required to have a known UIVK.
            Err(_) => false,
            Ok(usk) => UnifiedAddressRequest::all().map_or(
                Ok::<_, SqliteClientError>(false),
                |ua_request| {
                    Ok(usk
                        .to_unified_full_viewing_key()
                        .default_address(ua_request)?
                        == uivk.default_address(ua_request)?)
                },
            )?,
        };

    if seed_fingerprint_match != uivk_match {
        // If these mismatch, it suggests database corruption.
        Err(SqliteClientError::CorruptedData(format!(
            "Seed fingerprint match: {seed_fingerprint_match}, uivk match: {uivk_match}"
        )))
    } else {
        Ok(seed_fingerprint_match && uivk_match)
    }
}

pub(crate) fn pool_code(pool_type: PoolType) -> i64 {
    // These constants are *incidentally* shared with the typecodes
    // for unified addresses, but this is exclusively an internal
    // implementation detail.
    match pool_type {
        PoolType::Transparent => 0i64,
        PoolType::Shielded(ShieldedProtocol::Sapling) => 2i64,
        PoolType::Shielded(ShieldedProtocol::Orchard) => 3i64,
    }
}

pub(crate) fn scope_code(scope: Scope) -> i64 {
    match scope {
        Scope::External => 0i64,
        Scope::Internal => 1i64,
    }
}

pub(crate) fn parse_scope(code: i64) -> Option<Scope> {
    match code {
        0i64 => Some(Scope::External),
        1i64 => Some(Scope::Internal),
        _ => None,
    }
}

pub(crate) fn memo_repr(memo: Option<&MemoBytes>) -> Option<&[u8]> {
    memo.map(|m| {
        if m == &MemoBytes::empty() {
            // we store the empty memo as a single 0xf6 byte
            &[0xf6]
        } else {
            m.as_slice()
        }
    })
}

// Returns the highest used account index for a given seed.
pub(crate) fn max_zip32_account_index(
    conn: &rusqlite::Connection,
    seed_id: &SeedFingerprint,
) -> Result<Option<zip32::AccountId>, SqliteClientError> {
    conn.query_row_and_then(
        "SELECT MAX(hd_account_index) FROM accounts WHERE hd_seed_fingerprint = :hd_seed",
        [seed_id.to_bytes()],
        |row| {
            let account_id: Option<u32> = row.get(0)?;
            account_id
                .map(zip32::AccountId::try_from)
                .transpose()
                .map_err(|_| SqliteClientError::AccountIdOutOfRange)
        },
    )
}

pub(crate) fn add_account<P: consensus::Parameters>(
    conn: &rusqlite::Transaction,
    params: &P,
    kind: AccountSource,
    viewing_key: ViewingKey,
    birthday: &AccountBirthday,
) -> Result<Account, SqliteClientError> {
    if let Some(ufvk) = viewing_key.ufvk() {
        // Check whether any component of this UFVK collides with an existing imported or derived FVK.
        if let Some(existing_account) = get_account_for_ufvk(conn, params, ufvk)? {
            return Err(SqliteClientError::AccountCollision(existing_account.id()));
        }
    }
    // TODO(#1490): check for IVK collisions.

    let (hd_seed_fingerprint, hd_account_index, spending_key_available) = match kind {
        AccountSource::Derived {
            seed_fingerprint,
            account_index,
        } => (Some(seed_fingerprint), Some(account_index), true),
        AccountSource::Imported { purpose } => (None, None, purpose == AccountPurpose::Spending),
    };

    #[cfg(feature = "orchard")]
    let orchard_item = viewing_key
        .ufvk()
        .and_then(|ufvk| ufvk.orchard().map(|k| k.to_bytes()));
    #[cfg(not(feature = "orchard"))]
    let orchard_item: Option<Vec<u8>> = None;

    let sapling_item = viewing_key
        .ufvk()
        .and_then(|ufvk| ufvk.sapling().map(|k| k.to_bytes()));

    #[cfg(feature = "transparent-inputs")]
    let transparent_item = viewing_key
        .ufvk()
        .and_then(|ufvk| ufvk.transparent().map(|k| k.serialize()));
    #[cfg(not(feature = "transparent-inputs"))]
    let transparent_item: Option<Vec<u8>> = None;

    let birthday_sapling_tree_size = Some(birthday.sapling_frontier().tree_size());
    #[cfg(feature = "orchard")]
    let birthday_orchard_tree_size = Some(birthday.orchard_frontier().tree_size());
    #[cfg(not(feature = "orchard"))]
    let birthday_orchard_tree_size: Option<u64> = None;

    let ufvk_encoded = viewing_key.ufvk().map(|ufvk| ufvk.encode(params));
    let account_id: AccountId = conn
        .query_row(
            r#"
            INSERT INTO accounts (
                account_kind, hd_seed_fingerprint, hd_account_index,
                ufvk, uivk,
                orchard_fvk_item_cache, sapling_fvk_item_cache, p2pkh_fvk_item_cache,
                birthday_height, birthday_sapling_tree_size, birthday_orchard_tree_size,
                recover_until_height,
                has_spend_key
            )
            VALUES (
                :account_kind, :hd_seed_fingerprint, :hd_account_index,
                :ufvk, :uivk,
                :orchard_fvk_item_cache, :sapling_fvk_item_cache, :p2pkh_fvk_item_cache,
                :birthday_height, :birthday_sapling_tree_size, :birthday_orchard_tree_size,
                :recover_until_height,
                :has_spend_key
            )
            RETURNING id;
            "#,
            named_params![
                ":account_kind": account_kind_code(kind),
                ":hd_seed_fingerprint": hd_seed_fingerprint.as_ref().map(|fp| fp.to_bytes()),
                ":hd_account_index": hd_account_index.map(u32::from),
                ":ufvk": ufvk_encoded,
                ":uivk": viewing_key.uivk().encode(params),
                ":orchard_fvk_item_cache": orchard_item,
                ":sapling_fvk_item_cache": sapling_item,
                ":p2pkh_fvk_item_cache": transparent_item,
                ":birthday_height": u32::from(birthday.height()),
                ":birthday_sapling_tree_size": birthday_sapling_tree_size,
                ":birthday_orchard_tree_size": birthday_orchard_tree_size,
                ":recover_until_height": birthday.recover_until().map(u32::from),
                ":has_spend_key": spending_key_available as i64,
            ],
            |row| Ok(AccountId(row.get(0)?)),
        )
        .map_err(|e| match e {
            rusqlite::Error::SqliteFailure(f, s)
                if f.code == rusqlite::ErrorCode::ConstraintViolation =>
            {
                // An account conflict occurred. This should already have been caught by
                // the check using `get_account_for_ufvk` above, but in case it wasn't,
                // make a best effort to determine the AccountId of the pre-existing row
                // and provide that to our caller.
                if let Ok(id) = conn.query_row(
                    "SELECT id FROM accounts WHERE ufvk = ?",
                    params![ufvk_encoded],
                    |row| Ok(AccountId(row.get(0)?)),
                ) {
                    return SqliteClientError::AccountCollision(id);
                }

                SqliteClientError::from(rusqlite::Error::SqliteFailure(f, s))
            }
            _ => SqliteClientError::from(e),
        })?;

    let account = Account {
        account_id,
        kind,
        viewing_key,
    };

    // If a birthday frontier is available, insert it into the note commitment tree. If the
    // birthday frontier is the empty frontier, we don't need to do anything.
    if let Some(frontier) = birthday.sapling_frontier().value() {
        debug!("Inserting Sapling frontier into ShardTree: {:?}", frontier);
        let shard_store =
            SqliteShardStore::<_, ::sapling::Node, SAPLING_SHARD_HEIGHT>::from_connection(
                conn,
                SAPLING_TABLES_PREFIX,
            )?;
        let mut shard_tree: ShardTree<
            _,
            { ::sapling::NOTE_COMMITMENT_TREE_DEPTH },
            SAPLING_SHARD_HEIGHT,
        > = ShardTree::new(shard_store, PRUNING_DEPTH.try_into().unwrap());
        shard_tree.insert_frontier_nodes(
            frontier.clone(),
            Retention::Checkpoint {
                // This subtraction is safe, because all leaves in the tree appear in blocks, and
                // the invariant that birthday.height() always corresponds to the block for which
                // `frontier` is the tree state at the start of the block. Together, this means
                // there exists a prior block for which frontier is the tree state at the end of
                // the block.
                id: birthday.height() - 1,
                marking: Marking::Reference,
            },
        )?;
    }

    #[cfg(feature = "orchard")]
    if let Some(frontier) = birthday.orchard_frontier().value() {
        debug!("Inserting Orchard frontier into ShardTree: {:?}", frontier);
        let shard_store = SqliteShardStore::<
            _,
            ::orchard::tree::MerkleHashOrchard,
            ORCHARD_SHARD_HEIGHT,
        >::from_connection(conn, ORCHARD_TABLES_PREFIX)?;
        let mut shard_tree: ShardTree<
            _,
            { ::orchard::NOTE_COMMITMENT_TREE_DEPTH as u8 },
            ORCHARD_SHARD_HEIGHT,
        > = ShardTree::new(shard_store, PRUNING_DEPTH.try_into().unwrap());
        shard_tree.insert_frontier_nodes(
            frontier.clone(),
            Retention::Checkpoint {
                // This subtraction is safe, because all leaves in the tree appear in blocks, and
                // the invariant that birthday.height() always corresponds to the block for which
                // `frontier` is the tree state at the start of the block. Together, this means
                // there exists a prior block for which frontier is the tree state at the end of
                // the block.
                id: birthday.height() - 1,
                marking: Marking::Reference,
            },
        )?;
    }

    // The ignored range always starts at Sapling activation
    let sapling_activation_height = params
        .activation_height(NetworkUpgrade::Sapling)
        .expect("Sapling activation height must be available.");

    // Add the ignored range up to the birthday height.
    if sapling_activation_height < birthday.height() {
        let ignored_range = sapling_activation_height..birthday.height();

        replace_queue_entries::<SqliteClientError>(
            conn,
            &ignored_range,
            Some(ScanRange::from_parts(
                ignored_range.clone(),
                ScanPriority::Ignored,
            ))
            .into_iter(),
            false,
        )?;
    };

    // Rewrite the scan ranges from the birthday height up to the chain tip so that we'll ensure we
    // re-scan to find any notes that might belong to the newly added account.
    if let Some(t) = chain_tip_height(conn)? {
        let rescan_range = birthday.height()..(t + 1);

        replace_queue_entries::<SqliteClientError>(
            conn,
            &rescan_range,
            Some(ScanRange::from_parts(
                rescan_range.clone(),
                ScanPriority::Historic,
            ))
            .into_iter(),
            true, // force rescan
        )?;
    }

    // Always derive the default Unified Address for the account. If the account's viewing
    // key has fewer components than the wallet supports (most likely due to this being an
    // imported viewing key), derive an address containing the common subset of receivers.
    let ua_request = account
        .uivk()
        .to_address_request()
        .and_then(|ua_request| ua_request.intersect(&DEFAULT_UA_REQUEST))
        .ok_or_else(|| {
            SqliteClientError::AddressGeneration(AddressGenerationError::ShieldedReceiverRequired)
        })?;
    let (address, d_idx) = account.default_address(ua_request)?;
    insert_address(conn, params, account_id, d_idx, &address)?;

    // Initialize the `ephemeral_addresses` table.
    #[cfg(feature = "transparent-inputs")]
    transparent::ephemeral::init_account(conn, params, account_id)?;

    Ok(account)
}

pub(crate) fn get_current_address<P: consensus::Parameters>(
    conn: &rusqlite::Connection,
    params: &P,
    account_id: AccountId,
) -> Result<Option<(UnifiedAddress, DiversifierIndex)>, SqliteClientError> {
    // This returns the most recently generated address.
    let addr: Option<(String, Vec<u8>)> = conn
        .query_row(
            "SELECT address, diversifier_index_be
            FROM addresses WHERE account_id = :account_id
            ORDER BY diversifier_index_be DESC
            LIMIT 1",
            named_params![":account_id": account_id.0],
            |row| Ok((row.get(0)?, row.get(1)?)),
        )
        .optional()?;

    addr.map(|(addr_str, di_vec)| {
        let mut di_be: [u8; 11] = di_vec.try_into().map_err(|_| {
            SqliteClientError::CorruptedData("Diversifier index is not an 11-byte value".to_owned())
        })?;
        di_be.reverse();

        Address::decode(params, &addr_str)
            .ok_or_else(|| {
                SqliteClientError::CorruptedData("Not a valid Zcash recipient address".to_owned())
            })
            .and_then(|addr| match addr {
                Address::Unified(ua) => Ok(ua),
                _ => Err(SqliteClientError::CorruptedData(format!(
                    "Addresses table contains {} which is not a unified address",
                    addr_str,
                ))),
            })
            .map(|addr| (addr, DiversifierIndex::from(di_be)))
    })
    .transpose()
}

/// Adds the given address and diversifier index to the addresses table.
///
/// Returns the database row for the newly-inserted address.
pub(crate) fn insert_address<P: consensus::Parameters>(
    conn: &rusqlite::Connection,
    params: &P,
    account: AccountId,
    diversifier_index: DiversifierIndex,
    address: &UnifiedAddress,
) -> Result<(), rusqlite::Error> {
    let mut stmt = conn.prepare_cached(
        "INSERT INTO addresses (
            account_id,
            diversifier_index_be,
            address,
            cached_transparent_receiver_address
        )
        VALUES (
            :account,
            :diversifier_index_be,
            :address,
            :cached_transparent_receiver_address
        )",
    )?;

    // the diversifier index is stored in big-endian order to allow sorting
    let mut di_be = *diversifier_index.as_bytes();
    di_be.reverse();
    stmt.execute(named_params![
        ":account": account.0,
        ":diversifier_index_be": &di_be[..],
        ":address": &address.encode(params),
        ":cached_transparent_receiver_address": &address.transparent().map(|r| r.encode(params)),
    ])?;

    Ok(())
}

/// Returns the [`UnifiedFullViewingKey`]s for the wallet.
pub(crate) fn get_unified_full_viewing_keys<P: consensus::Parameters>(
    conn: &rusqlite::Connection,
    params: &P,
) -> Result<HashMap<AccountId, UnifiedFullViewingKey>, SqliteClientError> {
    // Fetch the UnifiedFullViewingKeys we are tracking
    let mut stmt_fetch_accounts = conn.prepare("SELECT id, ufvk FROM accounts")?;

    let rows = stmt_fetch_accounts.query_map([], |row| {
        let acct: u32 = row.get(0)?;
        let ufvk_str: Option<String> = row.get(1)?;
        if let Some(ufvk_str) = ufvk_str {
            let ufvk = UnifiedFullViewingKey::decode(params, &ufvk_str)
                .map_err(SqliteClientError::CorruptedData);
            Ok(Some((AccountId(acct), ufvk)))
        } else {
            Ok(None)
        }
    })?;

    let mut res: HashMap<AccountId, UnifiedFullViewingKey> = HashMap::new();
    for row in rows {
        if let Some((account_id, ufvkr)) = row? {
            res.insert(account_id, ufvkr?);
        }
    }

    Ok(res)
}

/// Returns the account id corresponding to a given [`UnifiedFullViewingKey`],
/// if any.
pub(crate) fn get_account_for_ufvk<P: consensus::Parameters>(
    conn: &rusqlite::Connection,
    params: &P,
    ufvk: &UnifiedFullViewingKey,
) -> Result<Option<Account>, SqliteClientError> {
    #[cfg(feature = "orchard")]
    let orchard_item = ufvk.orchard().map(|k| k.to_bytes());
    #[cfg(not(feature = "orchard"))]
    let orchard_item: Option<Vec<u8>> = None;

    let sapling_item = ufvk.sapling().map(|k| k.to_bytes());

    #[cfg(feature = "transparent-inputs")]
    let transparent_item = ufvk.transparent().map(|k| k.serialize());
    #[cfg(not(feature = "transparent-inputs"))]
    let transparent_item: Option<Vec<u8>> = None;

    let mut stmt = conn.prepare(
        "SELECT id, account_kind, hd_seed_fingerprint, hd_account_index, ufvk, has_spend_key
        FROM accounts
        WHERE orchard_fvk_item_cache = :orchard_fvk_item_cache
           OR sapling_fvk_item_cache = :sapling_fvk_item_cache
           OR p2pkh_fvk_item_cache = :p2pkh_fvk_item_cache",
    )?;

    let accounts = stmt
        .query_and_then::<_, SqliteClientError, _, _>(
            named_params![
                ":orchard_fvk_item_cache": orchard_item,
                ":sapling_fvk_item_cache": sapling_item,
                ":p2pkh_fvk_item_cache": transparent_item,
            ],
            |row| {
                let account_id = row.get::<_, u32>("id").map(AccountId)?;
                let kind = parse_account_source(
                    row.get("account_kind")?,
                    row.get("hd_seed_fingerprint")?,
                    row.get("hd_account_index")?,
                    row.get("has_spend_key")?,
                )?;

                // We looked up the account by FVK components, so the UFVK column must be
                // non-null.
                let ufvk_str: String = row.get("ufvk")?;
                let viewing_key = ViewingKey::Full(Box::new(
                    UnifiedFullViewingKey::decode(params, &ufvk_str).map_err(|e| {
                        SqliteClientError::CorruptedData(format!(
                            "Could not decode unified full viewing key for account {:?}: {}",
                            account_id, e
                        ))
                    })?,
                ));

                Ok(Account {
                    account_id,
                    kind,
                    viewing_key,
                })
            },
        )?
        .collect::<Result<Vec<_>, _>>()?;

    if accounts.len() > 1 {
        Err(SqliteClientError::CorruptedData(
            "Mutiple account records matched the provided UFVK".to_owned(),
        ))
    } else {
        Ok(accounts.into_iter().next())
    }
}

/// Returns the account id corresponding to a given [`SeedFingerprint`]
/// and [`zip32::AccountId`], if any.
pub(crate) fn get_derived_account<P: consensus::Parameters>(
    conn: &rusqlite::Connection,
    params: &P,
    seed: &SeedFingerprint,
    account_index: zip32::AccountId,
) -> Result<Option<Account>, SqliteClientError> {
    let mut stmt = conn.prepare(
        "SELECT id, ufvk
        FROM accounts
        WHERE hd_seed_fingerprint = :hd_seed_fingerprint
          AND hd_account_index = :account_id",
    )?;

    let mut accounts = stmt.query_and_then::<_, SqliteClientError, _, _>(
        named_params![
            ":hd_seed_fingerprint": seed.to_bytes(),
            ":hd_account_index": u32::from(account_index),
        ],
        |row| {
            let account_id = row.get::<_, u32>(0).map(AccountId)?;
            let ufvk = match row.get::<_, Option<String>>(1)? {
                None => Err(SqliteClientError::CorruptedData(format!(
                    "Missing unified full viewing key for derived account {:?}",
                    account_id,
                ))),
                Some(ufvk_str) => UnifiedFullViewingKey::decode(params, &ufvk_str).map_err(|e| {
                    SqliteClientError::CorruptedData(format!(
                        "Could not decode unified full viewing key for account {:?}: {}",
                        account_id, e
                    ))
                }),
            }?;
            Ok(Account {
                account_id,
                kind: AccountSource::Derived {
                    seed_fingerprint: *seed,
                    account_index,
                },
                viewing_key: ViewingKey::Full(Box::new(ufvk)),
            })
        },
    )?;

    accounts.next().transpose()
}

pub(crate) trait ScanProgress {
    fn sapling_scan_progress(
        &self,
        conn: &rusqlite::Connection,
        birthday_height: BlockHeight,
        fully_scanned_height: BlockHeight,
        chain_tip_height: BlockHeight,
    ) -> Result<Option<Ratio<u64>>, SqliteClientError>;

    #[cfg(feature = "orchard")]
    fn orchard_scan_progress(
        &self,
        conn: &rusqlite::Connection,
        birthday_height: BlockHeight,
        fully_scanned_height: BlockHeight,
        chain_tip_height: BlockHeight,
    ) -> Result<Option<Ratio<u64>>, SqliteClientError>;
}

#[derive(Debug)]
pub(crate) struct SubtreeScanProgress;

impl ScanProgress for SubtreeScanProgress {
    #[tracing::instrument(skip(conn))]
    fn sapling_scan_progress(
        &self,
        conn: &rusqlite::Connection,
        birthday_height: BlockHeight,
        fully_scanned_height: BlockHeight,
        chain_tip_height: BlockHeight,
    ) -> Result<Option<Ratio<u64>>, SqliteClientError> {
        if fully_scanned_height == chain_tip_height {
            // Compute the total blocks scanned since the wallet birthday
            conn.query_row(
                "SELECT SUM(sapling_output_count)
                 FROM blocks
                 WHERE height >= :birthday_height",
                named_params![":birthday_height": u32::from(birthday_height)],
                |row| {
                    let scanned = row.get::<_, Option<u64>>(0)?;
                    Ok(scanned.map(|n| Ratio::new(n, n)))
                },
            )
            .map_err(SqliteClientError::from)
        } else {
            // Get the starting note commitment tree size from the wallet birthday, or failing that
            // from the blocks table.
            let start_size = conn
                .query_row(
                    "SELECT birthday_sapling_tree_size
                     FROM accounts
                     WHERE birthday_height = :birthday_height",
                    named_params![":birthday_height": u32::from(birthday_height)],
                    |row| row.get::<_, Option<u64>>(0),
                )
                .optional()?
                .flatten()
                .map(Ok)
                .or_else(|| {
                    conn.query_row(
                        "SELECT MAX(sapling_commitment_tree_size - sapling_output_count)
                         FROM blocks
                         WHERE height <= :start_height",
                        named_params![":start_height": u32::from(birthday_height)],
                        |row| row.get::<_, Option<u64>>(0),
                    )
                    .optional()
                    .map(|opt| opt.flatten())
                    .transpose()
                })
                .transpose()?;

            // Compute the total blocks scanned so far above the starting height
            let scanned_count = conn.query_row(
                "SELECT SUM(sapling_output_count)
                 FROM blocks
                 WHERE height > :start_height",
                named_params![":start_height": u32::from(birthday_height)],
                |row| row.get::<_, Option<u64>>(0),
            )?;

            // We don't have complete information on how many outputs will exist in the shard at
            // the chain tip without having scanned the chain tip block, so we overestimate by
            // computing the maximum possible number of notes directly from the shard indices.
            //
            // TODO: it would be nice to be able to reliably have the size of the commitment tree
            // at the chain tip without having to have scanned that block.
            Ok(conn
                .query_row(
                    "SELECT MIN(shard_index), MAX(shard_index)
                     FROM sapling_tree_shards
                     WHERE subtree_end_height > :start_height
                     OR subtree_end_height IS NULL",
                    named_params![":start_height": u32::from(birthday_height)],
                    |row| {
                        let min_tree_size = row
                            .get::<_, Option<u64>>(0)?
                            .map(|min_idx| min_idx << SAPLING_SHARD_HEIGHT);
                        let max_tree_size = row
                            .get::<_, Option<u64>>(1)?
                            .map(|max_idx| (max_idx + 1) << SAPLING_SHARD_HEIGHT);
                        Ok(start_size.or(min_tree_size).zip(max_tree_size).map(
                            |(min_tree_size, max_tree_size)| {
                                Ratio::new(
                                    scanned_count.unwrap_or(0),
                                    max_tree_size - min_tree_size,
                                )
                            },
                        ))
                    },
                )
                .optional()?
                .flatten())
        }
    }

    #[cfg(feature = "orchard")]
    #[tracing::instrument(skip(conn))]
    fn orchard_scan_progress(
        &self,
        conn: &rusqlite::Connection,
        birthday_height: BlockHeight,
        fully_scanned_height: BlockHeight,
        chain_tip_height: BlockHeight,
    ) -> Result<Option<Ratio<u64>>, SqliteClientError> {
        if fully_scanned_height == chain_tip_height {
            // Compute the total blocks scanned since the wallet birthday
            conn.query_row(
                "SELECT SUM(orchard_action_count)
                 FROM blocks
                 WHERE height >= :birthday_height",
                named_params![":birthday_height": u32::from(birthday_height)],
                |row| {
                    let scanned = row.get::<_, Option<u64>>(0)?;
                    Ok(scanned.map(|n| Ratio::new(n, n)))
                },
            )
            .map_err(SqliteClientError::from)
        } else {
            // Compute the starting number of notes directly from the blocks table
            let start_size = conn
                .query_row(
                    "SELECT birthday_orchard_tree_size
                     FROM accounts
                     WHERE birthday_height = :birthday_height",
                    named_params![":birthday_height": u32::from(birthday_height)],
                    |row| row.get::<_, Option<u64>>(0),
                )
                .optional()?
                .flatten()
                .map(Ok)
                .or_else(|| {
                    conn.query_row(
                        "SELECT MAX(orchard_commitment_tree_size - orchard_action_count)
                         FROM blocks
                         WHERE height <= :start_height",
                        named_params![":start_height": u32::from(birthday_height)],
                        |row| row.get::<_, Option<u64>>(0),
                    )
                    .optional()
                    .map(|opt| opt.flatten())
                    .transpose()
                })
                .transpose()?;

            // Compute the total blocks scanned so far above the starting height
            let scanned_count = conn.query_row(
                "SELECT SUM(orchard_action_count)
                 FROM blocks
                 WHERE height > :start_height",
                named_params![":start_height": u32::from(birthday_height)],
                |row| row.get::<_, Option<u64>>(0),
            )?;

            // We don't have complete information on how many actions will exist in the shard at
            // the chain tip without having scanned the chain tip block, so we overestimate by
            // computing the maximum possible number of notes directly from the shard indices.
            //
            // TODO: it would be nice to be able to reliably have the size of the commitment tree
            // at the chain tip without having to have scanned that block.
            Ok(conn
                .query_row(
                    "SELECT MIN(shard_index), MAX(shard_index)
                     FROM orchard_tree_shards
                     WHERE subtree_end_height > :start_height
                     OR subtree_end_height IS NULL",
                    named_params![":start_height": u32::from(birthday_height)],
                    |row| {
                        let min_tree_size = row
                            .get::<_, Option<u64>>(0)?
                            .map(|min_idx| min_idx << ORCHARD_SHARD_HEIGHT);
                        let max_tree_size = row
                            .get::<_, Option<u64>>(1)?
                            .map(|max_idx| (max_idx + 1) << ORCHARD_SHARD_HEIGHT);
                        Ok(start_size.or(min_tree_size).zip(max_tree_size).map(
                            |(min_tree_size, max_tree_size)| {
                                Ratio::new(
                                    scanned_count.unwrap_or(0),
                                    max_tree_size - min_tree_size,
                                )
                            },
                        ))
                    },
                )
                .optional()?
                .flatten())
        }
    }
}

/// Returns the spendable balance for the account at the specified height.
///
/// This may be used to obtain a balance that ignores notes that have been detected so recently
/// that they are not yet spendable, or for which it is not yet possible to construct witnesses.
///
/// `min_confirmations` can be 0, but that case is currently treated identically to
/// `min_confirmations == 1` for shielded notes. This behaviour may change in the future.
#[tracing::instrument(skip(tx, params, progress))]
pub(crate) fn get_wallet_summary<P: consensus::Parameters>(
    tx: &rusqlite::Transaction,
    params: &P,
    min_confirmations: u32,
    progress: &impl ScanProgress,
) -> Result<Option<WalletSummary<AccountId>>, SqliteClientError> {
    let chain_tip_height = match chain_tip_height(tx)? {
        Some(h) => h,
        None => {
            return Ok(None);
        }
    };

    let birthday_height =
        wallet_birthday(tx)?.expect("If a scan range exists, we know the wallet birthday.");

    let fully_scanned_height =
        block_fully_scanned(tx, params)?.map_or(birthday_height - 1, |m| m.block_height());
    let summary_height = (chain_tip_height + 1).saturating_sub(std::cmp::max(min_confirmations, 1));

    let sapling_scan_progress = progress.sapling_scan_progress(
        tx,
        birthday_height,
        fully_scanned_height,
        chain_tip_height,
    )?;

    #[cfg(feature = "orchard")]
    let orchard_scan_progress = progress.orchard_scan_progress(
        tx,
        birthday_height,
        fully_scanned_height,
        chain_tip_height,
    )?;
    #[cfg(not(feature = "orchard"))]
    let orchard_scan_progress: Option<Ratio<u64>> = None;

    // Treat Sapling and Orchard outputs as having the same cost to scan.
    let scan_progress = sapling_scan_progress
        .zip(orchard_scan_progress)
        .map(|(s, o)| {
            Ratio::new(
                s.numerator() + o.numerator(),
                s.denominator() + o.denominator(),
            )
        })
        .or(sapling_scan_progress)
        .or(orchard_scan_progress);

    let mut stmt_accounts = tx.prepare_cached("SELECT id FROM accounts")?;
    let mut account_balances = stmt_accounts
        .query([])?
        .and_then(|row| {
            Ok::<_, SqliteClientError>((AccountId(row.get::<_, u32>(0)?), AccountBalance::ZERO))
        })
        .collect::<Result<HashMap<AccountId, AccountBalance>, _>>()?;

    fn count_notes<F>(
        tx: &rusqlite::Transaction,
        summary_height: BlockHeight,
        account_balances: &mut HashMap<AccountId, AccountBalance>,
        table_prefix: &'static str,
        with_pool_balance: F,
    ) -> Result<(), SqliteClientError>
    where
        F: Fn(
            &mut AccountBalance,
            NonNegativeAmount,
            NonNegativeAmount,
            NonNegativeAmount,
        ) -> Result<(), SqliteClientError>,
    {
        // If the shard containing the summary height contains any unscanned ranges that start below or
        // including that height, none of our shielded balance is currently spendable.
        #[tracing::instrument(skip_all)]
        fn is_any_spendable(
            conn: &rusqlite::Connection,
            summary_height: BlockHeight,
            table_prefix: &'static str,
        ) -> Result<bool, SqliteClientError> {
            conn.query_row(
                &format!(
                    "SELECT NOT EXISTS(
                         SELECT 1 FROM v_{table_prefix}_shard_unscanned_ranges
                         WHERE :summary_height
                            BETWEEN subtree_start_height
                            AND IFNULL(subtree_end_height, :summary_height)
                         AND block_range_start <= :summary_height
                     )"
                ),
                named_params![":summary_height": u32::from(summary_height)],
                |row| row.get::<_, bool>(0),
            )
            .map_err(|e| e.into())
        }

        let any_spendable = is_any_spendable(tx, summary_height, table_prefix)?;
        let mut stmt_select_notes = tx.prepare_cached(&format!(
            "SELECT n.account_id, n.value, n.is_change, scan_state.max_priority, t.block
             FROM {table_prefix}_received_notes n
             JOIN transactions t ON t.id_tx = n.tx
             LEFT OUTER JOIN v_{table_prefix}_shards_scan_state scan_state
                ON n.commitment_tree_position >= scan_state.start_position
                AND n.commitment_tree_position < scan_state.end_position_exclusive
             WHERE (
                t.block IS NOT NULL -- the receiving tx is mined
                OR t.expiry_height IS NULL -- the receiving tx will not expire
                OR t.expiry_height >= :summary_height -- the receiving tx is unexpired
             )
             -- and the received note is unspent
             AND n.id NOT IN (
               SELECT {table_prefix}_received_note_id
               FROM {table_prefix}_received_note_spends
               JOIN transactions t ON t.id_tx = transaction_id
               WHERE t.block IS NOT NULL -- the spending transaction is mined
               OR t.expiry_height IS NULL -- the spending tx will not expire
               OR t.expiry_height > :summary_height -- the spending tx is unexpired
             )"
        ))?;

        let mut rows =
            stmt_select_notes.query(named_params![":summary_height": u32::from(summary_height)])?;
        while let Some(row) = rows.next()? {
            let account = AccountId(row.get::<_, u32>(0)?);

            let value_raw = row.get::<_, i64>(1)?;
            let value = NonNegativeAmount::from_nonnegative_i64(value_raw).map_err(|_| {
                SqliteClientError::CorruptedData(format!(
                    "Negative received note value: {}",
                    value_raw
                ))
            })?;

            let is_change = row.get::<_, bool>(2)?;

            // If `max_priority` is null, this means that the note is not positioned; the note
            // will not be spendable, so we assign the scan priority to `ChainTip` as a priority
            // that is greater than `Scanned`
            let max_priority_raw = row.get::<_, Option<i64>>(3)?;
            let max_priority = max_priority_raw.map_or_else(
                || Ok(ScanPriority::ChainTip),
                |raw| {
                    parse_priority_code(raw).ok_or_else(|| {
                        SqliteClientError::CorruptedData(format!(
                            "Priority code {} not recognized.",
                            raw
                        ))
                    })
                },
            )?;

            let received_height = row.get::<_, Option<u32>>(4)?.map(BlockHeight::from);

            let is_spendable = any_spendable
                && received_height.iter().any(|h| h <= &summary_height)
                && max_priority <= ScanPriority::Scanned;

            let is_pending_change =
                is_change && received_height.iter().all(|h| h > &summary_height);

            let (spendable_value, change_pending_confirmation, value_pending_spendability) = {
                let zero = NonNegativeAmount::ZERO;
                if is_spendable {
                    (value, zero, zero)
                } else if is_pending_change {
                    (zero, value, zero)
                } else {
                    (zero, zero, value)
                }
            };

            if let Some(balances) = account_balances.get_mut(&account) {
                with_pool_balance(
                    balances,
                    spendable_value,
                    change_pending_confirmation,
                    value_pending_spendability,
                )?;
            }
        }
        Ok(())
    }

    #[cfg(feature = "orchard")]
    {
        let orchard_trace = tracing::info_span!("orchard_balances").entered();
        count_notes(
            tx,
            summary_height,
            &mut account_balances,
            ORCHARD_TABLES_PREFIX,
            |balances, spendable_value, change_pending_confirmation, value_pending_spendability| {
                balances.with_orchard_balance_mut::<_, SqliteClientError>(|bal| {
                    bal.add_spendable_value(spendable_value)?;
                    bal.add_pending_change_value(change_pending_confirmation)?;
                    bal.add_pending_spendable_value(value_pending_spendability)?;
                    Ok(())
                })
            },
        )?;
        drop(orchard_trace);
    }

    let sapling_trace = tracing::info_span!("sapling_balances").entered();
    count_notes(
        tx,
        summary_height,
        &mut account_balances,
        SAPLING_TABLES_PREFIX,
        |balances, spendable_value, change_pending_confirmation, value_pending_spendability| {
            balances.with_sapling_balance_mut::<_, SqliteClientError>(|bal| {
                bal.add_spendable_value(spendable_value)?;
                bal.add_pending_change_value(change_pending_confirmation)?;
                bal.add_pending_spendable_value(value_pending_spendability)?;
                Ok(())
            })
        },
    )?;
    drop(sapling_trace);

    #[cfg(feature = "transparent-inputs")]
    transparent::add_transparent_account_balances(tx, chain_tip_height + 1, &mut account_balances)?;

    // The approach used here for Sapling and Orchard subtree indexing was a quick hack
    // that has not yet been replaced. TODO: Make less hacky.
    // https://github.com/zcash/librustzcash/issues/1249
    let next_sapling_subtree_index = {
        let shard_store =
            SqliteShardStore::<_, ::sapling::Node, SAPLING_SHARD_HEIGHT>::from_connection(
                tx,
                SAPLING_TABLES_PREFIX,
            )?;

        // The last shard will be incomplete, and we want the next range to overlap with
        // the last complete shard, so return the index of the second-to-last shard root.
        shard_store
            .get_shard_roots()
            .map_err(ShardTreeError::Storage)?
            .iter()
            .rev()
            .nth(1)
            .map(|addr| addr.index())
            .unwrap_or(0)
    };

    #[cfg(feature = "orchard")]
    let next_orchard_subtree_index = {
        let shard_store = SqliteShardStore::<
            _,
            ::orchard::tree::MerkleHashOrchard,
            ORCHARD_SHARD_HEIGHT,
        >::from_connection(tx, ORCHARD_TABLES_PREFIX)?;

        // The last shard will be incomplete, and we want the next range to overlap with
        // the last complete shard, so return the index of the second-to-last shard root.
        shard_store
            .get_shard_roots()
            .map_err(ShardTreeError::Storage)?
            .iter()
            .rev()
            .nth(1)
            .map(|addr| addr.index())
            .unwrap_or(0)
    };

    let summary = WalletSummary::new(
        account_balances,
        chain_tip_height,
        fully_scanned_height,
        scan_progress,
        next_sapling_subtree_index,
        #[cfg(feature = "orchard")]
        next_orchard_subtree_index,
    );

    Ok(Some(summary))
}

/// Returns the memo for a received note, if the note is known to the wallet.
pub(crate) fn get_received_memo(
    conn: &rusqlite::Connection,
    note_id: NoteId,
) -> Result<Option<Memo>, SqliteClientError> {
    let fetch_memo = |table_prefix: &'static str, output_col: &'static str| {
        conn.query_row(
            &format!(
                "SELECT memo FROM {table_prefix}_received_notes
                JOIN transactions ON {table_prefix}_received_notes.tx = transactions.id_tx
                WHERE transactions.txid = :txid
                AND {table_prefix}_received_notes.{output_col} = :output_index"
            ),
            named_params![
                ":txid": note_id.txid().as_ref(),
                ":output_index": note_id.output_index()
            ],
            |row| row.get(0),
        )
        .optional()
    };

    let memo_bytes: Option<Vec<_>> = match note_id.protocol() {
        ShieldedProtocol::Sapling => fetch_memo(SAPLING_TABLES_PREFIX, "output_index")?.flatten(),
        #[cfg(feature = "orchard")]
        ShieldedProtocol::Orchard => fetch_memo(ORCHARD_TABLES_PREFIX, "action_index")?.flatten(),
        #[cfg(not(feature = "orchard"))]
        ShieldedProtocol::Orchard => {
            return Err(SqliteClientError::UnsupportedPoolType(PoolType::ORCHARD))
        }
    };

    memo_bytes
        .map(|b| {
            MemoBytes::from_bytes(&b)
                .and_then(Memo::try_from)
                .map_err(SqliteClientError::from)
        })
        .transpose()
}

/// Looks up a transaction by its [`TxId`].
///
/// Returns the decoded transaction, along with the block height that was used in its decoding.
/// This is either the block height at which the transaction was mined, or the expiry height if the
/// wallet created the transaction but the transaction has not yet been mined from the perspective
/// of the wallet.
pub(crate) fn get_transaction<P: Parameters>(
    conn: &rusqlite::Connection,
    params: &P,
    txid: TxId,
) -> Result<Option<(BlockHeight, Transaction)>, SqliteClientError> {
    conn.query_row(
        "SELECT raw, block, expiry_height FROM transactions
        WHERE txid = ?",
        [txid.as_ref()],
        |row| {
            let h: Option<u32> = row.get(1)?;
            let expiry: Option<u32> = row.get(2)?;
            Ok((
                row.get::<_, Vec<u8>>(0)?,
                h.map(BlockHeight::from),
                expiry.map(BlockHeight::from),
            ))
        },
    )
    .optional()?
    .map(|(tx_bytes, block_height, expiry_height)| {
        // We need to provide a consensus branch ID so that pre-v5 `Transaction` structs
        // (which don't commit directly to one) can store it internally.
        // - If the transaction is mined, we use the block height to get the correct one.
        // - If the transaction is unmined and has a cached non-zero expiry height, we use
        //   that (relying on the invariant that a transaction can't be mined across a network
        //   upgrade boundary, so the expiry height must be in the same epoch).
        // - Otherwise, we use a placeholder for the initial transaction parse (as the
        //   consensus branch ID is not used there), and then either use its non-zero expiry
        //   height or return an error.
        if let Some(height) =
            block_height.or_else(|| expiry_height.filter(|h| h > &BlockHeight::from(0)))
        {
            Transaction::read(&tx_bytes[..], BranchId::for_height(params, height))
                .map(|t| (height, t))
                .map_err(SqliteClientError::from)
        } else {
            let tx_data = Transaction::read(&tx_bytes[..], BranchId::Sprout)
                .map_err(SqliteClientError::from)?
                .into_data();

            let expiry_height = tx_data.expiry_height();
            if expiry_height > BlockHeight::from(0) {
                TransactionData::from_parts(
                    tx_data.version(),
                    BranchId::for_height(params, expiry_height),
                    tx_data.lock_time(),
                    expiry_height,
                    tx_data.transparent_bundle().cloned(),
                    tx_data.sprout_bundle().cloned(),
                    tx_data.sapling_bundle().cloned(),
                    tx_data.orchard_bundle().cloned(),
                )
                .freeze()
                .map(|t| (expiry_height, t))
                .map_err(SqliteClientError::from)
            } else {
                Err(SqliteClientError::CorruptedData(
                    "Consensus branch ID not known, cannot parse this transaction until it is mined"
                        .to_string(),
                ))
            }
        }
    })
    .transpose()
}

pub(crate) fn get_funding_accounts(
    conn: &rusqlite::Connection,
    tx: &Transaction,
) -> Result<HashSet<AccountId>, rusqlite::Error> {
    let mut funding_accounts = HashSet::new();
    #[cfg(feature = "transparent-inputs")]
    funding_accounts.extend(transparent::detect_spending_accounts(
        conn,
        tx.transparent_bundle()
            .iter()
            .flat_map(|bundle| bundle.vin.iter().map(|txin| &txin.prevout)),
    )?);

    funding_accounts.extend(sapling::detect_spending_accounts(
        conn,
        tx.sapling_bundle().iter().flat_map(|bundle| {
            bundle
                .shielded_spends()
                .iter()
                .map(|spend| spend.nullifier())
        }),
    )?);

    #[cfg(feature = "orchard")]
    funding_accounts.extend(orchard::detect_spending_accounts(
        conn,
        tx.orchard_bundle()
            .iter()
            .flat_map(|bundle| bundle.actions().iter().map(|action| action.nullifier())),
    )?);

    Ok(funding_accounts)
}

/// Returns the memo for a sent note, if the sent note is known to the wallet.
pub(crate) fn get_sent_memo(
    conn: &rusqlite::Connection,
    note_id: NoteId,
) -> Result<Option<Memo>, SqliteClientError> {
    let memo_bytes: Option<Vec<_>> = conn
        .query_row(
            "SELECT memo FROM sent_notes
            JOIN transactions ON sent_notes.tx = transactions.id_tx
            WHERE transactions.txid = :txid
            AND sent_notes.output_pool = :pool_code
            AND sent_notes.output_index = :output_index",
            named_params![
                ":txid": note_id.txid().as_ref(),
                ":pool_code": pool_code(PoolType::Shielded(note_id.protocol())),
                ":output_index": note_id.output_index()
            ],
            |row| row.get(0),
        )
        .optional()?
        .flatten();

    memo_bytes
        .map(|b| {
            MemoBytes::from_bytes(&b)
                .and_then(Memo::try_from)
                .map_err(SqliteClientError::from)
        })
        .transpose()
}

/// Returns the minimum birthday height for accounts in the wallet.
//
// TODO ORCHARD: we should consider whether we want to permit protocol-restricted accounts; if so,
// we would then want this method to take a protocol identifier to be able to learn the wallet's
// "Orchard birthday" which might be different from the overall wallet birthday.
pub(crate) fn wallet_birthday(
    conn: &rusqlite::Connection,
) -> Result<Option<BlockHeight>, rusqlite::Error> {
    conn.query_row(
        "SELECT MIN(birthday_height) AS wallet_birthday FROM accounts",
        [],
        |row| {
            row.get::<_, Option<u32>>(0)
                .map(|opt| opt.map(BlockHeight::from))
        },
    )
}

pub(crate) fn account_birthday(
    conn: &rusqlite::Connection,
    account: AccountId,
) -> Result<BlockHeight, SqliteClientError> {
    conn.query_row(
        "SELECT birthday_height
         FROM accounts
         WHERE id = :account_id",
        named_params![":account_id": account.0],
        |row| row.get::<_, u32>(0).map(BlockHeight::from),
    )
    .optional()
    .map_err(SqliteClientError::from)
    .and_then(|opt| opt.ok_or(SqliteClientError::AccountUnknown))
}

/// Returns the minimum and maximum heights for blocks stored in the wallet database.
pub(crate) fn block_height_extrema(
    conn: &rusqlite::Connection,
) -> Result<Option<RangeInclusive<BlockHeight>>, rusqlite::Error> {
    conn.query_row("SELECT MIN(height), MAX(height) FROM blocks", [], |row| {
        let min_height: Option<u32> = row.get(0)?;
        let max_height: Option<u32> = row.get(1)?;
        Ok(min_height
            .zip(max_height)
            .map(|(min, max)| RangeInclusive::new(min.into(), max.into())))
    })
}

pub(crate) fn get_account<P: Parameters>(
    conn: &rusqlite::Connection,
    params: &P,
    account_id: AccountId,
) -> Result<Option<Account>, SqliteClientError> {
    let mut sql = conn.prepare_cached(
        r#"
        SELECT account_kind, hd_seed_fingerprint, hd_account_index, ufvk, uivk, has_spend_key
        FROM accounts
        WHERE id = :account_id
        "#,
    )?;

    let mut result = sql.query(named_params![":account_id": account_id.0])?;
    let row = result.next()?;
    match row {
        Some(row) => {
            let kind = parse_account_source(
                row.get("account_kind")?,
                row.get("hd_seed_fingerprint")?,
                row.get("hd_account_index")?,
                row.get("has_spend_key")?,
            )?;

            let ufvk_str: Option<String> = row.get("ufvk")?;
            let viewing_key = if let Some(ufvk_str) = ufvk_str {
                ViewingKey::Full(Box::new(
                    UnifiedFullViewingKey::decode(params, &ufvk_str[..])
                        .map_err(SqliteClientError::BadAccountData)?,
                ))
            } else {
                let uivk_str: String = row.get("uivk")?;
                ViewingKey::Incoming(Box::new(
                    UnifiedIncomingViewingKey::decode(params, &uivk_str[..])
                        .map_err(SqliteClientError::BadAccountData)?,
                ))
            };

            Ok(Some(Account {
                account_id,
                kind,
                viewing_key,
            }))
        }
        None => Ok(None),
    }
}

/// Returns the minimum and maximum heights of blocks in the chain which may be scanned.
pub(crate) fn chain_tip_height(
    conn: &rusqlite::Connection,
) -> Result<Option<BlockHeight>, rusqlite::Error> {
    conn.query_row("SELECT MAX(block_range_end) FROM scan_queue", [], |row| {
        let max_height: Option<u32> = row.get(0)?;

        // Scan ranges are end-exclusive, so we subtract 1 from `max_height` to obtain the
        // height of the last known chain tip;
        Ok(max_height.map(|h| BlockHeight::from(h.saturating_sub(1))))
    })
}

pub(crate) fn get_target_and_anchor_heights(
    conn: &rusqlite::Connection,
    min_confirmations: NonZeroU32,
) -> Result<Option<(BlockHeight, BlockHeight)>, rusqlite::Error> {
    match chain_tip_height(conn)? {
        Some(chain_tip_height) => {
            let sapling_anchor_height = get_max_checkpointed_height(
                conn,
                SAPLING_TABLES_PREFIX,
                chain_tip_height,
                min_confirmations,
            )?;

            #[cfg(feature = "orchard")]
            let orchard_anchor_height = get_max_checkpointed_height(
                conn,
                ORCHARD_TABLES_PREFIX,
                chain_tip_height,
                min_confirmations,
            )?;

            #[cfg(not(feature = "orchard"))]
            let orchard_anchor_height: Option<BlockHeight> = None;

            let anchor_height = sapling_anchor_height
                .zip(orchard_anchor_height)
                .map(|(s, o)| std::cmp::min(s, o))
                .or(sapling_anchor_height)
                .or(orchard_anchor_height);

            Ok(anchor_height.map(|h| (chain_tip_height + 1, h)))
        }
        None => Ok(None),
    }
}

fn parse_block_metadata<P: consensus::Parameters>(
    _params: &P,
    row: (BlockHeight, Vec<u8>, Option<u32>, Vec<u8>, Option<u32>),
) -> Result<BlockMetadata, SqliteClientError> {
    let (block_height, hash_data, sapling_tree_size_opt, sapling_tree, _orchard_tree_size_opt) =
        row;
    let sapling_tree_size = sapling_tree_size_opt.map_or_else(|| {
        if sapling_tree == BLOCK_SAPLING_FRONTIER_ABSENT {
            Err(SqliteClientError::CorruptedData("One of either the Sapling tree size or the legacy Sapling commitment tree must be present.".to_owned()))
        } else {
            // parse the legacy commitment tree data
            read_commitment_tree::<
                ::sapling::Node,
                _,
                { ::sapling::NOTE_COMMITMENT_TREE_DEPTH },
            >(Cursor::new(sapling_tree))
            .map(|tree| tree.size().try_into().unwrap())
            .map_err(SqliteClientError::from)
        }
    }, Ok)?;

    let block_hash = BlockHash::try_from_slice(&hash_data).ok_or_else(|| {
        SqliteClientError::from(io::Error::new(
            io::ErrorKind::InvalidData,
            format!("Invalid block hash length: {}", hash_data.len()),
        ))
    })?;

    Ok(BlockMetadata::from_parts(
        block_height,
        block_hash,
        Some(sapling_tree_size),
        #[cfg(feature = "orchard")]
        if _params
            .activation_height(NetworkUpgrade::Nu5)
            .iter()
            .any(|nu5_activation| &block_height >= nu5_activation)
        {
            _orchard_tree_size_opt
        } else {
            Some(0)
        },
    ))
}

#[tracing::instrument(skip(conn, params))]
pub(crate) fn block_metadata<P: consensus::Parameters>(
    conn: &rusqlite::Connection,
    params: &P,
    block_height: BlockHeight,
) -> Result<Option<BlockMetadata>, SqliteClientError> {
    conn.query_row(
        "SELECT height, hash, sapling_commitment_tree_size, sapling_tree, orchard_commitment_tree_size
        FROM blocks
        WHERE height = :block_height",
        named_params![":block_height": u32::from(block_height)],
        |row| {
            let height: u32 = row.get(0)?;
            let block_hash: Vec<u8> = row.get(1)?;
            let sapling_tree_size: Option<u32> = row.get(2)?;
            let sapling_tree: Vec<u8> = row.get(3)?;
            let orchard_tree_size: Option<u32> = row.get(4)?;
            Ok((
                BlockHeight::from(height),
                block_hash,
                sapling_tree_size,
                sapling_tree,
                orchard_tree_size,
            ))
        },
    )
    .optional()
    .map_err(SqliteClientError::from)
    .and_then(|meta_row| meta_row.map(|r| parse_block_metadata(params, r)).transpose())
}

#[tracing::instrument(skip_all)]
pub(crate) fn block_fully_scanned<P: consensus::Parameters>(
    conn: &rusqlite::Connection,
    params: &P,
) -> Result<Option<BlockMetadata>, SqliteClientError> {
    if let Some(birthday_height) = wallet_birthday(conn)? {
        // We assume that the only way we get a contiguous range of block heights in the `blocks` table
        // starting with the birthday block, is if all scanning operations have been performed on those
        // blocks. This holds because the `blocks` table is only altered by `WalletDb::put_blocks` via
        // `put_block`, and the effective combination of intra-range linear scanning and the nullifier
        // map ensures that we discover all wallet-related information within the contiguous range.
        //
        // We also assume that every contiguous range of block heights in the `blocks` table has a
        // single matching entry in the `scan_queue` table with priority "Scanned". This requires no
        // bugs in the scan queue update logic, which we have had before. However, a bug here would
        // mean that we return a more conservative fully-scanned height, which likely just causes a
        // performance regression.
        //
        // The fully-scanned height is therefore the last height that falls within the first range in
        // the scan queue with priority "Scanned".
        // SQL query problems.
        let fully_scanned_height = match conn
            .query_row(
                "SELECT block_range_start, block_range_end
                FROM scan_queue
                WHERE priority = :priority
                ORDER BY block_range_start ASC
                LIMIT 1",
                named_params![":priority": priority_code(&ScanPriority::Scanned)],
                |row| {
                    let block_range_start = BlockHeight::from_u32(row.get(0)?);
                    let block_range_end = BlockHeight::from_u32(row.get(1)?);

                    // If the start of the earliest scanned range is greater than
                    // the birthday height, then there is an unscanned range between
                    // the wallet birthday and that range, so there is no fully
                    // scanned height.
                    Ok(if block_range_start <= birthday_height {
                        // Scan ranges are end-exclusive.
                        Some(block_range_end - 1)
                    } else {
                        None
                    })
                },
            )
            .optional()?
        {
            Some(Some(h)) => h,
            _ => return Ok(None),
        };

        block_metadata(conn, params, fully_scanned_height)
    } else {
        Ok(None)
    }
}

pub(crate) fn block_max_scanned<P: consensus::Parameters>(
    conn: &rusqlite::Connection,
    params: &P,
) -> Result<Option<BlockMetadata>, SqliteClientError> {
    conn.query_row(
        "SELECT blocks.height, hash, sapling_commitment_tree_size, sapling_tree, orchard_commitment_tree_size
         FROM blocks
         JOIN (SELECT MAX(height) AS height FROM blocks) blocks_max
         ON blocks.height = blocks_max.height",
        [],
        |row| {
            let height: u32 = row.get(0)?;
            let block_hash: Vec<u8> = row.get(1)?;
            let sapling_tree_size: Option<u32> = row.get(2)?;
            let sapling_tree: Vec<u8> = row.get(3)?;
            let orchard_tree_size: Option<u32> = row.get(4)?;
            Ok((
                BlockHeight::from(height),
                block_hash,
                sapling_tree_size,
                sapling_tree,
                orchard_tree_size
            ))
        },
    )
    .optional()
    .map_err(SqliteClientError::from)
    .and_then(|meta_row| meta_row.map(|r| parse_block_metadata(params, r)).transpose())
}

/// Returns the block height at which the specified transaction was mined,
/// if any.
pub(crate) fn get_tx_height(
    conn: &rusqlite::Connection,
    txid: TxId,
) -> Result<Option<BlockHeight>, rusqlite::Error> {
    conn.query_row(
        "SELECT block FROM transactions WHERE txid = ?",
        [txid.as_ref()],
        |row| Ok(row.get::<_, Option<u32>>(0)?.map(BlockHeight::from)),
    )
    .optional()
    .map(|opt| opt.flatten())
}

/// Returns the block hash for the block at the specified height,
/// if any.
pub(crate) fn get_block_hash(
    conn: &rusqlite::Connection,
    block_height: BlockHeight,
) -> Result<Option<BlockHash>, rusqlite::Error> {
    conn.query_row(
        "SELECT hash FROM blocks WHERE height = ?",
        [u32::from(block_height)],
        |row| {
            let row_data = row.get::<_, Vec<_>>(0)?;
            Ok(BlockHash::from_slice(&row_data))
        },
    )
    .optional()
}

pub(crate) fn get_max_height_hash(
    conn: &rusqlite::Connection,
) -> Result<Option<(BlockHeight, BlockHash)>, rusqlite::Error> {
    conn.query_row(
        "SELECT height, hash FROM blocks ORDER BY height DESC LIMIT 1",
        [],
        |row| {
            let height = row.get::<_, u32>(0).map(BlockHeight::from)?;
            let row_data = row.get::<_, Vec<_>>(1)?;
            Ok((height, BlockHash::from_slice(&row_data)))
        },
    )
    .optional()
}

/// Gets the height to which the database must be truncated if any truncation that would remove a
/// number of blocks greater than the pruning height is attempted.
pub(crate) fn get_min_unspent_height(
    conn: &rusqlite::Connection,
) -> Result<Option<BlockHeight>, SqliteClientError> {
    let min_sapling: Option<BlockHeight> = conn.query_row(
        "SELECT MIN(tx.block)
         FROM sapling_received_notes n
         JOIN transactions tx ON tx.id_tx = n.tx
         WHERE n.id NOT IN (
            SELECT sapling_received_note_id
            FROM sapling_received_note_spends
            JOIN transactions tx ON tx.id_tx = transaction_id
            WHERE tx.block IS NOT NULL
         )",
        [],
        |row| {
            row.get(0)
                .map(|maybe_height: Option<u32>| maybe_height.map(|height| height.into()))
        },
    )?;
    #[cfg(feature = "orchard")]
    let min_orchard: Option<BlockHeight> = conn.query_row(
        "SELECT MIN(tx.block)
         FROM orchard_received_notes n
         JOIN transactions tx ON tx.id_tx = n.tx
         WHERE n.id NOT IN (
            SELECT orchard_received_note_id
            FROM orchard_received_note_spends
            JOIN transactions tx ON tx.id_tx = transaction_id
            WHERE tx.block IS NOT NULL
         )",
        [],
        |row| {
            row.get(0)
                .map(|maybe_height: Option<u32>| maybe_height.map(|height| height.into()))
        },
    )?;
    #[cfg(not(feature = "orchard"))]
    let min_orchard = None;

    Ok(min_sapling
        .zip(min_orchard)
        .map(|(s, o)| s.min(o))
        .or(min_sapling)
        .or(min_orchard))
}

pub(crate) fn store_transaction_to_be_sent<P: consensus::Parameters>(
    wdb: &mut WalletDb<SqlTransaction<'_>, P>,
    sent_tx: &SentTransaction<AccountId>,
) -> Result<(), SqliteClientError> {
    let tx_ref = put_tx_data(
        wdb.conn.0,
        sent_tx.tx(),
        Some(sent_tx.fee_amount()),
        Some(sent_tx.created()),
        Some(sent_tx.target_height()),
    )?;

    let mut detectable_via_scanning = false;

    // Mark notes as spent.
    //
    // This locks the notes so they aren't selected again by a subsequent call to
    // create_spend_to_address() before this transaction has been mined (at which point the notes
    // get re-marked as spent).
    //
    // Assumes that create_spend_to_address() will never be called in parallel, which is a
    // reasonable assumption for a light client such as a mobile phone.
    if let Some(bundle) = sent_tx.tx().sapling_bundle() {
        detectable_via_scanning = true;
        for spend in bundle.shielded_spends() {
            sapling::mark_sapling_note_spent(wdb.conn.0, tx_ref, spend.nullifier())?;
        }
    }
    if let Some(_bundle) = sent_tx.tx().orchard_bundle() {
        #[cfg(feature = "orchard")]
        {
            detectable_via_scanning = true;
            for action in _bundle.actions() {
                orchard::mark_orchard_note_spent(wdb.conn.0, tx_ref, action.nullifier())?;
            }
        }

        #[cfg(not(feature = "orchard"))]
        panic!("Sent a transaction with Orchard Actions without `orchard` enabled?");
    }

    #[cfg(feature = "transparent-inputs")]
    for utxo_outpoint in sent_tx.utxos_spent() {
        transparent::mark_transparent_utxo_spent(wdb.conn.0, tx_ref, utxo_outpoint)?;
    }

    for output in sent_tx.outputs() {
        insert_sent_output(
            wdb.conn.0,
            &wdb.params,
            tx_ref,
            *sent_tx.account_id(),
            output,
        )?;

        match output.recipient() {
            Recipient::InternalAccount {
                receiving_account,
                note: Note::Sapling(note),
                ..
            } => {
                sapling::put_received_note(
                    wdb.conn.0,
                    &DecryptedOutput::new(
                        output.output_index(),
                        note.clone(),
                        *receiving_account,
                        output
                            .memo()
                            .map_or_else(MemoBytes::empty, |memo| memo.clone()),
                        TransferType::WalletInternal,
                    ),
                    tx_ref,
                    None,
                )?;
            }
            #[cfg(feature = "orchard")]
            Recipient::InternalAccount {
                receiving_account,
                note: Note::Orchard(note),
                ..
            } => {
                orchard::put_received_note(
                    wdb.conn.0,
                    &DecryptedOutput::new(
                        output.output_index(),
                        *note,
                        *receiving_account,
                        output
                            .memo()
                            .map_or_else(MemoBytes::empty, |memo| memo.clone()),
                        TransferType::WalletInternal,
                    ),
                    tx_ref,
                    None,
                )?;
            }
            #[cfg(feature = "transparent-inputs")]
            Recipient::EphemeralTransparent {
                receiving_account,
                ephemeral_address,
                outpoint_metadata,
            } => {
                transparent::put_transparent_output(
                    wdb.conn.0,
                    &wdb.params,
                    outpoint_metadata,
                    &TxOut {
                        value: output.value(),
                        script_pubkey: ephemeral_address.script(),
                    },
                    None,
                    ephemeral_address,
                    *receiving_account,
                    true,
                )?;
                transparent::ephemeral::mark_ephemeral_address_as_used(
                    wdb.conn.0,
                    &wdb.params,
                    ephemeral_address,
                    tx_ref,
                )?;
            }
            _ => {}
        }
    }

    // Add the transaction to the set to be queried for transaction status. This is only necessary
    // at present for fully transparent transactions, because any transaction with a shielded
    // component will be detected via ordinary chain scanning and/or nullifier checking.
    if !detectable_via_scanning {
        queue_tx_retrieval(wdb.conn.0, std::iter::once(sent_tx.tx().txid()), None)?;
    }

    Ok(())
}

pub(crate) fn set_transaction_status(
    conn: &rusqlite::Transaction,
    txid: TxId,
    status: TransactionStatus,
) -> Result<(), SqliteClientError> {
    // It is safe to unconditionally delete the request from `tx_retrieval_queue` below (both in
    // the expired case and the case where it has been mined), because we already have all the data
    // we need about this transaction:
    // * if the status is being set in response to a `GetStatus` request, we know that we already
    //   have the transaction data (`GetStatus` requests are only generated if we already have that
    //   data)
    // * if it is being set in response to an `Enhancement` request, we know that the status must
    //   be `TxidNotRecognized` because otherwise the transaction data should have been provided to
    //   the backend directly instead of calling `set_transaction_status`
    //
    // In general `Enhancement` requests are only generated in response to situations where a
    // transaction has already been mined - either the transaction was detected by scanning the
    // chain of `CompactBlock` values, or was discovered by walking backward from the inputs of a
    // transparent transaction; in the case that a transaction was read from the mempool, complete
    // transaction data will have been available and the only question that we are concerned with
    // is whether that transaction ends up being mined or expires.
    match status {
        TransactionStatus::TxidNotRecognized | TransactionStatus::NotInMainChain => {
            // If the transaction is now expired, remove it from the retrieval queue.
            if let Some(chain_tip) = chain_tip_height(conn)? {
                conn.execute(
                    "DELETE FROM tx_retrieval_queue WHERE txid IN (
                        SELECT txid FROM transactions
                        WHERE txid = :txid AND expiry_height < :chain_tip_minus_lookahead
                    )",
                    named_params![
                        ":txid": txid.as_ref(),
                        ":chain_tip_minus_lookahead": u32::from(chain_tip).saturating_sub(VERIFY_LOOKAHEAD)
                    ],
                )?;
            }
        }
        TransactionStatus::Mined(height) => {
            // The transaction has been mined, so we can set its mined height, associate it with
            // the appropriate block, and remove it from the retrieval queue.
            let sql_args = named_params![
                ":txid": txid.as_ref(),
                ":height": u32::from(height)
            ];

            conn.execute(
                "UPDATE transactions
                 SET mined_height = :height
                 WHERE txid = :txid",
                sql_args,
            )?;

            conn.execute(
                "UPDATE transactions
                 SET block = blocks.height
                 FROM blocks
                 WHERE txid = :txid
                 AND blocks.height = :height",
                sql_args,
            )?;

            notify_tx_retrieved(conn, txid)?;
        }
    }

    Ok(())
}

/// Truncates the database to the given height.
///
/// If the requested height is greater than or equal to the height of the last scanned
/// block, this function does nothing.
///
/// This should only be executed inside a transactional context.
pub(crate) fn truncate_to_height<P: consensus::Parameters>(
    conn: &rusqlite::Transaction,
    params: &P,
    block_height: BlockHeight,
) -> Result<(), SqliteClientError> {
    let sapling_activation_height = params
        .activation_height(NetworkUpgrade::Sapling)
        .expect("Sapling activation height must be available.");

    // Recall where we synced up to previously.
    let last_scanned_height = conn.query_row("SELECT MAX(height) FROM blocks", [], |row| {
        row.get::<_, Option<u32>>(0)
            .map(|opt| opt.map_or_else(|| sapling_activation_height - 1, BlockHeight::from))
    })?;

    if block_height < last_scanned_height - PRUNING_DEPTH {
        if let Some(h) = get_min_unspent_height(conn)? {
            if block_height > h {
                return Err(SqliteClientError::RequestedRewindInvalid(h, block_height));
            }
        }
    }

    // Delete from the scanning queue any range with a start height greater than the
    // truncation height, and then truncate any remaining range by setting the end
    // equal to the truncation height + 1. This sets our view of the chain tip back
    // to the retained height.
    conn.execute(
        "DELETE FROM scan_queue
        WHERE block_range_start >= :new_end_height",
        named_params![":new_end_height": u32::from(block_height + 1)],
    )?;
    conn.execute(
        "UPDATE scan_queue
        SET block_range_end = :new_end_height
        WHERE block_range_end > :new_end_height",
        named_params![":new_end_height": u32::from(block_height + 1)],
    )?;

    // Mark transparent utxos as un-mined. Since the TXO is now not mined, it would ideally be
    // considered to have been returned to the mempool; it _might_ be spendable in this state, but
    // we must also set its max_observed_unspent_height field to NULL because the transaction may
    // be rendered entirely invalid by a reorg that alters anchor(s) used in constructing shielded
    // spends in the transaction.
    conn.execute(
        "UPDATE transparent_received_outputs
         SET max_observed_unspent_height = CASE WHEN tx.mined_height <= :height THEN :height ELSE NULL END
         FROM transactions tx
         WHERE tx.id_tx = transaction_id
         AND max_observed_unspent_height > :height",
        named_params![":height": u32::from(block_height)],
    )?;

    // Un-mine transactions. This must be done outside of the last_scanned_height check because
    // transaction entries may be created as a consequence of receiving transparent TXOs.
    conn.execute(
        "UPDATE transactions
         SET block = NULL, mined_height = NULL, tx_index = NULL
         WHERE mined_height > :height",
        named_params![":height": u32::from(block_height)],
    )?;

    // If we're removing scanned blocks, we need to truncate the note commitment tree and remove
    // affected block records from the database.
    if block_height < last_scanned_height {
        // Truncate the note commitment trees
        let mut wdb = WalletDb {
            conn: SqlTransaction(conn),
            params: params.clone(),
        };
        wdb.with_sapling_tree_mut(|tree| {
            tree.truncate_removing_checkpoint(&block_height).map(|_| ())
        })?;
        #[cfg(feature = "orchard")]
        wdb.with_orchard_tree_mut(|tree| {
            tree.truncate_removing_checkpoint(&block_height).map(|_| ())
        })?;

        // Do not delete sent notes; this can contain data that is not recoverable
        // from the chain. Wallets must continue to operate correctly in the
        // presence of stale sent notes that link to unmined transactions.
        // Also, do not delete received notes; they may contain memo data that is
        // not recoverable; balance APIs must ensure that un-mined received notes
        // do not count towards spendability or transaction balalnce.

        // Now that they aren't depended on, delete un-mined blocks.
        conn.execute(
            "DELETE FROM blocks WHERE height > ?",
            [u32::from(block_height)],
        )?;

        // Delete from the nullifier map any entries with a locator referencing a block
        // height greater than the truncation height.
        conn.execute(
            "DELETE FROM tx_locator_map
            WHERE block_height > :block_height",
            named_params![":block_height": u32::from(block_height)],
        )?;
    }

    Ok(())
}

/// Returns a vector with the IDs of all accounts known to this wallet.
///
/// Note that this is called from db migration code.
pub(crate) fn get_account_ids(
    conn: &rusqlite::Connection,
) -> Result<Vec<AccountId>, rusqlite::Error> {
    let mut stmt = conn.prepare("SELECT id FROM accounts")?;
    let mut rows = stmt.query([])?;
    let mut result = Vec::new();
    while let Some(row) = rows.next()? {
        let id = AccountId(row.get(0)?);
        result.push(id);
    }
    Ok(result)
}

/// Inserts information about a scanned block into the database.
#[allow(clippy::too_many_arguments)]
pub(crate) fn put_block(
    conn: &rusqlite::Transaction<'_>,
    block_height: BlockHeight,
    block_hash: BlockHash,
    block_time: u32,
    sapling_commitment_tree_size: u32,
    sapling_output_count: u32,
    #[cfg(feature = "orchard")] orchard_commitment_tree_size: u32,
    #[cfg(feature = "orchard")] orchard_action_count: u32,
) -> Result<(), SqliteClientError> {
    let block_hash_data = conn
        .query_row(
            "SELECT hash FROM blocks WHERE height = ?",
            [u32::from(block_height)],
            |row| row.get::<_, Vec<u8>>(0),
        )
        .optional()?;

    // Ensure that in the case of an upsert, we don't overwrite block data
    // with information for a block with a different hash.
    if let Some(bytes) = block_hash_data {
        let expected_hash = BlockHash::try_from_slice(&bytes).ok_or_else(|| {
            SqliteClientError::CorruptedData(format!(
                "Invalid block hash at height {}",
                u32::from(block_height)
            ))
        })?;
        if expected_hash != block_hash {
            return Err(SqliteClientError::BlockConflict(block_height));
        }
    }

    let mut stmt_upsert_block = conn.prepare_cached(
        "INSERT INTO blocks (
            height,
            hash,
            time,
            sapling_commitment_tree_size,
            sapling_output_count,
            sapling_tree,
            orchard_commitment_tree_size,
            orchard_action_count
        )
        VALUES (
            :height,
            :hash,
            :block_time,
            :sapling_commitment_tree_size,
            :sapling_output_count,
            x'00',
            :orchard_commitment_tree_size,
            :orchard_action_count
        )
        ON CONFLICT (height) DO UPDATE
        SET hash = :hash,
            time = :block_time,
            sapling_commitment_tree_size = :sapling_commitment_tree_size,
            sapling_output_count = :sapling_output_count,
            orchard_commitment_tree_size = :orchard_commitment_tree_size,
            orchard_action_count = :orchard_action_count",
    )?;

    #[cfg(not(feature = "orchard"))]
    let orchard_commitment_tree_size: Option<u32> = None;
    #[cfg(not(feature = "orchard"))]
    let orchard_action_count: Option<u32> = None;

    stmt_upsert_block.execute(named_params![
        ":height": u32::from(block_height),
        ":hash": &block_hash.0[..],
        ":block_time": block_time,
        ":sapling_commitment_tree_size": sapling_commitment_tree_size,
        ":sapling_output_count": sapling_output_count,
        ":orchard_commitment_tree_size": orchard_commitment_tree_size,
        ":orchard_action_count": orchard_action_count,
    ])?;

    // If we now have a block corresponding to a received transparent output that had not been
    // scanned at the time the UTXO was discovered, update the associated transaction record to
    // refer to that block.
    //
    // NOTE: There's a small data corruption hazard here, in that we're relying exclusively upon
    // the block height to associate the transaction to the block. This is because CompactBlock
    // values only contain CompactTx entries for transactions that contain shielded inputs or
    // outputs, and the GetAddressUtxosReply data does not contain the block hash. As such, it's
    // necessary to ensure that any chain rollback to below the received height causes that height
    // to be set to NULL.
    let mut stmt_update_transaction_block_reference = conn.prepare_cached(
        "UPDATE transactions
         SET block = :height
         WHERE mined_height = :height",
    )?;

    stmt_update_transaction_block_reference
        .execute(named_params![":height": u32::from(block_height),])?;

    Ok(())
}

pub(crate) fn store_decrypted_tx<P: consensus::Parameters>(
    conn: &rusqlite::Transaction,
    params: &P,
    d_tx: DecryptedTransaction<AccountId>,
) -> Result<(), SqliteClientError> {
    let tx_ref = put_tx_data(conn, d_tx.tx(), None, None, None)?;
    if let Some(height) = d_tx.mined_height() {
        set_transaction_status(conn, d_tx.tx().txid(), TransactionStatus::Mined(height))?;
    }

    let funding_accounts = get_funding_accounts(conn, d_tx.tx())?;

    // TODO(#1305): Correctly track accounts that fund each transaction output.
    let funding_account = funding_accounts.iter().next().copied();
    if funding_accounts.len() > 1 {
        warn!(
            "More than one wallet account detected as funding transaction {:?}, selecting {:?}",
            d_tx.tx().txid(),
            funding_account.unwrap()
        )
    }

    // A flag used to determine whether it is necessary to query for transactions that
    // provided transparent inputs to this transaction, in order to be able to correctly
    // recover transparent transaction history.
    #[cfg(feature = "transparent-inputs")]
    let mut tx_has_wallet_outputs = false;

    for output in d_tx.sapling_outputs() {
        #[cfg(feature = "transparent-inputs")]
        {
            tx_has_wallet_outputs = true;
        }
        match output.transfer_type() {
            TransferType::Outgoing => {
                let recipient = {
                    let receiver = Receiver::Sapling(output.note().recipient());
                    let wallet_address =
                        select_receiving_address(params, conn, *output.account(), &receiver)?
                            .unwrap_or_else(|| receiver.to_zcash_address(params.network_type()));

                    Recipient::External(wallet_address, PoolType::SAPLING)
                };

                put_sent_output(
                    conn,
                    params,
                    *output.account(),
                    tx_ref,
                    output.index(),
                    &recipient,
                    output.note_value(),
                    Some(output.memo()),
                )?;
            }
            TransferType::WalletInternal => {
                sapling::put_received_note(conn, output, tx_ref, None)?;

                let recipient = Recipient::InternalAccount {
                    receiving_account: *output.account(),
                    external_address: None,
                    note: Note::Sapling(output.note().clone()),
                };

                put_sent_output(
                    conn,
                    params,
                    *output.account(),
                    tx_ref,
                    output.index(),
                    &recipient,
                    output.note_value(),
                    Some(output.memo()),
                )?;
            }
            TransferType::Incoming => {
                sapling::put_received_note(conn, output, tx_ref, None)?;

                if let Some(account_id) = funding_account {
                    let recipient = Recipient::InternalAccount {
                        receiving_account: *output.account(),
                        external_address: {
                            let receiver = Receiver::Sapling(output.note().recipient());
                            Some(
                                select_receiving_address(
                                    params,
                                    conn,
                                    *output.account(),
                                    &receiver,
                                )?
                                .unwrap_or_else(|| {
                                    receiver.to_zcash_address(params.network_type())
                                }),
                            )
                        },
                        note: Note::Sapling(output.note().clone()),
                    };

                    put_sent_output(
                        conn,
                        params,
                        account_id,
                        tx_ref,
                        output.index(),
                        &recipient,
                        output.note_value(),
                        Some(output.memo()),
                    )?;
                }
            }
        }
    }

    #[cfg(feature = "orchard")]
    for output in d_tx.orchard_outputs() {
        #[cfg(feature = "transparent-inputs")]
        {
            tx_has_wallet_outputs = true;
        }
        match output.transfer_type() {
            TransferType::Outgoing => {
                let recipient = {
                    let receiver = Receiver::Orchard(output.note().recipient());
                    let wallet_address =
                        select_receiving_address(params, conn, *output.account(), &receiver)?
                            .unwrap_or_else(|| receiver.to_zcash_address(params.network_type()));

                    Recipient::External(wallet_address, PoolType::ORCHARD)
                };

                put_sent_output(
                    conn,
                    params,
                    *output.account(),
                    tx_ref,
                    output.index(),
                    &recipient,
                    output.note_value(),
                    Some(output.memo()),
                )?;
            }
            TransferType::WalletInternal => {
                orchard::put_received_note(conn, output, tx_ref, None)?;

                let recipient = Recipient::InternalAccount {
                    receiving_account: *output.account(),
                    external_address: None,
                    note: Note::Orchard(*output.note()),
                };

                put_sent_output(
                    conn,
                    params,
                    *output.account(),
                    tx_ref,
                    output.index(),
                    &recipient,
                    output.note_value(),
                    Some(output.memo()),
                )?;
            }
            TransferType::Incoming => {
                orchard::put_received_note(conn, output, tx_ref, None)?;

                if let Some(account_id) = funding_account {
                    // Even if the recipient address is external, record the send as internal.
                    let recipient = Recipient::InternalAccount {
                        receiving_account: *output.account(),
                        external_address: {
                            let receiver = Receiver::Orchard(output.note().recipient());
                            Some(
                                select_receiving_address(
                                    params,
                                    conn,
                                    *output.account(),
                                    &receiver,
                                )?
                                .unwrap_or_else(|| {
                                    receiver.to_zcash_address(params.network_type())
                                }),
                            )
                        },
                        note: Note::Orchard(*output.note()),
                    };

                    put_sent_output(
                        conn,
                        params,
                        account_id,
                        tx_ref,
                        output.index(),
                        &recipient,
                        output.note_value(),
                        Some(output.memo()),
                    )?;
                }
            }
        }
    }

    // If any of the utxos spent in the transaction are ours, mark them as spent.
    #[cfg(feature = "transparent-inputs")]
    for txin in d_tx
        .tx()
        .transparent_bundle()
        .iter()
        .flat_map(|b| b.vin.iter())
    {
        transparent::mark_transparent_utxo_spent(conn, tx_ref, &txin.prevout)?;
    }

    // This `if` is just an optimization for cases where we would do nothing in the loop.
    if funding_account.is_some() || cfg!(feature = "transparent-inputs") {
        for (output_index, txout) in d_tx
            .tx()
            .transparent_bundle()
            .iter()
            .flat_map(|b| b.vout.iter())
            .enumerate()
        {
            if let Some(address) = txout.recipient_address() {
                debug!(
                    "{:?} output {} has recipient {}",
                    d_tx.tx().txid(),
                    output_index,
                    address.encode(params)
                );

                // The transaction is not necessarily mined yet, but we want to record
                // that an output to the address was seen in this tx anyway. This will
                // advance the gap regardless of whether it is mined, but an output in
                // an unmined transaction won't advance the range of safe indices.
                #[cfg(feature = "transparent-inputs")]
                transparent::ephemeral::mark_ephemeral_address_as_seen(
                    conn, params, &address, tx_ref,
                )?;

                // If the output belongs to the wallet, add it to `transparent_received_outputs`.
                #[cfg(feature = "transparent-inputs")]
                if let Some(account_id) =
                    transparent::find_account_for_transparent_address(conn, params, &address)?
                {
                    debug!(
                        "{:?} output {} belongs to account {:?}",
                        d_tx.tx().txid(),
                        output_index,
                        account_id
                    );
                    transparent::put_transparent_output(
                        conn,
                        params,
                        &OutPoint::new(
                            d_tx.tx().txid().into(),
                            u32::try_from(output_index).unwrap(),
                        ),
                        txout,
                        d_tx.mined_height(),
                        &address,
                        account_id,
                        false,
                    )?;

                    // Since the wallet created the transparent output, we need to ensure
                    // that any transparent inputs belonging to the wallet will be
                    // discovered.
                    tx_has_wallet_outputs = true;

                    // When we receive transparent funds (particularly as ephemeral outputs
                    // in transaction pairs sending to a ZIP 320 address) it becomes
                    // possible that the spend of these outputs is not then later detected
                    // if the transaction that spends them is purely transparent. This is
                    // especially a problem in wallet recovery.
                    transparent::queue_transparent_spend_detection(
                        conn,
                        params,
                        address,
                        tx_ref,
                        output_index.try_into().unwrap(),
                    )?;
                } else {
                    debug!(
                        "Address {} is not recognized as belonging to any of our accounts.",
                        address.encode(params)
                    );
                }

                // If a transaction we observe contains spends from our wallet, we will
                // store its transparent outputs in the same way they would be stored by
                // create_spend_to_address.
                if let Some(account_id) = funding_account {
                    let receiver = Receiver::Transparent(address);

                    #[cfg(feature = "transparent-inputs")]
                    let recipient_addr =
                        select_receiving_address(params, conn, account_id, &receiver)?
                            .unwrap_or_else(|| receiver.to_zcash_address(params.network_type()));

                    #[cfg(not(feature = "transparent-inputs"))]
                    let recipient_addr = receiver.to_zcash_address(params.network_type());

                    let recipient = Recipient::External(recipient_addr, PoolType::TRANSPARENT);

                    put_sent_output(
                        conn,
                        params,
                        account_id,
                        tx_ref,
                        output_index,
                        &recipient,
                        txout.value,
                        None,
                    )?;

                    // Even though we know the funding account, we don't know that we have
                    // information for all of the transparent inputs to the transaction.
                    #[cfg(feature = "transparent-inputs")]
                    {
                        tx_has_wallet_outputs = true;
                    }
                }
            } else {
                warn!(
                    "Unable to determine recipient address for tx {:?} output {}",
                    d_tx.tx().txid(),
                    output_index
                );
            }
        }
    }

    // If the transaction has outputs that belong to the wallet as well as transparent
    // inputs, we may need to download the transactions corresponding to the transparent
    // prevout references to determine whether the transaction was created (at least in
    // part) by this wallet.
    #[cfg(feature = "transparent-inputs")]
    if tx_has_wallet_outputs {
        if let Some(b) = d_tx.tx().transparent_bundle() {
            // queue the transparent inputs for enhancement
            queue_tx_retrieval(
                conn,
                b.vin.iter().map(|txin| *txin.prevout.txid()),
                Some(tx_ref),
            )?;
        }
    }

    notify_tx_retrieved(conn, d_tx.tx().txid())?;

    // If the decrypted transaction is unmined and has no shielded components, add it to
    // the queue for status retrieval.
    #[cfg(feature = "transparent-inputs")]
    {
        let detectable_via_scanning = d_tx.tx().sapling_bundle().is_some();
        #[cfg(feature = "orchard")]
        let detectable_via_scanning =
            detectable_via_scanning | d_tx.tx().orchard_bundle().is_some();

        if d_tx.mined_height().is_none() && !detectable_via_scanning {
            queue_tx_retrieval(conn, std::iter::once(d_tx.tx().txid()), None)?;
        }
    }

    Ok(())
}

/// Inserts information about a mined transaction that was observed to
/// contain a note related to this wallet into the database.
pub(crate) fn put_tx_meta(
    conn: &rusqlite::Connection,
    tx: &WalletTx<AccountId>,
    height: BlockHeight,
) -> Result<TxRef, SqliteClientError> {
    // It isn't there, so insert our transaction into the database.
    let mut stmt_upsert_tx_meta = conn.prepare_cached(
        "INSERT INTO transactions (txid, block, mined_height, tx_index)
        VALUES (:txid, :block, :block, :tx_index)
        ON CONFLICT (txid) DO UPDATE
        SET block = :block,
            mined_height = :block,
            tx_index = :tx_index
        RETURNING id_tx",
    )?;

    let txid_bytes = tx.txid();
    let tx_params = named_params![
        ":txid": &txid_bytes.as_ref()[..],
        ":block": u32::from(height),
        ":tx_index": i64::try_from(tx.block_index()).expect("transaction indices are representable as i64"),
    ];

    stmt_upsert_tx_meta
        .query_row(tx_params, |row| row.get::<_, i64>(0).map(TxRef))
        .map_err(SqliteClientError::from)
}

/// Returns the most likely wallet address that corresponds to the protocol-level receiver of a
/// note or UTXO.
pub(crate) fn select_receiving_address<P: consensus::Parameters>(
    _params: &P,
    conn: &rusqlite::Connection,
    account: AccountId,
    receiver: &Receiver,
) -> Result<Option<ZcashAddress>, SqliteClientError> {
    match receiver {
        #[cfg(feature = "transparent-inputs")]
        Receiver::Transparent(taddr) => conn
            .query_row(
                "SELECT address
                 FROM addresses
                 WHERE cached_transparent_receiver_address = :taddr",
                named_params! {
                    ":taddr": Address::Transparent(*taddr).encode(_params)
                },
                |row| row.get::<_, String>(0),
            )
            .optional()?
            .map(|addr_str| addr_str.parse::<ZcashAddress>())
            .transpose()
            .map_err(SqliteClientError::from),
        receiver => {
            let mut stmt =
                conn.prepare_cached("SELECT address FROM addresses WHERE account_id = :account")?;

            let mut result = stmt.query(named_params! { ":account": account.0 })?;
            while let Some(row) = result.next()? {
                let addr_str = row.get::<_, String>(0)?;
                let decoded = addr_str.parse::<ZcashAddress>()?;
                if receiver.corresponds(&decoded) {
                    return Ok(Some(decoded));
                }
            }

            Ok(None)
        }
    }
}

/// Inserts full transaction data into the database.
pub(crate) fn put_tx_data(
    conn: &rusqlite::Connection,
    tx: &Transaction,
    fee: Option<NonNegativeAmount>,
    created_at: Option<time::OffsetDateTime>,
    target_height: Option<BlockHeight>,
) -> Result<TxRef, SqliteClientError> {
    let mut stmt_upsert_tx_data = conn.prepare_cached(
        "INSERT INTO transactions (txid, created, expiry_height, raw, fee, target_height)
        VALUES (:txid, :created_at, :expiry_height, :raw, :fee, :target_height)
        ON CONFLICT (txid) DO UPDATE
        SET expiry_height = :expiry_height,
            raw = :raw,
            fee = IFNULL(:fee, fee)
        RETURNING id_tx",
    )?;

    let txid = tx.txid();
    let mut raw_tx = vec![];
    tx.write(&mut raw_tx)?;

    let tx_params = named_params![
        ":txid": &txid.as_ref()[..],
        ":created_at": created_at,
        ":expiry_height": u32::from(tx.expiry_height()),
        ":raw": raw_tx,
        ":fee": fee.map(u64::from),
        ":target_height": target_height.map(u32::from),
    ];

    stmt_upsert_tx_data
        .query_row(tx_params, |row| row.get::<_, i64>(0).map(TxRef))
        .map_err(SqliteClientError::from)
}

#[derive(Clone, Copy, Debug, PartialEq, Eq)]
pub(crate) enum TxQueryType {
    Status,
    Enhancement,
}

impl TxQueryType {
    pub(crate) fn code(&self) -> i64 {
        match self {
            TxQueryType::Status => 0,
            TxQueryType::Enhancement => 1,
        }
    }

    pub(crate) fn from_code(code: i64) -> Option<Self> {
        match code {
            0 => Some(TxQueryType::Status),
            1 => Some(TxQueryType::Enhancement),
            _ => None,
        }
    }
}

pub(crate) fn queue_tx_retrieval(
    conn: &rusqlite::Transaction<'_>,
    txids: impl Iterator<Item = TxId>,
    dependent_tx_ref: Option<TxRef>,
) -> Result<(), SqliteClientError> {
    // Add an entry to the transaction retrieval queue if it would not be redundant.
    let mut stmt_insert_tx = conn.prepare_cached(
        "INSERT INTO tx_retrieval_queue (txid, query_type, dependent_transaction_id)
            SELECT
            :txid,
            IIF(
                EXISTS (SELECT 1 FROM transactions WHERE txid = :txid AND raw IS NOT NULL),
                :status_type,
                :enhancement_type
            ),
            :dependent_transaction_id
        ON CONFLICT (txid) DO UPDATE
        SET query_type =
            IIF(
                EXISTS (SELECT 1 FROM transactions WHERE txid = :txid AND raw IS NOT NULL),
                :status_type,
                :enhancement_type
            ),
            dependent_transaction_id = IFNULL(:dependent_transaction_id, dependent_transaction_id)",
    )?;

    for txid in txids {
        stmt_insert_tx.execute(named_params! {
            ":txid": txid.as_ref(),
            ":status_type": TxQueryType::Status.code(),
            ":enhancement_type": TxQueryType::Enhancement.code(),
            ":dependent_transaction_id": dependent_tx_ref.map(|r| r.0),
        })?;
    }

    Ok(())
}

/// Returns the vector of [`TransactionDataRequest`]s that represents the information needed by the
/// wallet backend in order to be able to present a complete view of wallet history and memo data.
pub(crate) fn transaction_data_requests(
    conn: &rusqlite::Connection,
) -> Result<Vec<TransactionDataRequest>, SqliteClientError> {
    let mut tx_retrieval_stmt =
        conn.prepare_cached("SELECT txid, query_type FROM tx_retrieval_queue")?;

    let result = tx_retrieval_stmt
        .query_and_then([], |row| {
            let txid = row.get(0).map(TxId::from_bytes)?;
            let query_type = row.get(1).map(TxQueryType::from_code)?.ok_or_else(|| {
                SqliteClientError::CorruptedData(
                    "Unrecognized transaction data request type.".to_owned(),
                )
            })?;

            Ok::<TransactionDataRequest, SqliteClientError>(match query_type {
                TxQueryType::Status => TransactionDataRequest::GetStatus(txid),
                TxQueryType::Enhancement => TransactionDataRequest::Enhancement(txid),
            })
        })?
        .collect::<Result<Vec<_>, _>>()?;

    Ok(result)
}

pub(crate) fn notify_tx_retrieved(
    conn: &rusqlite::Transaction<'_>,
    txid: TxId,
) -> Result<(), SqliteClientError> {
    conn.execute(
        "DELETE FROM tx_retrieval_queue WHERE txid = :txid",
        named_params![":txid": &txid.as_ref()[..]],
    )?;

    Ok(())
}

// A utility function for creation of parameters for use in `insert_sent_output`
// and `put_sent_output`
fn recipient_params<P: consensus::Parameters>(
    params: &P,
    to: &Recipient<AccountId, Note, OutPoint>,
) -> (Option<String>, Option<AccountId>, PoolType) {
    match to {
        Recipient::External(addr, pool) => (Some(addr.encode()), None, *pool),
        Recipient::EphemeralTransparent {
            receiving_account,
            ephemeral_address,
            ..
        } => (
            Some(ephemeral_address.encode(params)),
            Some(*receiving_account),
            PoolType::TRANSPARENT,
        ),
        Recipient::InternalAccount {
            receiving_account,
            external_address,
            note,
        } => (
            external_address.as_ref().map(|a| a.encode()),
            Some(*receiving_account),
            PoolType::Shielded(note.protocol()),
        ),
    }
}

/// Records information about a transaction output that your wallet created.
pub(crate) fn insert_sent_output<P: consensus::Parameters>(
    conn: &rusqlite::Connection,
    params: &P,
    tx_ref: TxRef,
    from_account: AccountId,
    output: &SentTransactionOutput<AccountId>,
) -> Result<(), SqliteClientError> {
    let mut stmt_insert_sent_output = conn.prepare_cached(
        "INSERT INTO sent_notes (
            tx, output_pool, output_index, from_account_id,
            to_address, to_account_id, value, memo)
        VALUES (
            :tx, :output_pool, :output_index, :from_account_id,
            :to_address, :to_account_id, :value, :memo)",
    )?;

    let (to_address, to_account_id, pool_type) = recipient_params(params, output.recipient());
    let sql_args = named_params![
        ":tx": tx_ref.0,
        ":output_pool": &pool_code(pool_type),
        ":output_index": &i64::try_from(output.output_index()).unwrap(),
        ":from_account_id": from_account.0,
        ":to_address": &to_address,
        ":to_account_id": to_account_id.map(|a| a.0),
        ":value": &i64::from(Amount::from(output.value())),
        ":memo": memo_repr(output.memo())
    ];

    stmt_insert_sent_output.execute(sql_args)?;

    Ok(())
}

/// Records information about a transaction output that your wallet created, from the constituent
/// properties of that output.
///
/// - If `recipient` is a Unified address, `output_index` is an index into the outputs of the
///   transaction within the bundle associated with the recipient's output pool.
/// - If `recipient` is a Sapling address, `output_index` is an index into the Sapling outputs of
///   the transaction.
/// - If `recipient` is a transparent address, `output_index` is an index into the transparent
///   outputs of the transaction.
/// - If `recipient` is an internal account, `output_index` is an index into the Sapling outputs of
///   the transaction.
#[allow(clippy::too_many_arguments)]
pub(crate) fn put_sent_output<P: consensus::Parameters>(
    conn: &rusqlite::Connection,
    params: &P,
    from_account: AccountId,
    tx_ref: TxRef,
    output_index: usize,
    recipient: &Recipient<AccountId, Note, OutPoint>,
    value: NonNegativeAmount,
    memo: Option<&MemoBytes>,
) -> Result<(), SqliteClientError> {
    let mut stmt_upsert_sent_output = conn.prepare_cached(
        "INSERT INTO sent_notes (
            tx, output_pool, output_index, from_account_id,
            to_address, to_account_id, value, memo)
        VALUES (
            :tx, :output_pool, :output_index, :from_account_id,
            :to_address, :to_account_id, :value, :memo)
        ON CONFLICT (tx, output_pool, output_index) DO UPDATE
        SET from_account_id = :from_account_id,
            to_address = IFNULL(to_address, :to_address),
            to_account_id = IFNULL(to_account_id, :to_account_id),
            value = :value,
            memo = IFNULL(:memo, memo)",
    )?;

    let (to_address, to_account_id, pool_type) = recipient_params(params, recipient);
    let sql_args = named_params![
        ":tx": tx_ref.0,
        ":output_pool": &pool_code(pool_type),
        ":output_index": &i64::try_from(output_index).unwrap(),
        ":from_account_id": from_account.0,
        ":to_address": &to_address,
        ":to_account_id": &to_account_id.map(|a| a.0),
        ":value": &i64::from(Amount::from(value)),
        ":memo": memo_repr(memo)
    ];

    stmt_upsert_sent_output.execute(sql_args)?;

    Ok(())
}

/// Inserts the given entries into the nullifier map.
///
/// Returns an error if the new entries conflict with existing ones. This indicates either
/// corrupted data, or that a reorg has occurred and the caller needs to repair the wallet
/// state with [`truncate_to_height`].
pub(crate) fn insert_nullifier_map<N: AsRef<[u8]>>(
    conn: &rusqlite::Transaction<'_>,
    block_height: BlockHeight,
    spend_pool: ShieldedProtocol,
    new_entries: &[(TxId, u16, Vec<N>)],
) -> Result<(), SqliteClientError> {
    let mut stmt_select_tx_locators = conn.prepare_cached(
        "SELECT block_height, tx_index, txid
        FROM tx_locator_map
        WHERE (block_height = :block_height AND tx_index = :tx_index) OR txid = :txid",
    )?;
    let mut stmt_insert_tx_locator = conn.prepare_cached(
        "INSERT INTO tx_locator_map
        (block_height, tx_index, txid)
        VALUES (:block_height, :tx_index, :txid)",
    )?;
    let mut stmt_insert_nullifier_mapping = conn.prepare_cached(
        "INSERT INTO nullifier_map
        (spend_pool, nf, block_height, tx_index)
        VALUES (:spend_pool, :nf, :block_height, :tx_index)
        ON CONFLICT (spend_pool, nf) DO UPDATE
        SET block_height = :block_height,
            tx_index = :tx_index",
    )?;

    for (txid, tx_index, nullifiers) in new_entries {
        let tx_args = named_params![
            ":block_height": u32::from(block_height),
            ":tx_index": tx_index,
            ":txid": txid.as_ref(),
        ];

        // We cannot use an upsert here, because we use the tx locator as the foreign key
        // in `nullifier_map` instead of `txid` for database size efficiency. If an insert
        // into `tx_locator_map` were to conflict, we would need the resulting update to
        // cascade into `nullifier_map` as either:
        // - an update (if a transaction moved within a block), or
        // - a deletion (if the locator now points to a different transaction).
        //
        // `ON UPDATE` has `CASCADE` to always update, but has no deletion option. So we
        // instead set `ON UPDATE RESTRICT` on the foreign key relation, and require the
        // caller to manually rewind the database in this situation.
        let locator = stmt_select_tx_locators
            .query_map(tx_args, |row| {
                Ok((
                    BlockHeight::from_u32(row.get(0)?),
                    row.get::<_, u16>(1)?,
                    TxId::from_bytes(row.get(2)?),
                ))
            })?
            .fold(Ok(None), |acc: Result<_, SqliteClientError>, row| {
                match (acc?, row?) {
                    (None, rhs) => Ok(Some(Some(rhs))),
                    // If there was more than one row, then due to the uniqueness
                    // constraints on the `tx_locator_map` table, all of the rows conflict
                    // with the locator being inserted.
                    (Some(_), _) => Ok(Some(None)),
                }
            })?;

        match locator {
            // If the locator in the table matches the one being inserted, do nothing.
            Some(Some(loc)) if loc == (block_height, *tx_index, *txid) => (),
            // If the locator being inserted would conflict, report it.
            Some(_) => Err(SqliteClientError::DbError(rusqlite::Error::SqliteFailure(
                rusqlite::ffi::Error::new(rusqlite::ffi::SQLITE_CONSTRAINT),
                Some("UNIQUE constraint failed: tx_locator_map.block_height, tx_locator_map.tx_index".into()),
            )))?,
            // If the locator doesn't exist, insert it.
            None => stmt_insert_tx_locator.execute(tx_args).map(|_| ())?,
        }

        for nf in nullifiers {
            // Here it is okay to use an upsert, because per above we've confirmed that
            // the locator points to the same transaction.
            let nf_args = named_params![
                ":spend_pool": pool_code(PoolType::Shielded(spend_pool)),
                ":nf": nf.as_ref(),
                ":block_height": u32::from(block_height),
                ":tx_index": tx_index,
            ];
            stmt_insert_nullifier_mapping.execute(nf_args)?;
        }
    }

    Ok(())
}

/// Returns the row of the `transactions` table corresponding to the transaction in which
/// this nullifier is revealed, if any.
pub(crate) fn query_nullifier_map<N: AsRef<[u8]>>(
    conn: &rusqlite::Transaction<'_>,
    spend_pool: ShieldedProtocol,
    nf: &N,
) -> Result<Option<TxRef>, SqliteClientError> {
    let mut stmt_select_locator = conn.prepare_cached(
        "SELECT block_height, tx_index, txid
        FROM nullifier_map
        LEFT JOIN tx_locator_map USING (block_height, tx_index)
        WHERE spend_pool = :spend_pool AND nf = :nf",
    )?;

    let sql_args = named_params![
        ":spend_pool": pool_code(PoolType::Shielded(spend_pool)),
        ":nf": nf.as_ref(),
    ];

    // Find the locator corresponding to this nullifier, if any.
    let locator = stmt_select_locator
        .query_row(sql_args, |row| {
            Ok((
                BlockHeight::from_u32(row.get(0)?),
                row.get(1)?,
                TxId::from_bytes(row.get(2)?),
            ))
        })
        .optional()?;
    let (height, index, txid) = match locator {
        Some(res) => res,
        None => return Ok(None),
    };

    // Find or create a corresponding row in the `transactions` table. Usually a row will
    // have been created during the same scan that the locator was added to the nullifier
    // map, but it would not happen if the transaction in question spent the note with no
    // change or explicit in-wallet recipient.
    put_tx_meta(
        conn,
        &WalletTx::new(
            txid,
            index,
            vec![],
            vec![],
            #[cfg(feature = "orchard")]
            vec![],
            #[cfg(feature = "orchard")]
            vec![],
        ),
        height,
    )
    .map(Some)
}

/// Deletes from the nullifier map any entries with a locator referencing a block height
/// lower than the pruning height.
pub(crate) fn prune_nullifier_map(
    conn: &rusqlite::Transaction<'_>,
    block_height: BlockHeight,
) -> Result<(), SqliteClientError> {
    let mut stmt_delete_locators = conn.prepare_cached(
        "DELETE FROM tx_locator_map
        WHERE block_height < :block_height",
    )?;

    stmt_delete_locators.execute(named_params![":block_height": u32::from(block_height)])?;

    Ok(())
}

#[cfg(test)]
mod tests {
    use std::num::NonZeroU32;

    use sapling::zip32::ExtendedSpendingKey;
    use secrecy::{ExposeSecret, SecretVec};
    use zcash_client_backend::data_api::{AccountSource, WalletRead};
    use zcash_primitives::{block::BlockHash, transaction::components::amount::NonNegativeAmount};

    use crate::{
        testing::{AddressType, BlockCache, FakeCompactOutput, TestBuilder, TestState},
        AccountId,
    };

    use super::account_birthday;

    #[test]
    fn empty_database_has_no_balance() {
        let st = TestBuilder::new()
            .with_account_from_sapling_activation(BlockHash([0; 32]))
            .build();
        let account = st.test_account().unwrap();

        // The account should have no summary information
        assert_eq!(st.get_wallet_summary(0), None);

        // We can't get an anchor height, as we have not scanned any blocks.
        assert_eq!(
            st.wallet()
                .get_target_and_anchor_heights(NonZeroU32::new(10).unwrap())
                .unwrap(),
            None
        );

        // The default address is set for the test account
        assert_matches!(
            st.wallet().get_current_address(account.account_id()),
            Ok(Some(_))
        );

        // No default address is set for an un-initialized account
        assert_matches!(
            st.wallet()
                .get_current_address(AccountId(account.account_id().0 + 1)),
            Ok(None)
        );
    }

    #[test]
<<<<<<< HEAD
    #[cfg(feature = "transparent-inputs")]
    fn put_received_transparent_utxo() {
        use crate::testing::TestBuilder;

        let mut st = TestBuilder::new()
            .with_account_from_sapling_activation(BlockHash([0; 32]))
            .build();

        let account_id = st.test_account().unwrap().account_id();
        let uaddr = st
            .wallet()
            .get_current_address(account_id)
            .unwrap()
            .unwrap();
        let taddr = uaddr.transparent().unwrap();

        let height_1 = BlockHeight::from_u32(12345);
        let bal_absent = st
            .wallet()
            .get_transparent_balances(account_id, height_1)
            .unwrap();
        assert!(bal_absent.is_empty());

        // Create a fake transparent output.
        let value = NonNegativeAmount::const_from_u64(100000);
        let outpoint = OutPoint::new([1u8; 32], 1);
        let txout = TxOut {
            value,
            script_pubkey: taddr.script(),
        };

        // Pretend the output's transaction was mined at `height_1`.
        let utxo =
            WalletTransparentOutput::from_parts(outpoint.clone(), txout.clone(), height_1).unwrap();
        let res0 = st.wallet_mut().put_received_transparent_utxo(&utxo);
        assert_matches!(res0, Ok(_));

        // Confirm that we see the output unspent as of `height_1`.
        assert_matches!(
            st.wallet().get_unspent_transparent_outputs(
                taddr,
                height_1,
                &[]
            ).as_deref(),
            Ok([ret]) if (ret.outpoint(), ret.txout(), ret.height()) == (utxo.outpoint(), utxo.txout(), height_1)
        );
        assert_matches!(
            st.wallet().get_unspent_transparent_output(utxo.outpoint()),
            Ok(Some(ret)) if (ret.outpoint(), ret.txout(), ret.height()) == (utxo.outpoint(), utxo.txout(), height_1)
        );

        // Change the mined height of the UTXO and upsert; we should get back
        // the same `UtxoId`.
        let height_2 = BlockHeight::from_u32(34567);
        let utxo2 = WalletTransparentOutput::from_parts(outpoint, txout, height_2).unwrap();
        let res1 = st.wallet_mut().put_received_transparent_utxo(&utxo2);
        assert_matches!(res1, Ok(id) if id == res0.unwrap());

        // Confirm that we no longer see any unspent outputs as of `height_1`.
        assert_matches!(
            st.wallet()
                .get_unspent_transparent_outputs(taddr, height_1, &[])
                .as_deref(),
            Ok(&[])
        );

        // We can still look up the specific output, and it has the expected height.
        assert_matches!(
            st.wallet().get_unspent_transparent_output(utxo2.outpoint()),
            Ok(Some(ret)) if (ret.outpoint(), ret.txout(), ret.height()) == (utxo2.outpoint(), utxo2.txout(), height_2)
        );

        // If we include `height_2` then the output is returned.
        assert_matches!(
            st.wallet()
                .get_unspent_transparent_outputs(taddr, height_2, &[])
                .as_deref(),
            Ok([ret]) if (ret.outpoint(), ret.txout(), ret.height()) == (utxo.outpoint(), utxo.txout(), height_2)
        );

        assert_matches!(
            st.wallet().get_transparent_balances(account_id, height_2),
            Ok(h) if h.get(taddr) == Some(&value)
        );

        // Artificially delete the address from the addresses table so that
        // we can ensure the update fails if the join doesn't work.
        st.wallet()
            .conn
            .execute(
                "DELETE FROM addresses WHERE cached_transparent_receiver_address = ?",
                [Some(taddr.encode(&st.wallet().params))],
            )
            .unwrap();

        let res2 = st.wallet_mut().put_received_transparent_utxo(&utxo2);
        assert_matches!(res2, Err(_));
    }

    #[test]
=======
>>>>>>> 40ca428c
    fn get_default_account_index() {
        use crate::testing::TestBuilder;

        let st = TestBuilder::new()
            .with_account_from_sapling_activation(BlockHash([0; 32]))
            .build();
        let account_id = st.test_account().unwrap().account_id();
        let account_parameters = st.wallet().get_account(account_id).unwrap().unwrap();

        let expected_account_index = zip32::AccountId::try_from(0).unwrap();
        assert_matches!(
            account_parameters.kind,
            AccountSource::Derived{account_index, ..} if account_index == expected_account_index
        );
    }

    #[test]
    fn get_account_ids() {
        use crate::testing::TestBuilder;
        use zcash_client_backend::data_api::WalletWrite;

        let mut st = TestBuilder::new()
            .with_account_from_sapling_activation(BlockHash([0; 32]))
            .build();

        let seed = SecretVec::new(st.test_seed().unwrap().expose_secret().clone());
        let birthday = st.test_account().unwrap().birthday().clone();

        st.wallet_mut().create_account(&seed, &birthday).unwrap();

        for acct_id in st.wallet().get_account_ids().unwrap() {
            assert_matches!(st.wallet().get_account(acct_id), Ok(Some(_)))
        }
    }

    #[test]
    fn block_fully_scanned() {
        let mut st = TestBuilder::new()
            .with_block_cache()
            .with_account_from_sapling_activation(BlockHash([0; 32]))
            .build();

        let block_fully_scanned = |st: &TestState<BlockCache>| {
            st.wallet()
                .block_fully_scanned()
                .unwrap()
                .map(|meta| meta.block_height())
        };

        // A fresh wallet should have no fully-scanned block.
        assert_eq!(block_fully_scanned(&st), None);

        // Scan a block above the wallet's birthday height.
        let not_our_key = ExtendedSpendingKey::master(&[]).to_diversifiable_full_viewing_key();
        let not_our_value = NonNegativeAmount::const_from_u64(10000);
        let start_height = st.sapling_activation_height();
        let _ = st.generate_block_at(
            start_height,
            BlockHash([0; 32]),
            &[FakeCompactOutput::new(
                &not_our_key,
                AddressType::DefaultExternal,
                not_our_value,
            )],
            0,
            0,
            false,
        );
        let (mid_height, _, _) =
            st.generate_next_block(&not_our_key, AddressType::DefaultExternal, not_our_value);
        let (end_height, _, _) =
            st.generate_next_block(&not_our_key, AddressType::DefaultExternal, not_our_value);

        // Scan the last block first
        st.scan_cached_blocks(end_height, 1);

        // The wallet should still have no fully-scanned block, as no scanned block range
        // overlaps the wallet's birthday.
        assert_eq!(block_fully_scanned(&st), None);

        // Scan the block at the wallet's birthday height.
        st.scan_cached_blocks(start_height, 1);

        // The fully-scanned height should now be that of the scanned block.
        assert_eq!(block_fully_scanned(&st), Some(start_height));

        // Scan the block in between the two previous blocks.
        st.scan_cached_blocks(mid_height, 1);

        // The fully-scanned height should now be the latest block, as the two disjoint
        // ranges have been connected.
        assert_eq!(block_fully_scanned(&st), Some(end_height));
    }

    #[test]
    fn test_account_birthday() {
        let st = TestBuilder::new()
            .with_block_cache()
            .with_account_from_sapling_activation(BlockHash([0; 32]))
            .build();

        let account_id = st.test_account().unwrap().account_id();
        assert_matches!(
            account_birthday(&st.wallet().conn, account_id),
            Ok(birthday) if birthday == st.sapling_activation_height()
        )
    }
}<|MERGE_RESOLUTION|>--- conflicted
+++ resolved
@@ -3217,109 +3217,6 @@
     }
 
     #[test]
-<<<<<<< HEAD
-    #[cfg(feature = "transparent-inputs")]
-    fn put_received_transparent_utxo() {
-        use crate::testing::TestBuilder;
-
-        let mut st = TestBuilder::new()
-            .with_account_from_sapling_activation(BlockHash([0; 32]))
-            .build();
-
-        let account_id = st.test_account().unwrap().account_id();
-        let uaddr = st
-            .wallet()
-            .get_current_address(account_id)
-            .unwrap()
-            .unwrap();
-        let taddr = uaddr.transparent().unwrap();
-
-        let height_1 = BlockHeight::from_u32(12345);
-        let bal_absent = st
-            .wallet()
-            .get_transparent_balances(account_id, height_1)
-            .unwrap();
-        assert!(bal_absent.is_empty());
-
-        // Create a fake transparent output.
-        let value = NonNegativeAmount::const_from_u64(100000);
-        let outpoint = OutPoint::new([1u8; 32], 1);
-        let txout = TxOut {
-            value,
-            script_pubkey: taddr.script(),
-        };
-
-        // Pretend the output's transaction was mined at `height_1`.
-        let utxo =
-            WalletTransparentOutput::from_parts(outpoint.clone(), txout.clone(), height_1).unwrap();
-        let res0 = st.wallet_mut().put_received_transparent_utxo(&utxo);
-        assert_matches!(res0, Ok(_));
-
-        // Confirm that we see the output unspent as of `height_1`.
-        assert_matches!(
-            st.wallet().get_unspent_transparent_outputs(
-                taddr,
-                height_1,
-                &[]
-            ).as_deref(),
-            Ok([ret]) if (ret.outpoint(), ret.txout(), ret.height()) == (utxo.outpoint(), utxo.txout(), height_1)
-        );
-        assert_matches!(
-            st.wallet().get_unspent_transparent_output(utxo.outpoint()),
-            Ok(Some(ret)) if (ret.outpoint(), ret.txout(), ret.height()) == (utxo.outpoint(), utxo.txout(), height_1)
-        );
-
-        // Change the mined height of the UTXO and upsert; we should get back
-        // the same `UtxoId`.
-        let height_2 = BlockHeight::from_u32(34567);
-        let utxo2 = WalletTransparentOutput::from_parts(outpoint, txout, height_2).unwrap();
-        let res1 = st.wallet_mut().put_received_transparent_utxo(&utxo2);
-        assert_matches!(res1, Ok(id) if id == res0.unwrap());
-
-        // Confirm that we no longer see any unspent outputs as of `height_1`.
-        assert_matches!(
-            st.wallet()
-                .get_unspent_transparent_outputs(taddr, height_1, &[])
-                .as_deref(),
-            Ok(&[])
-        );
-
-        // We can still look up the specific output, and it has the expected height.
-        assert_matches!(
-            st.wallet().get_unspent_transparent_output(utxo2.outpoint()),
-            Ok(Some(ret)) if (ret.outpoint(), ret.txout(), ret.height()) == (utxo2.outpoint(), utxo2.txout(), height_2)
-        );
-
-        // If we include `height_2` then the output is returned.
-        assert_matches!(
-            st.wallet()
-                .get_unspent_transparent_outputs(taddr, height_2, &[])
-                .as_deref(),
-            Ok([ret]) if (ret.outpoint(), ret.txout(), ret.height()) == (utxo.outpoint(), utxo.txout(), height_2)
-        );
-
-        assert_matches!(
-            st.wallet().get_transparent_balances(account_id, height_2),
-            Ok(h) if h.get(taddr) == Some(&value)
-        );
-
-        // Artificially delete the address from the addresses table so that
-        // we can ensure the update fails if the join doesn't work.
-        st.wallet()
-            .conn
-            .execute(
-                "DELETE FROM addresses WHERE cached_transparent_receiver_address = ?",
-                [Some(taddr.encode(&st.wallet().params))],
-            )
-            .unwrap();
-
-        let res2 = st.wallet_mut().put_received_transparent_utxo(&utxo2);
-        assert_matches!(res2, Err(_));
-    }
-
-    #[test]
-=======
->>>>>>> 40ca428c
     fn get_default_account_index() {
         use crate::testing::TestBuilder;
 

--- conflicted
+++ resolved
@@ -7,7 +7,6 @@
 
 ## [Unreleased]
 
-<<<<<<< HEAD
 ## [0.17.0] - 2025-05-30
 
 ### Added
@@ -21,13 +20,12 @@
 - `zcash_client_sqlite::wallet::init::WalletMigrationError::`
   - Variants `WalletMigrationError::CommitmentTree` and 
     `WalletMigrationError::Other` now `Box` their contents.
-=======
+
 ## [0.16.3] - 2025-06-12
 
 ### Fixed
 - `TransactionDataRequest`s will no longer be generated for coinbase inputs
   (which are represented as having the all-zeros txid).
->>>>>>> b4d49164
 
 ## [0.16.2] - 2025-04-02
 

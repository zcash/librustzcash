--- conflicted
+++ resolved
@@ -10,8 +10,8 @@
 ### Added
 - A new `orchard` feature flag has been added to make it possible to
   build client code without `orchard` dependendencies.
-<<<<<<< HEAD
-- `zcash_client_sqlite::AccountId` struct.
+- `zcash_client_sqlite::AccountId` 
+- `impl From<zcash_keys::keys::AddressGenerationError> for SqliteClientError`
 
 ### Changed
 - Many places that `AccountId` appeared in the API changed from
@@ -25,17 +25,12 @@
   - Two columns in the `transactions` view were renamed:
     - `to_account` -> `to_account_id`
     - `from_account` -> `from_account_id`
-  - `zcash_client_sqlite::error::SqliteClientError::UnknownZip32Derivation` variant added.
-=======
-- `impl From<zcash_keys::keys::AddressGenerationError> for SqliteClientError`
-
-### Changed
 - `zcash_client_sqlite::error::SqliteClientError` has changed variants:
   - Added `AddressGeneration`
+  - Added `UnknownZip32Derivation`
   - Removed `DiversifierIndexOutOfRange`
 - `zcash_client_sqlite::wallet::init::WalletMigrationError` has added variant
   `AddressGeneration`
->>>>>>> 81303590
 
 ## [0.9.0] - 2024-03-01
 

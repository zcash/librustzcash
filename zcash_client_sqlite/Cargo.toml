[package]
name = "zcash_client_sqlite"
description = "An SQLite-based Zcash light client"
<<<<<<< HEAD
version = "0.19.0"
=======
version = "0.18.10"
>>>>>>> c0cf62e5
authors = [
    "Jack Grigg <jack@z.cash>",
    "Kris Nuttycombe <kris@electriccoin.co>"
]
homepage = "https://github.com/zcash/librustzcash"
repository.workspace = true
readme = "README.md"
license.workspace = true
edition.workspace = true
rust-version.workspace = true
categories.workspace = true

[package.metadata.docs.rs]
# Manually specify features while `orchard` is not in the public API.
#all-features = true
features = [
    "multicore",
    "test-dependencies",
    "transparent-inputs",
    "unstable",
]
rustdoc-args = ["--cfg", "docsrs"]

[dependencies]
zcash_address.workspace = true
zcash_client_backend = { workspace = true, features = ["unstable-serialization", "unstable-spanning-tree"] }
zcash_encoding.workspace = true
zcash_keys = { workspace = true, features = ["sapling"] }
zcash_primitives.workspace = true
zcash_protocol.workspace = true
zcash_script.workspace = true
zip32.workspace = true
transparent.workspace = true

# Dependencies exposed in a public API:
# (Breaking upgrades to these require a breaking upgrade to this crate.)
# - Errors
bip32 = { workspace = true, optional = true }
bs58.workspace = true

# - Logging and metrics
tracing.workspace = true

# - Serialization
bitflags.workspace = true
byteorder.workspace = true
hex.workspace = true
nonempty.workspace = true
prost.workspace = true
group.workspace = true
jubjub.workspace = true
serde = { workspace = true, optional = true }

# - Secret management
secrecy.workspace = true
subtle.workspace = true

# - Static assertions
static_assertions.workspace = true

# - Shielded protocols
orchard = { workspace = true, optional = true }
sapling.workspace = true

# - Transparent protocol
secp256k1 = { workspace = true, optional = true }

# - Note commitment trees
incrementalmerkletree.workspace = true
shardtree = { workspace = true, features = ["legacy-api"] }

# - SQLite databases
rusqlite = { workspace = true, features = ["time", "array", "uuid"] }
schemerz.workspace = true
schemerz-rusqlite.workspace = true
time.workspace = true
uuid = { workspace = true, features = ["v4"] }
regex = "1.4"

# Dependencies used internally:
# (Breaking upgrades to these are usually backwards-compatible, but check MSRVs.)
document-features.workspace = true
maybe-rayon.workspace = true
rand_core.workspace = true
rand_distr.workspace = true
rand.workspace = true

[dev-dependencies]
ambassador.workspace = true
assert_matches.workspace = true
bls12_381.workspace = true
incrementalmerkletree = { workspace = true, features = ["test-dependencies"] }
incrementalmerkletree-testing.workspace = true
pasta_curves.workspace = true
shardtree = { workspace = true, features = ["legacy-api", "test-dependencies"] }
orchard = { workspace = true, features = ["test-dependencies"] }
proptest.workspace = true
rand_chacha.workspace = true
rand_core.workspace = true
secp256k1 = { workspace = true, features = ["rand"] }
tempfile = "3.5.0"
zcash_keys = { workspace = true, features = ["test-dependencies"] }
zcash_note_encryption.workspace = true
zcash_proofs = { workspace = true, features = ["bundled-prover"] }
zcash_primitives = { workspace = true, features = ["test-dependencies", "non-standard-fees"] }
zcash_protocol = { workspace = true, features = ["local-consensus"] }
zcash_client_backend = { workspace = true, features = ["test-dependencies", "unstable-serialization", "unstable-spanning-tree"] }
zcash_address = { workspace = true, features = ["test-dependencies"] }
zip321 = { workspace = true }

[features]
default = ["multicore"]
zip-233 = ["zcash_primitives/zip-233"]

## Enables multithreading support for creating proofs and building subtrees.
multicore = ["maybe-rayon/threads", "zcash_primitives/multicore"]

## Enables support for storing data related to the sending and receiving of
## Orchard funds.
orchard = ["dep:orchard", "zcash_client_backend/orchard", "zcash_keys/orchard"]

## Exposes APIs that are useful for testing, such as `proptest` strategies.
test-dependencies = [
    "incrementalmerkletree/test-dependencies",
    "zcash_primitives/test-dependencies",
    "zcash_client_backend/test-dependencies",
]

## Enables receiving transparent funds and sending to transparent recipients
transparent-inputs = [
  "dep:bip32",
  "dep:secp256k1",
  "transparent/transparent-inputs",
  "zcash_keys/transparent-inputs",
  "zcash_client_backend/transparent-inputs"
]

# Enables operations that permit arbitrary transparent pubkeys to be associated
# with an account in the wallet. Applications that rely on this feature mut
# maintain spending keys corresponding to all imported pubkeys for any account
# from which it permits spending.
transparent-key-import = [
  "transparent-inputs",
  "zcash_client_backend/transparent-key-import"
]

## Enables import from legacy zcashd wallet.dat wallets.
zcashd-compat = [
  "zcash_keys/zcashd-compat",
  "zcash_client_backend/zcashd-compat"
]

## Enables `serde` derives for certain types.
serde = ["dep:serde", "uuid/serde"]

#! ### Experimental features

## Exposes unstable APIs. Their behaviour may change at any time.
unstable = ["zcash_client_backend/unstable"]

## A feature used to isolate tests that are expensive to run. Test-only.
expensive-tests = []

## A feature used to enable PCZT-specific tests without interfering with the
## protocol-specific flags. Test-only.
pczt-tests = ["serde", "zcash_client_backend/pczt"]

[lib]
bench = false

[lints]
workspace = true<|MERGE_RESOLUTION|>--- conflicted
+++ resolved
@@ -1,11 +1,7 @@
 [package]
 name = "zcash_client_sqlite"
 description = "An SQLite-based Zcash light client"
-<<<<<<< HEAD
-version = "0.19.0"
-=======
-version = "0.18.10"
->>>>>>> c0cf62e5
+version = "0.19.1"
 authors = [
     "Jack Grigg <jack@z.cash>",
     "Kris Nuttycombe <kris@electriccoin.co>"

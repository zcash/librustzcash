# Changelog
All notable changes to this library will be documented in this file.

The format is based on [Keep a Changelog](https://keepachangelog.com/en/1.0.0/),
and this library adheres to Rust's notion of
[Semantic Versioning](https://semver.org/spec/v2.0.0.html). Future releases are
indicated by the `PLANNED` status in order to make it possible to correctly
represent the transitive `semver` implications of changes within the enclosing
workspace.

## [Unreleased]

<<<<<<< HEAD
### Added
- `zcash_transparent::pczt`:
  - `Input::with_signable_input`
  - `Input::append_signature`

### Changed
- MSRV is now 1.85.1.
- `zcash_transparent::pczt`:
  - `SignerError` has added variants:
    - `InvalidExternalSignature`
    - `MissingPreimage`
    - `UnsupportedPubkey`
=======
## [0.6.2] - 2025-12-12

### Added
- `zcash_transparent`:
  - `builder`:
    - `Coinbase` marker type
    - `impl Authorization for Coinbase`
    - `impl MapAuth<Coinbase, Authorized> for Coinbase`
    - `impl TransparentAuthorizingContext for Coinbase`
    - `TransparentBuilder::build_coinbase`
    - `std::error::Error for Error` when the `std` feature is enabled.
  - `bundle`:
    - `Outpoint::NULL`
    - `TxIn::<builder::Coinbase>::coinbase`
  - `coinbase` module, containing helpers for constructing coinbase transactions.
>>>>>>> bd7532da

## [0.6.1] - 2025-10-27

### Added
- `zcash_transparent::address::TransparentAddress::to_zcash_address`
- `zcash_transparent::pczt`:
  - `Bip32Derivation::extract_zip_48_fields`
- `zcash_transparent::zip48` module, behind the `transparent-inputs` feature flag.

## [0.6.0] - 2025-10-02

### Added
- `zcash_transparent::builder`:
  - `TransparentBuilder::add_p2sh_input` (only for use in combination with
    `TransparentBuilder::build_for_pczt`).
  - `TransparentInputInfo::serialized_len`

### Changed
- Migrated to `zcash_protocol 0.7`, `zcash_address 0.10`
- `zcash_transparent::pczt`:
  - `Input::sign` now returns `SignerError::WrongSpendingKey` if the provided
    signing key is not involved with the input in any way we can detect.
  - `Bundle::finalize_spends` can now finalize P2MS inputs.
  - `SpendFinalizerError` has added variants:
    - `MissingRedeemScript`
    - `RedeemScriptTooLong`
    - `InvalidSignature`
    - `UncompressedPubkeyInScript`
    - `UnsupportedRedeemScript`

## [0.5.0] - 2025-09-25

### Added
- `zcash_transparent::address`:
  - `TransparentAddress::from_script_from_chain`
  - `TransparentAddress::from_script_pubkey`
  - `impl From<zcash_script::script::FromChain> for Script`
  - `impl From<zcash_script::script::PubKey> for Script`
  - `impl From<zcash_script::script::Sig> for Script`
- `zcash_transparent::builder`:
  - `TransparentBuilder::add_null_data_output`
  - `Bundle<Unauthorized>::prepare_transparent_signatures` to initialize the signing context.
  - `TransparentSignatureContext` struct for staged application of external signatures.
- `zcash_transparent::bundle`:
  - `TxIn::from_parts`
  - `TxIn::{prevout, script_sig, sequence}` accessor methods.
  - `TxOut::{value, script_pubkey}` accessor methods.
  - `testing::{arb_script_pubkey, arb_script_sig}`

### Changed
- `zcash_transparent::address`:
  - `Script` now wraps a `zcash_script::script::Code` instead of a bare `Vec<u8>`.
  - `TransparentAddress::script` now returns `zcash_script::script::PubKey`
    instead of `Script`.
- `zcash_transparent::builder`:
  - `Error` has added variants:
    - `UnsupportedScript`
    - `NullDataTooLong`
    - `InputCountMismatch`
    - `InvalidExternalSignature { sig_index: usize }`
    - `DuplicateSignature`
    - `MissingSignatures`
  - `testing::arb_script` (use `arb_script_pubkey` or `arb_script_sig` instead).
- `zcash_transparent::pczt`:
  - `InputUpdater::set_redeem_script` now takes `zcash_script::script::FromChain`
    instead of `Script`.
  - `OutputUpdater::set_redeem_script` now takes `zcash_script::script::Redeem`
    instead of `Script`.
  - `ParseError` has added variants:
    - `InvalidRedeemScript`
    - `InvalidScriptPubkey`
    - `InvalidScriptSig`

### Deprecated
- `zcash_transparent::bundle`:
  - `TxIn::{prevout, script_sig, sequence}` public fields (use the new accessor
    methods instead).
  - `TxOut::{value, script_pubkey}` public fields (use the new accessor methods
    instead).

### Removed
- `zcash_transparent::address`:
  - `Script::address` (use `TransparentAddress::from_script_from_chain` or
    `TransparentAddress::from_script_pubkey` instead).

## [0.4.0] - 2025-07-31

### Added
- `zcash_transparent::address::TransparentAddress::from_pubkey`

### Changed
- Migrated to `zcash_protocol 0.6`, `zcash_address 0.9`
- The type of `zcash_transparent::bundle::Bundle::value_balance` has changed.
  The closure provided to this method for input retrieval can now indicate that
  an input for the given outpoint is not available, and `value_balance` will
  return `Ok(None)` when this is the case.

### Removed
- Removed deprecated method `zcash_transparent::keys::pubkey_to_address`;
  use `zcash_transparent::address::TransparentAddress::from_pubkey` instead.

## [0.3.0] - 2025-05-30

### Changed
- Migrated to `zcash_address 0.8`.

## [0.2.3] - 2025-04-04

### Added
- `zcash_transparent::sighash::SignableInput::from_parts`

## [0.2.2] - 2025-04-02

### Added
- `zcash_transparent::keys::NonHardenedChildRange`
- `zcash_transparent::keys::NonHardenedChildIter`
- `zcash_transparent::keys::NonHardenedChildIndex::const_from_index`

## [0.2.1] - 2025-03-19

### Added
- `zcash_transparent::keys::NonHardenedChildIndex::saturating_sub`
- `zcash_transparent::keys::NonHardenedChildIndex::saturating_add`
- `zcash_transparent::keys::NonHardenedChildIndex::MAX`
- `impl From<NonHardenedChildIndex> for zip32::DiversifierIndex`
- `impl TryFrom<zip32::DiversifierIndex> for NonHardenedChildIndex`
- `impl {PartialOrd, Ord} for NonHardenedChildIndex`

## [0.2.0] - 2025-02-21

### Fixed
- `zcash_transparent::keys::AccountPubKey::derive_pubkey_at_bip32_path` now
  returns the correct result for valid paths instead of an error or panic.

### Added
- `zcash_transparent::pczt::Bip32Derivation::extract_bip_44_fields`

### Changed
- MSRV is now 1.81.0.
- Migrated to `bip32 =0.6.0-pre.1`, `secp256k1 0.29`, `zcash_encoding 0.3`,
  `zcash_protocol 0.5`, `zcash_address 0.7`.

## [0.1.0] - 2024-12-16

The entries below are relative to the `zcash_primitives` crate as of the tag
`zcash_primitives-0.20.0`.

### Added
- `zcash_transparent::keys::AccountPubKey::derive_pubkey_at_bip32_path`<|MERGE_RESOLUTION|>--- conflicted
+++ resolved
@@ -10,7 +10,6 @@
 
 ## [Unreleased]
 
-<<<<<<< HEAD
 ### Added
 - `zcash_transparent::pczt`:
   - `Input::with_signable_input`
@@ -23,7 +22,7 @@
     - `InvalidExternalSignature`
     - `MissingPreimage`
     - `UnsupportedPubkey`
-=======
+
 ## [0.6.2] - 2025-12-12
 
 ### Added
@@ -39,7 +38,6 @@
     - `Outpoint::NULL`
     - `TxIn::<builder::Coinbase>::coinbase`
   - `coinbase` module, containing helpers for constructing coinbase transactions.
->>>>>>> bd7532da
 
 ## [0.6.1] - 2025-10-27
 

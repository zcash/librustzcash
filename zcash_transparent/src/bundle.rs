--- conflicted
+++ resolved
@@ -11,12 +11,8 @@
 };
 
 use zcash_protocol::{
-<<<<<<< HEAD
-=======
+    TxId,
     consensus::BlockHeight,
-    value::{BalanceError, ZatBalance, Zatoshis},
->>>>>>> bd7532da
-    TxId,
     value::{BalanceError, ZatBalance, Zatoshis},
 };
 

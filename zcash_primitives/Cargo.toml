[package]
name = "zcash_primitives"
description = "Rust implementations of the Zcash primitives"
version = "0.2.0"
authors = [
    "Jack Grigg <jack@z.cash>",
]
homepage = "https://github.com/zcash/librustzcash"
repository = "https://github.com/zcash/librustzcash"
readme = "README.md"
license = "MIT OR Apache-2.0"
edition = "2018"

[dependencies]
aes = "0.3"
blake2b_simd = "0.5"
blake2s_simd = "0.5"
byteorder = "1"
crypto_api_chachapoly = "0.2.1"
ff = { version = "0.6", path = "../ff" }
fpe = "0.2"
hex = "0.3"
lazy_static = "1"
log = "0.4"
pairing = { version = "0.16", path = "../pairing" }
rand = "0.7"
rand_core = "0.5.1"
ripemd160 = { version = "0.8", optional = true }
secp256k1 = { version = "=0.15.0", optional = true }
sha2 = "0.8"
<<<<<<< HEAD
bolt = { git = "https://github.com/boltlabs-inc/libbolt", branch = "master" }
=======
subtle = "2.2.1"
zcash_extensions_api = { version = "0.0", path = "../zcash_extensions_api" }
>>>>>>> dbe713a9

[dev-dependencies]
criterion = "0.3"
hex-literal = "0.2"
rand_xorshift = "0.2"

[features]
transparent-inputs = ["ripemd160", "secp256k1"]

[[bench]]
name = "pedersen_hash"
harness = false

[badges]
maintenance = { status = "actively-developed" }<|MERGE_RESOLUTION|>--- conflicted
+++ resolved
@@ -28,12 +28,9 @@
 ripemd160 = { version = "0.8", optional = true }
 secp256k1 = { version = "=0.15.0", optional = true }
 sha2 = "0.8"
-<<<<<<< HEAD
-bolt = { git = "https://github.com/boltlabs-inc/libbolt", branch = "master" }
-=======
 subtle = "2.2.1"
 zcash_extensions_api = { version = "0.0", path = "../zcash_extensions_api" }
->>>>>>> dbe713a9
+bolt = { git = "https://github.com/boltlabs-inc/libbolt", branch = "master" }
 
 [dev-dependencies]
 criterion = "0.3"

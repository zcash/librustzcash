[package]
name = "zcash_primitives"
description = "Rust implementations of the Zcash primitives"
<<<<<<< HEAD
version = "0.15.0"
=======
version = "0.23.0"
>>>>>>> a1c9aa12
authors = [
    "Jack Grigg <jack@z.cash>",
    "Kris Nuttycombe <kris@electriccoin.co>"
]
homepage = "https://github.com/zcash/librustzcash"
repository.workspace = true
readme = "README.md"
license.workspace = true
edition.workspace = true
rust-version.workspace = true
categories.workspace = true

[package.metadata.docs.rs]
all-features = true
rustdoc-args = ["--cfg", "docsrs"]

[dependencies]
equihash.workspace = true
zcash_address.workspace = true
zcash_encoding.workspace = true
zcash_protocol.workspace = true
zip32.workspace = true

# Dependencies exposed in a public API:
# (Breaking upgrades to these require a breaking upgrade to this crate.)
# - CSPRNG
rand.workspace = true
rand_core.workspace = true

# - Digests (output types exposed)
blake2b_simd.workspace = true
sha2.workspace = true

# - Logging and metrics
memuse.workspace = true
<<<<<<< HEAD
tracing.workspace = true
=======
tracing = { workspace = true, default-features = false }
>>>>>>> a1c9aa12

# - Secret management
subtle.workspace = true

# - Shielded protocols
ff.workspace = true
<<<<<<< HEAD
group = { workspace = true, features = ["wnaf-memuse"] }
=======
group.workspace = true
>>>>>>> a1c9aa12
jubjub.workspace = true
nonempty.workspace = true
orchard.workspace = true
sapling.workspace = true
zcash_spec.workspace = true

# - Note Commitment Trees
incrementalmerkletree = { workspace = true, features = ["legacy-api"] }

# - Test dependencies
proptest = { workspace = true, optional = true }
<<<<<<< HEAD

# - Transparent inputs
#   - `Error` type exposed
hdwallet = { workspace = true, optional = true }
#   - `SecretKey` and `PublicKey` types exposed
secp256k1 = { workspace = true, optional = true }

# - ZIP 339
bip0039 = { version = "0.10", features = ["std", "all-languages"] }

# Dependencies used internally:
# (Breaking upgrades to these are usually backwards-compatible, but check MSRVs.)
# - Documentation
document-features.workspace = true

# - Encodings
byteorder.workspace = true
hex.workspace = true

# - Shielded protocols
redjubjub = "0.7"

# - Transparent inputs
ripemd = { workspace = true, optional = true }

# - ZIP 32
aes.workspace = true
fpe.workspace = true
=======

# - Transparent protocol
transparent.workspace = true

# - Transparent inputs
#   - `Error` type exposed
bip32.workspace = true
block-buffer.workspace = true # remove after edition2024 upgrade
crypto-common.workspace = true # remove after edition2024 upgrade
#   - `SecretKey` and `PublicKey` types exposed
secp256k1 = { workspace = true, optional = true }

# Dependencies used internally:
# (Breaking upgrades to these are usually backwards-compatible, but check MSRVs.)
# - Boilerplate
getset.workspace = true

# - Documentation
document-features = { workspace = true, optional = true }

# - Encodings
bs58.workspace = true
hex.workspace = true

# - Shielded protocols
redjubjub.workspace = true

# - Transparent protocol
ripemd.workspace = true

# - ZIP 32
fpe.workspace = true

# No-std support
core2.workspace = true
>>>>>>> a1c9aa12

[dependencies.zcash_note_encryption]
workspace = true
features = ["pre-zip-212"]

[dev-dependencies]
chacha20poly1305 = "0.10"
criterion.workspace = true
incrementalmerkletree = { workspace = true, features = ["legacy-api", "test-dependencies"] }
proptest.workspace = true
assert_matches.workspace = true
rand_xorshift.workspace = true
<<<<<<< HEAD
sapling = { workspace = true, features = ["test-dependencies"] }
orchard = { workspace = true, features = ["test-dependencies"] }
=======
transparent = { workspace = true, features = ["test-dependencies"] }
sapling = { workspace = true, features = ["test-dependencies"] }
orchard = { workspace = true, features = ["test-dependencies"] }
zcash_protocol = { workspace = true, features = ["test-dependencies"] }
>>>>>>> a1c9aa12

[target.'cfg(unix)'.dev-dependencies]
pprof = { version = "0.14", features = ["criterion", "flamegraph"] }

[features]
<<<<<<< HEAD
default = ["multicore"]
=======
default = ["multicore", "std", "circuits"]
std = ["document-features", "redjubjub/std"]

## Enables creating proofs
circuits = ["orchard/circuit", "sapling/circuit"]
>>>>>>> a1c9aa12

## Enables multithreading support for creating proofs.
multicore = ["orchard/multicore", "sapling/multicore"]

## Enables spending transparent notes with the transaction builder.
<<<<<<< HEAD
transparent-inputs = ["dep:hdwallet", "dep:ripemd", "dep:secp256k1"]
=======
transparent-inputs = [
    "transparent/transparent-inputs",
    "bip32/secp256k1-ffi",
    "dep:secp256k1",
]
>>>>>>> a1c9aa12

### A temporary feature flag that exposes granular APIs needed by `zcashd`. These APIs
### should not be relied upon and will be removed in a future release.
temporary-zcashd = []

## Exposes APIs that are useful for testing, such as `proptest` strategies.
test-dependencies = [
    "dep:proptest",
<<<<<<< HEAD
    "orchard/test-dependencies",
    "sapling/test-dependencies",
=======
    "incrementalmerkletree/test-dependencies",
    "orchard/test-dependencies",
    "sapling/test-dependencies",
    "transparent/test-dependencies",
>>>>>>> a1c9aa12
    "zcash_protocol/test-dependencies",
]

## A feature used to isolate tests that are expensive to run. Test-only.
expensive-tests = []
<<<<<<< HEAD
=======

## A feature that provides `FeeRule` implementations and constructors for
## non-standard fees.
non-standard-fees = []
>>>>>>> a1c9aa12

[lib]
bench = false

[[bench]]
name = "note_decryption"
harness = false

[badges]
maintenance = { status = "actively-developed" }

[lints]
workspace = true<|MERGE_RESOLUTION|>--- conflicted
+++ resolved
@@ -1,11 +1,7 @@
 [package]
 name = "zcash_primitives"
 description = "Rust implementations of the Zcash primitives"
-<<<<<<< HEAD
-version = "0.15.0"
-=======
 version = "0.23.0"
->>>>>>> a1c9aa12
 authors = [
     "Jack Grigg <jack@z.cash>",
     "Kris Nuttycombe <kris@electriccoin.co>"
@@ -41,22 +37,14 @@
 
 # - Logging and metrics
 memuse.workspace = true
-<<<<<<< HEAD
-tracing.workspace = true
-=======
 tracing = { workspace = true, default-features = false }
->>>>>>> a1c9aa12
 
 # - Secret management
 subtle.workspace = true
 
 # - Shielded protocols
 ff.workspace = true
-<<<<<<< HEAD
-group = { workspace = true, features = ["wnaf-memuse"] }
-=======
 group.workspace = true
->>>>>>> a1c9aa12
 jubjub.workspace = true
 nonempty.workspace = true
 orchard.workspace = true
@@ -68,36 +56,6 @@
 
 # - Test dependencies
 proptest = { workspace = true, optional = true }
-<<<<<<< HEAD
-
-# - Transparent inputs
-#   - `Error` type exposed
-hdwallet = { workspace = true, optional = true }
-#   - `SecretKey` and `PublicKey` types exposed
-secp256k1 = { workspace = true, optional = true }
-
-# - ZIP 339
-bip0039 = { version = "0.10", features = ["std", "all-languages"] }
-
-# Dependencies used internally:
-# (Breaking upgrades to these are usually backwards-compatible, but check MSRVs.)
-# - Documentation
-document-features.workspace = true
-
-# - Encodings
-byteorder.workspace = true
-hex.workspace = true
-
-# - Shielded protocols
-redjubjub = "0.7"
-
-# - Transparent inputs
-ripemd = { workspace = true, optional = true }
-
-# - ZIP 32
-aes.workspace = true
-fpe.workspace = true
-=======
 
 # - Transparent protocol
 transparent.workspace = true
@@ -133,7 +91,6 @@
 
 # No-std support
 core2.workspace = true
->>>>>>> a1c9aa12
 
 [dependencies.zcash_note_encryption]
 workspace = true
@@ -146,43 +103,30 @@
 proptest.workspace = true
 assert_matches.workspace = true
 rand_xorshift.workspace = true
-<<<<<<< HEAD
-sapling = { workspace = true, features = ["test-dependencies"] }
-orchard = { workspace = true, features = ["test-dependencies"] }
-=======
 transparent = { workspace = true, features = ["test-dependencies"] }
 sapling = { workspace = true, features = ["test-dependencies"] }
 orchard = { workspace = true, features = ["test-dependencies"] }
 zcash_protocol = { workspace = true, features = ["test-dependencies"] }
->>>>>>> a1c9aa12
 
 [target.'cfg(unix)'.dev-dependencies]
 pprof = { version = "0.14", features = ["criterion", "flamegraph"] }
 
 [features]
-<<<<<<< HEAD
-default = ["multicore"]
-=======
 default = ["multicore", "std", "circuits"]
 std = ["document-features", "redjubjub/std"]
 
 ## Enables creating proofs
 circuits = ["orchard/circuit", "sapling/circuit"]
->>>>>>> a1c9aa12
 
 ## Enables multithreading support for creating proofs.
 multicore = ["orchard/multicore", "sapling/multicore"]
 
 ## Enables spending transparent notes with the transaction builder.
-<<<<<<< HEAD
-transparent-inputs = ["dep:hdwallet", "dep:ripemd", "dep:secp256k1"]
-=======
 transparent-inputs = [
     "transparent/transparent-inputs",
     "bip32/secp256k1-ffi",
     "dep:secp256k1",
 ]
->>>>>>> a1c9aa12
 
 ### A temporary feature flag that exposes granular APIs needed by `zcashd`. These APIs
 ### should not be relied upon and will be removed in a future release.
@@ -191,27 +135,19 @@
 ## Exposes APIs that are useful for testing, such as `proptest` strategies.
 test-dependencies = [
     "dep:proptest",
-<<<<<<< HEAD
-    "orchard/test-dependencies",
-    "sapling/test-dependencies",
-=======
     "incrementalmerkletree/test-dependencies",
     "orchard/test-dependencies",
     "sapling/test-dependencies",
     "transparent/test-dependencies",
->>>>>>> a1c9aa12
     "zcash_protocol/test-dependencies",
 ]
 
 ## A feature used to isolate tests that are expensive to run. Test-only.
 expensive-tests = []
-<<<<<<< HEAD
-=======
 
 ## A feature that provides `FeeRule` implementations and constructors for
 ## non-standard fees.
 non-standard-fees = []
->>>>>>> a1c9aa12
 
 [lib]
 bench = false

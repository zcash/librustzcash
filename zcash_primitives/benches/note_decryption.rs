use core::iter;

use criterion::{criterion_group, criterion_main, BenchmarkId, Criterion, Throughput};
use ff::Field;
use rand_core::OsRng;
use sapling::{
    self,
    note_encryption::{
        try_sapling_compact_note_decryption, try_sapling_note_decryption, CompactOutputDescription,
        PreparedIncomingViewingKey, SaplingDomain,
    },
    prover::mock::{MockOutputProver, MockSpendProver},
    value::NoteValue,
    Diversifier, SaplingIvk,
};
use zcash_note_encryption::batch;
use zcash_primitives::transaction::components::sapling::zip212_enforcement;
use zcash_protocol::{
    consensus::{NetworkUpgrade::Canopy, Parameters, TEST_NETWORK},
<<<<<<< HEAD
    transaction::components::{sapling::zip212_enforcement, Amount},
=======
    memo::Memo,
    value::ZatBalance,
>>>>>>> a1c9aa12
};

#[cfg(unix)]
use pprof::criterion::{Output, PProfProfiler};

fn bench_note_decryption(c: &mut Criterion) {
    let mut rng = OsRng;
    let height = TEST_NETWORK.activation_height(Canopy).unwrap();
    let zip212_enforcement = zip212_enforcement(&TEST_NETWORK, height);

    let valid_ivk = SaplingIvk(jubjub::Fr::random(&mut rng));
    let invalid_ivk = SaplingIvk(jubjub::Fr::random(&mut rng));

    // Construct a Sapling output.
    let output = {
        let diversifier = Diversifier([0; 11]);
        let pa = valid_ivk.to_payment_address(diversifier).unwrap();

        let mut builder = sapling::builder::Builder::new(
            zip212_enforcement,
            // We use the Coinbase bundle type because we don't need to use
            // any inputs for this benchmark.
            sapling::builder::BundleType::Coinbase,
            sapling::Anchor::empty_tree(),
        );
        builder
<<<<<<< HEAD
            .add_output(None, pa, NoteValue::from_raw(100), None)
            .unwrap();
        let (bundle, _) = builder
            .build::<MockSpendProver, MockOutputProver, _, Amount>(&mut rng)
=======
            .add_output(
                None,
                pa,
                NoteValue::from_raw(100),
                Memo::Empty.encode().into_bytes(),
            )
            .unwrap();
        let (bundle, _) = builder
            .build::<MockSpendProver, MockOutputProver, _, ZatBalance>(&[], &mut rng)
>>>>>>> a1c9aa12
            .unwrap()
            .unwrap();
        bundle.shielded_outputs()[0].clone()
    };

    let valid_ivk = PreparedIncomingViewingKey::new(&valid_ivk);
    let invalid_ivk = PreparedIncomingViewingKey::new(&invalid_ivk);

    {
        let mut group = c.benchmark_group("sapling-note-decryption");
        group.throughput(Throughput::Elements(1));

        group.bench_function("valid", |b| {
            b.iter(|| try_sapling_note_decryption(&valid_ivk, &output, zip212_enforcement).unwrap())
        });

        group.bench_function("invalid", |b| {
            b.iter(|| try_sapling_note_decryption(&invalid_ivk, &output, zip212_enforcement))
        });

        let compact = CompactOutputDescription::from(output.clone());

        group.bench_function("compact-valid", |b| {
            b.iter(|| {
                try_sapling_compact_note_decryption(&valid_ivk, &compact, zip212_enforcement)
                    .unwrap()
            })
        });

        group.bench_function("compact-invalid", |b| {
            b.iter(|| {
                try_sapling_compact_note_decryption(&invalid_ivk, &compact, zip212_enforcement)
            })
        });
    }

    {
        let mut group = c.benchmark_group("sapling-batch-note-decryption");

        for (nivks, noutputs) in [(1, 10), (10, 1), (10, 10), (50, 50)] {
            let invalid_ivks: Vec<_> = iter::repeat(invalid_ivk.clone()).take(nivks).collect();
            let valid_ivks: Vec<_> = iter::repeat(valid_ivk.clone()).take(nivks).collect();

            let outputs: Vec<_> = iter::repeat(output.clone())
                .take(noutputs)
                .map(|output| (SaplingDomain::new(zip212_enforcement), output))
                .collect();

            group.bench_function(BenchmarkId::new(format!("valid-{nivks}"), noutputs), |b| {
                b.iter(|| batch::try_note_decryption(&valid_ivks, &outputs))
            });

            group.bench_function(
                BenchmarkId::new(format!("invalid-{nivks}"), noutputs),
                |b| b.iter(|| batch::try_note_decryption(&invalid_ivks, &outputs)),
            );

            let compact: Vec<_> = outputs
                .into_iter()
                .map(|(domain, output)| (domain, CompactOutputDescription::from(output)))
                .collect();

            group.bench_function(
                BenchmarkId::new(format!("compact-valid-{nivks}"), noutputs),
                |b| b.iter(|| batch::try_compact_note_decryption(&valid_ivks, &compact)),
            );

            group.bench_function(
                BenchmarkId::new(format!("compact-invalid-{nivks}"), noutputs),
                |b| b.iter(|| batch::try_compact_note_decryption(&invalid_ivks, &compact)),
            );
        }
    }
}

#[cfg(unix)]
criterion_group! {
    name = benches;
    config = Criterion::default().with_profiler(PProfProfiler::new(100, Output::Flamegraph(None)));
    targets = bench_note_decryption
}
#[cfg(not(unix))]
criterion_group!(benches, bench_note_decryption);
criterion_main!(benches);<|MERGE_RESOLUTION|>--- conflicted
+++ resolved
@@ -17,12 +17,8 @@
 use zcash_primitives::transaction::components::sapling::zip212_enforcement;
 use zcash_protocol::{
     consensus::{NetworkUpgrade::Canopy, Parameters, TEST_NETWORK},
-<<<<<<< HEAD
-    transaction::components::{sapling::zip212_enforcement, Amount},
-=======
     memo::Memo,
     value::ZatBalance,
->>>>>>> a1c9aa12
 };
 
 #[cfg(unix)]
@@ -49,12 +45,6 @@
             sapling::Anchor::empty_tree(),
         );
         builder
-<<<<<<< HEAD
-            .add_output(None, pa, NoteValue::from_raw(100), None)
-            .unwrap();
-        let (bundle, _) = builder
-            .build::<MockSpendProver, MockOutputProver, _, Amount>(&mut rng)
-=======
             .add_output(
                 None,
                 pa,
@@ -64,7 +54,6 @@
             .unwrap();
         let (bundle, _) = builder
             .build::<MockSpendProver, MockOutputProver, _, ZatBalance>(&[], &mut rng)
->>>>>>> a1c9aa12
             .unwrap()
             .unwrap();
         bundle.shielded_outputs()[0].clone()

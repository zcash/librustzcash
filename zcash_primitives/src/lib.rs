//! *General Zcash primitives.*
//!
//! `zcash_primitives` is a library that provides the core structs and functions necessary
//! for working with Zcash.

#![cfg_attr(docsrs, feature(doc_cfg))]
// Catch documentation errors caused by code changes.
#![deny(intra_doc_link_resolution_failure)]

pub mod block;
pub mod consensus;
pub mod constants;
pub mod extensions;
pub mod group_hash;
pub mod keys;
pub mod legacy;
pub mod merkle_tree;
pub mod note_encryption;
pub mod pedersen_hash;
pub mod primitives;
pub mod prover;
pub mod redjubjub;
pub mod sapling;
pub mod serialize;
pub mod transaction;
<<<<<<< HEAD
mod util;
pub mod wtp;
=======
pub mod util;
>>>>>>> 78bb15fa
pub mod zip32;

#[cfg(test)]
mod test_vectors;<|MERGE_RESOLUTION|>--- conflicted
+++ resolved
@@ -23,12 +23,7 @@
 pub mod sapling;
 pub mod serialize;
 pub mod transaction;
-<<<<<<< HEAD
-mod util;
-pub mod wtp;
-=======
 pub mod util;
->>>>>>> 78bb15fa
 pub mod zip32;
 
 #[cfg(test)]

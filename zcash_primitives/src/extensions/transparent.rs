//! Core traits and structs for Transparent Zcash Extensions.

<<<<<<< HEAD
pub mod demo;
pub mod bolt;
=======
use crate::transaction::components::{Amount, OutPoint, TzeOut};
use std::fmt;

pub trait FromPayload: Sized {
    type Error;

    /// Parses an extension type from a mode and payload.
    fn from_payload(mode: u32, payload: &[u8]) -> Result<Self, Self::Error>;
}

pub trait ToPayload {
    /// Returns a serialized payload and its corresponding mode.
    fn to_payload(&self) -> (u32, Vec<u8>);
}

/// A condition that can be used to encumber transparent funds.
#[derive(Clone, Debug)]
pub struct Precondition {
    pub extension_id: u32,
    pub mode: u32,
    pub payload: Vec<u8>,
}

impl Precondition {
    pub fn from<P: ToPayload>(extension_id: u32, value: &P) -> Precondition {
        let (mode, payload) = value.to_payload();
        Precondition {
            extension_id,
            mode,
            payload,
        }
    }

    pub fn try_to<P: FromPayload>(&self) -> Result<P, P::Error> {
        P::from_payload(self.mode, &self.payload)
    }
}

/// Data that satisfies the precondition for prior encumbered funds, enabling them to be
/// spent.
#[derive(Clone, Debug)]
pub struct Witness {
    pub extension_id: u32,
    pub mode: u32,
    pub payload: Vec<u8>,
}

impl Witness {
    pub fn from<P: ToPayload>(extension_id: u32, value: &P) -> Witness {
        let (mode, payload) = value.to_payload();
        Witness {
            extension_id,
            mode,
            payload,
        }
    }
}

#[derive(Debug, PartialEq)]
pub enum Error<E> {
    InvalidForEpoch(u32, u32),
    InvalidExtensionId(u32),
    ProgramError(E),
}

impl<E: fmt::Display> fmt::Display for Error<E> {
    fn fmt(&self, f: &mut fmt::Formatter<'_>) -> fmt::Result {
        match self {
            Error::InvalidForEpoch(cid, ptype) => write!(
                f,
                "Program type {} is invalid for consensus branch id {}",
                ptype, cid
            ),

            Error::InvalidExtensionId(extension_id) => {
                write!(f, "Unrecognized program type id {}", extension_id)
            }

            Error::ProgramError(err) => write!(f, "Program error: {}", err),
        }
    }
}

pub trait Extension<C> {
    type P;
    type W;
    type Error;

    fn verify_inner(
        &self,
        precondition: &Self::P,
        witness: &Self::W,
        context: &C,
    ) -> Result<(), Self::Error>;

    fn verify(
        &self,
        precondition: &Precondition,
        witness: &Witness,
        context: &C,
    ) -> Result<(), Self::Error>
    where
        Self::P: FromPayload<Error = Self::Error>,
        Self::W: FromPayload<Error = Self::Error>,
    {
        self.verify_inner(
            &Self::P::from_payload(precondition.mode, &precondition.payload)?,
            &Self::W::from_payload(witness.mode, &witness.payload)?,
            &context,
        )
    }
}

// This extension trait is satisfied by the transaction::builder::Builder type. It provides a
// minimal contract for interacting with the transaction builder, that extension library authors
// can use to add extension-specific builder traits that may be used to interact with the
// transaction builder.  This may make it simpler for projects that include transaction-builder
// functionality to integrate with third-party extensions without those extensions being coupled to
// a particular transaction or builder representation.
pub trait ExtensionTxBuilder<'a> {
    type BuildCtx;
    type BuildError;

    fn add_tze_input<WBuilder, W: ToPayload>(
        &mut self,
        extension_id: u32,
        prevout: (OutPoint, TzeOut),
        witness_builder: WBuilder,
    ) -> Result<(), Self::BuildError>
    where
        WBuilder: 'a + (FnOnce(&Self::BuildCtx) -> Result<W, Self::BuildError>);

    fn add_tze_output<P: ToPayload>(
        &mut self,
        extension_id: u32,
        value: Amount,
        guarded_by: &P,
    ) -> Result<(), Self::BuildError>;
}

pub trait Epoch<VerifyCtx> {
    type VerifyError;

    // Implementation of this method should check that the provided witness
    // satisfies the specified precondition, given the context. This verification
    // becomes part of the consensus rules.
    fn verify(
        &self,
        precondition: &Precondition,
        witness: &Witness,
        ctx: &VerifyCtx,
    ) -> Result<(), Error<Self::VerifyError>>;
}
>>>>>>> d55adbbc
<|MERGE_RESOLUTION|>--- conflicted
+++ resolved
@@ -1,9 +1,5 @@
 //! Core traits and structs for Transparent Zcash Extensions.
 
-<<<<<<< HEAD
-pub mod demo;
-pub mod bolt;
-=======
 use crate::transaction::components::{Amount, OutPoint, TzeOut};
 use std::fmt;
 
@@ -156,5 +152,4 @@
         witness: &Witness,
         ctx: &VerifyCtx,
     ) -> Result<(), Error<Self::VerifyError>>;
-}
->>>>>>> d55adbbc
+}
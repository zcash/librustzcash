//! Structs for building transactions.

use core::cmp::Ordering;
use core::fmt;
use rand::{CryptoRng, RngCore};

use ::sapling::{Note, PaymentAddress, builder::SaplingMetadata};
use ::transparent::{address::TransparentAddress, builder::TransparentBuilder, bundle::TxOut};
use zcash_protocol::{
    consensus::{self, BlockHeight, BranchId, NetworkUpgrade, Parameters},
    memo::MemoBytes,
    value::{BalanceError, ZatBalance, Zatoshis},
};
use zcash_script::opcode::PushValue;

use crate::transaction::{
    Transaction, TxVersion,
    fees::{
        FeeRule,
        transparent::{InputView, OutputView},
    },
};

#[cfg(feature = "std")]
use std::sync::mpsc::Sender;

#[cfg(feature = "circuits")]
use {
    crate::transaction::{
<<<<<<< HEAD
        TransactionData, Unauthorized,
        sighash::{SignableInput, signature_hash},
        txid::TxIdDigester,
=======
        sighash::{signature_hash, SignableInput},
        txid::TxIdDigester,
        Authorization, Coinbase, TransactionData, TxDigests, Unauthorized,
>>>>>>> bd7532da
    },
    ::sapling::prover::{OutputProver, SpendProver},
    ::transparent::builder::TransparentSigningSet,
    alloc::vec::Vec,
};

#[cfg(feature = "transparent-inputs")]
use {::transparent::builder::TransparentInputInfo, zcash_script::script};

#[cfg(not(feature = "transparent-inputs"))]
use core::convert::Infallible;

#[cfg(zcash_unstable = "zfuture")]
use crate::{
    extensions::transparent::{ExtensionTxBuilder, ToPayload},
    transaction::{
        components::{
            tze::builder::TzeBuilder,
            tze::{self, TzeOut},
        },
        fees::FutureFeeRule,
    },
};

use super::components::sapling::zip212_enforcement;

/// Since Blossom activation, the default transaction expiry delta should be 40 blocks.
/// <https://zips.z.cash/zip-0203#changes-for-blossom>
pub const DEFAULT_TX_EXPIRY_DELTA: u32 = 40;

/// Errors that can occur during fee calculation.
#[derive(Debug)]
pub enum FeeError<FE> {
    FeeRule(FE),
    Bundle(&'static str),
}

impl<FE: fmt::Display> fmt::Display for FeeError<FE> {
    fn fmt(&self, f: &mut fmt::Formatter) -> fmt::Result {
        match self {
            FeeError::FeeRule(e) => write!(f, "An error occurred in fee calculation: {e}"),
            FeeError::Bundle(b) => write!(f, "Bundle structure invalid in fee calculation: {b}"),
        }
    }
}

/// Errors that can occur during transaction construction.
#[derive(Debug)]
pub enum Error<FE> {
    /// Insufficient funds were provided to the transaction builder; the given
    /// additional amount is required in order to construct the transaction.
    InsufficientFunds(ZatBalance),
    /// The transaction has inputs in excess of outputs and fees; the user must
    /// add a change output.
    ChangeRequired(ZatBalance),
    /// An error occurred in computing the fees for a transaction.
    Fee(FeeError<FE>),
    /// An overflow or underflow occurred when computing value balances
    Balance(BalanceError),
    /// An error occurred in constructing the transparent parts of a transaction.
    TransparentBuild(transparent::builder::Error),
    /// An error occurred in constructing the Sapling parts of a transaction.
    SaplingBuild(sapling::builder::Error),
    /// An error occurred in constructing the Orchard parts of a transaction.
    OrchardBuild(orchard::builder::BuildError),
    /// An error occurred in adding an Orchard Spend to a transaction.
    OrchardSpend(orchard::builder::SpendError),
    /// An error occurred in adding an Orchard Output to a transaction.
    OrchardRecipient(orchard::builder::OutputError),
    /// The builder was constructed without support for the Sapling pool, but a Sapling
    /// spend or output was added.
    SaplingBuilderNotAvailable,
    /// The builder was constructed with a target height before NU5 activation, but an Orchard
    /// spend or output was added.
    OrchardBuilderNotAvailable,
    /// An error occurred in constructing the TZE parts of a transaction.
    #[cfg(zcash_unstable = "zfuture")]
    TzeBuild(tze::builder::Error),
}

impl<FE: fmt::Display> fmt::Display for Error<FE> {
    fn fmt(&self, f: &mut fmt::Formatter) -> fmt::Result {
        match self {
            Error::InsufficientFunds(amount) => write!(
                f,
                "Insufficient funds for transaction construction; need an additional {amount:?} zatoshis"
            ),
            Error::ChangeRequired(amount) => write!(
                f,
                "The transaction requires an additional change output of {amount:?} zatoshis"
            ),
            Error::Balance(e) => write!(f, "Invalid amount {e:?}"),
            Error::Fee(e) => write!(f, "An error occurred in fee calculation: {e}"),
            Error::TransparentBuild(err) => err.fmt(f),
            Error::SaplingBuild(err) => err.fmt(f),
            Error::OrchardBuild(err) => write!(f, "{err:?}"),
            Error::OrchardSpend(err) => write!(f, "Could not add Orchard spend: {err}"),
            Error::OrchardRecipient(err) => write!(f, "Could not add Orchard recipient: {err}"),
            Error::SaplingBuilderNotAvailable => write!(
                f,
                "Cannot create Sapling transactions without a Sapling anchor"
            ),
            Error::OrchardBuilderNotAvailable => write!(
                f,
                "Cannot create Orchard transactions without an Orchard anchor, or before NU5 activation"
            ),
            #[cfg(zcash_unstable = "zfuture")]
            Error::TzeBuild(err) => err.fmt(f),
        }
    }
}

#[cfg(feature = "std")]
impl<FE: fmt::Debug + fmt::Display> std::error::Error for Error<FE> {}

impl<FE> From<BalanceError> for Error<FE> {
    fn from(e: BalanceError) -> Self {
        Error::Balance(e)
    }
}

impl<FE> From<FeeError<FE>> for Error<FE> {
    fn from(e: FeeError<FE>) -> Self {
        Error::Fee(e)
    }
}

impl<FE> From<sapling::builder::Error> for Error<FE> {
    fn from(e: sapling::builder::Error) -> Self {
        Error::SaplingBuild(e)
    }
}

impl<FE> From<orchard::builder::SpendError> for Error<FE> {
    fn from(e: orchard::builder::SpendError) -> Self {
        Error::OrchardSpend(e)
    }
}

/// Reports on the progress made by the builder towards building a transaction.
pub struct Progress {
    /// The number of steps completed.
    cur: u32,
    /// The expected total number of steps (as of this progress update), if known.
    end: Option<u32>,
}

impl From<(u32, u32)> for Progress {
    fn from((cur, end): (u32, u32)) -> Self {
        Self {
            cur,
            end: Some(end),
        }
    }
}

impl Progress {
    /// Returns the number of steps completed so far while building the transaction.
    ///
    /// Note that each step may not be of the same complexity/duration.
    pub fn cur(&self) -> u32 {
        self.cur
    }

    /// Returns the total expected number of steps before this transaction will be ready,
    /// or `None` if the end is unknown as of this progress update.
    ///
    /// Note that each step may not be of the same complexity/duration.
    pub fn end(&self) -> Option<u32> {
        self.end
    }
}

/// Rules for how the builder should be configured for each shielded pool or coinbase tx.
#[derive(Clone, Copy)]
pub enum BuildConfig {
    Standard {
        sapling_anchor: Option<sapling::Anchor>,
        orchard_anchor: Option<orchard::Anchor>,
    },
    Coinbase,
}

impl BuildConfig {
    /// Returns the Sapling bundle type and anchor for this configuration.
    pub fn sapling_builder_config(
        &self,
    ) -> Option<(sapling::builder::BundleType, sapling::Anchor)> {
        match self {
            BuildConfig::Standard { sapling_anchor, .. } => sapling_anchor
                .as_ref()
                .map(|a| (sapling::builder::BundleType::DEFAULT, *a)),
            BuildConfig::Coinbase => Some((
                sapling::builder::BundleType::Coinbase,
                sapling::Anchor::empty_tree(),
            )),
        }
    }

    /// Returns the Orchard bundle type and anchor for this configuration.
    pub fn orchard_builder_config(
        &self,
    ) -> Option<(orchard::builder::BundleType, orchard::Anchor)> {
        match self {
            BuildConfig::Standard { orchard_anchor, .. } => orchard_anchor
                .as_ref()
                .map(|a| (orchard::builder::BundleType::DEFAULT, *a)),
            BuildConfig::Coinbase => Some((
                orchard::builder::BundleType::Coinbase,
                orchard::Anchor::empty_tree(),
            )),
        }
    }

    /// Returns `true` if this configuration is for building a coinbase transaction.
    pub fn is_coinbase(&self) -> bool {
        matches!(self, BuildConfig::Coinbase)
    }
}

/// The result of a transaction build operation, which includes the resulting transaction along
/// with metadata describing how spends and outputs were shuffled in creating the transaction's
/// shielded bundles.
#[derive(Debug)]
pub struct BuildResult {
    transaction: Transaction,
    sapling_meta: SaplingMetadata,
    orchard_meta: orchard::builder::BundleMetadata,
}

impl BuildResult {
    /// Returns the transaction that was constructed by the builder.
    pub fn transaction(&self) -> &Transaction {
        &self.transaction
    }

    /// Returns the mapping from Sapling inputs and outputs to their randomized positions in the
    /// Sapling bundle in the newly constructed transaction.
    pub fn sapling_meta(&self) -> &SaplingMetadata {
        &self.sapling_meta
    }

    /// Returns the mapping from Orchard inputs and outputs to the randomized positions of the
    /// Actions that contain them in the Orchard bundle in the newly constructed transaction.
    pub fn orchard_meta(&self) -> &orchard::builder::BundleMetadata {
        &self.orchard_meta
    }
}

/// The result of [`Builder::build_for_pczt`].
///
/// It includes the PCZT components along with metadata describing how spends and outputs
/// were shuffled in creating the transaction's shielded bundles.
#[derive(Debug)]
pub struct PcztResult<P: Parameters> {
    pub pczt_parts: PcztParts<P>,
    pub sapling_meta: SaplingMetadata,
    pub orchard_meta: orchard::builder::BundleMetadata,
}

/// The components of a PCZT.
#[derive(Debug)]
pub struct PcztParts<P: Parameters> {
    pub params: P,
    pub version: TxVersion,
    pub consensus_branch_id: BranchId,
    pub lock_time: u32,
    pub expiry_height: BlockHeight,
    pub transparent: Option<transparent::pczt::Bundle>,
    pub sapling: Option<sapling::pczt::Bundle>,
    pub orchard: Option<orchard::pczt::Bundle>,
}

/// Generates a [`Transaction`] from its inputs and outputs.
pub struct Builder<'a, P, U: sapling::builder::ProverProgress> {
    params: P,
    build_config: BuildConfig,
    target_height: BlockHeight,
    expiry_height: BlockHeight,
    #[cfg(all(
        any(zcash_unstable = "nu7", zcash_unstable = "zfuture"),
        feature = "zip-233"
    ))]
    zip233_amount: Zatoshis,
    transparent_builder: TransparentBuilder,
    sapling_builder: Option<sapling::builder::Builder>,
    orchard_builder: Option<orchard::builder::Builder>,
    #[cfg(zcash_unstable = "zfuture")]
    tze_builder: TzeBuilder<'a, TransactionData<Unauthorized>>,
    #[cfg(not(zcash_unstable = "zfuture"))]
    tze_builder: core::marker::PhantomData<&'a ()>,
    miner_data: Option<PushValue>,
    _progress_notifier: U,
}

impl<P, U: sapling::builder::ProverProgress> Builder<'_, P, U> {
    /// Returns the network parameters that the builder has been configured for.
    pub fn params(&self) -> &P {
        &self.params
    }

    /// Returns the target height of the transaction under construction.
    pub fn target_height(&self) -> BlockHeight {
        self.target_height
    }

    /// Returns the set of transparent inputs currently committed to be consumed
    /// by the transaction.
    #[cfg(feature = "transparent-inputs")]
    pub fn transparent_inputs(&self) -> &[TransparentInputInfo] {
        self.transparent_builder.inputs()
    }

    /// Returns the set of transparent outputs currently set to be produced by
    /// the transaction.
    pub fn transparent_outputs(&self) -> &[TxOut] {
        self.transparent_builder.outputs()
    }

    /// Returns the set of Sapling inputs currently committed to be consumed
    /// by the transaction.
    pub fn sapling_inputs(&self) -> &[sapling::builder::SpendInfo] {
        self.sapling_builder
            .as_ref()
            .map_or_else(|| &[][..], |b| b.inputs())
    }

    /// Returns the set of Sapling outputs currently set to be produced by
    /// the transaction.
    pub fn sapling_outputs(&self) -> &[sapling::builder::OutputInfo] {
        self.sapling_builder
            .as_ref()
            .map_or_else(|| &[][..], |b| b.outputs())
    }
}

impl<'a, P: consensus::Parameters> Builder<'a, P, ()> {
    /// Creates a new `Builder` targeted for inclusion in the block with the given height,
    /// using default values for general transaction fields.
    ///
    /// # Default values
    ///
    /// The expiry height will be set to the given height plus the default transaction
    /// expiry delta (20 blocks).
    pub fn new(params: P, target_height: BlockHeight, build_config: BuildConfig) -> Self {
        let orchard_builder = if params.is_nu_active(NetworkUpgrade::Nu5, target_height) {
            build_config
                .orchard_builder_config()
                .map(|(bundle_type, anchor)| orchard::builder::Builder::new(bundle_type, anchor))
        } else {
            None
        };

        let sapling_builder = build_config
            .sapling_builder_config()
            .map(|(bundle_type, anchor)| {
                sapling::builder::Builder::new(
                    zip212_enforcement(&params, target_height),
                    bundle_type,
                    anchor,
                )
            });

        // # Consensus Rules
        //
        // > [NU5 onward] The `nExpiryHeight` field of a coinbase transaction MUST be equal to its
        // > block height.
        //
        // ## Notes
        //
        // We set the expiry height for coinbase txs to the block height regardless of the network
        // upgrade.
        let expiry_height = if build_config.is_coinbase() {
            target_height
        } else {
            target_height + DEFAULT_TX_EXPIRY_DELTA
        };

        Builder {
            params,
            build_config,
            target_height,
            expiry_height,
            #[cfg(all(
                any(zcash_unstable = "nu7", zcash_unstable = "zfuture"),
                feature = "zip-233"
            ))]
            zip233_amount: Zatoshis::ZERO,
            transparent_builder: TransparentBuilder::empty(),
            sapling_builder,
            orchard_builder,
            #[cfg(zcash_unstable = "zfuture")]
            tze_builder: TzeBuilder::empty(),
            #[cfg(not(zcash_unstable = "zfuture"))]
            tze_builder: core::marker::PhantomData,
            miner_data: None,
            _progress_notifier: (),
        }
    }

    /// Sets the notifier channel, where progress of building the transaction is sent.
    ///
    /// An update is sent after every Sapling Spend or Output is computed, and the `u32`
    /// sent represents the total steps completed so far. It will eventually send number
    /// of spends + outputs. If there's an error building the transaction, the channel is
    /// closed.
    #[cfg(feature = "std")]
    pub fn with_progress_notifier(
        self,
        _progress_notifier: Sender<Progress>,
    ) -> Builder<'a, P, Sender<Progress>> {
        Builder {
            params: self.params,
            build_config: self.build_config,
            target_height: self.target_height,
            expiry_height: self.expiry_height,
            #[cfg(all(
                any(zcash_unstable = "nu7", zcash_unstable = "zfuture"),
                feature = "zip-233"
            ))]
            zip233_amount: self.zip233_amount,
            transparent_builder: self.transparent_builder,
            sapling_builder: self.sapling_builder,
            orchard_builder: self.orchard_builder,
            tze_builder: self.tze_builder,
            miner_data: self.miner_data,
            _progress_notifier,
        }
    }
}

impl<P: consensus::Parameters, U: sapling::builder::ProverProgress> Builder<'_, P, U> {
    /// Adds an Orchard note to be spent in this bundle.
    ///
    /// Returns an error if the given Merkle path does not have the required anchor for
    /// the given note.
    pub fn add_orchard_spend<FE>(
        &mut self,
        fvk: orchard::keys::FullViewingKey,
        note: orchard::Note,
        merkle_path: orchard::tree::MerklePath,
    ) -> Result<(), Error<FE>> {
        if let Some(builder) = self.orchard_builder.as_mut() {
            builder.add_spend(fvk, note, merkle_path)?;
            Ok(())
        } else {
            Err(Error::OrchardBuilderNotAvailable)
        }
    }

    /// Adds an Orchard recipient to the transaction.
    pub fn add_orchard_output<FE>(
        &mut self,
        ovk: Option<orchard::keys::OutgoingViewingKey>,
        recipient: orchard::Address,
        value: u64,
        memo: MemoBytes,
    ) -> Result<(), Error<FE>> {
        self.orchard_builder
            .as_mut()
            .ok_or(Error::OrchardBuilderNotAvailable)?
            .add_output(
                ovk,
                recipient,
                orchard::value::NoteValue::from_raw(value),
                memo.into_bytes(),
            )
            .map_err(Error::OrchardRecipient)
    }

    /// Adds a Sapling note to be spent in this transaction.
    ///
    /// Returns an error if the given Merkle path does not have the same anchor as the
    /// paths for previous Sapling notes.
    pub fn add_sapling_spend<FE>(
        &mut self,
        fvk: sapling::keys::FullViewingKey,
        note: Note,
        merkle_path: sapling::MerklePath,
    ) -> Result<(), Error<FE>> {
        if let Some(builder) = self.sapling_builder.as_mut() {
            builder.add_spend(fvk, note, merkle_path)?;
            Ok(())
        } else {
            Err(Error::SaplingBuilderNotAvailable)
        }
    }

    /// Adds a Sapling address to send funds to.
    pub fn add_sapling_output<FE>(
        &mut self,
        ovk: Option<sapling::keys::OutgoingViewingKey>,
        to: PaymentAddress,
        value: Zatoshis,
        memo: MemoBytes,
    ) -> Result<(), Error<FE>> {
        self.sapling_builder
            .as_mut()
            .ok_or(Error::SaplingBuilderNotAvailable)?
            .add_output(
                ovk,
                to,
                sapling::value::NoteValue::from_raw(u64::from(value)),
                memo.into_bytes(),
            )
            .map_err(Error::SaplingBuild)
    }

    /// Sets the miner data for coinbase transactions.
    ///
    /// This returns an error if the [`BuildConfig`] provided to this builder is not
    /// [`BuildConfig::Coinbase`].
    pub fn set_coinbase_miner_data(&mut self, miner_data: PushValue) -> Result<(), ()> {
        if self.build_config.is_coinbase() {
            self.miner_data = Some(miner_data);
            Ok(())
        } else {
            Err(())
        }
    }

    /// Adds a transparent P2PKH coin to be spent in this transaction.
    #[cfg(feature = "transparent-inputs")]
    pub fn add_transparent_input(
        &mut self,
        pubkey: secp256k1::PublicKey,
        utxo: transparent::bundle::OutPoint,
        coin: TxOut,
    ) -> Result<(), transparent::builder::Error> {
        self.transparent_builder.add_input(pubkey, utxo, coin)
    }

    /// Adds a transparent P2SH coin to be spent in this transaction.
    ///
    /// This is only for use with [`Self::build_for_pczt`]. It is unsupported with
    /// [`Self::build`], which will return an error.
    #[cfg(feature = "transparent-inputs")]
    pub fn add_transparent_p2sh_input(
        &mut self,
        redeem_script: script::FromChain,
        utxo: transparent::bundle::OutPoint,
        coin: TxOut,
    ) -> Result<(), transparent::builder::Error> {
        self.transparent_builder
            .add_p2sh_input(redeem_script, utxo, coin)
    }

    /// Adds a transparent address to send funds to.
    pub fn add_transparent_output(
        &mut self,
        to: &TransparentAddress,
        value: Zatoshis,
    ) -> Result<(), transparent::builder::Error> {
        self.transparent_builder.add_output(to, value)
    }

    /// Adds a transparent "null data" (OP_RETURN) output with the given data payload.
    pub fn add_transparent_null_data_output<FE>(&mut self, data: &[u8]) -> Result<(), Error<FE>> {
        self.transparent_builder
            .add_null_data_output(data)
            .map_err(Error::TransparentBuild)
    }

    /// Returns the sum of the transparent, Sapling, Orchard, zip233_amount and TZE value balances.
    fn value_balance(&self) -> Result<ZatBalance, BalanceError> {
        let value_balances = [
            self.transparent_builder.value_balance()?,
            self.sapling_builder
                .as_ref()
                .map_or_else(ZatBalance::zero, |builder| {
                    builder.value_balance::<ZatBalance>()
                }),
            self.orchard_builder.as_ref().map_or_else(
                || Ok(ZatBalance::zero()),
                |builder| {
                    builder
                        .value_balance::<ZatBalance>()
                        .map_err(|_| BalanceError::Overflow)
                },
            )?,
            #[cfg(all(
                any(zcash_unstable = "nu7", zcash_unstable = "zfuture"),
                feature = "zip-233"
            ))]
            -ZatBalance::from(self.zip233_amount),
            #[cfg(zcash_unstable = "zfuture")]
            self.tze_builder.value_balance()?,
        ];

        value_balances
            .into_iter()
            .sum::<Option<_>>()
            .ok_or(BalanceError::Overflow)
    }

    /// Reports the calculated fee given the specified fee rule.
    ///
    /// This fee is a function of the spends and outputs that have been added to the builder,
    /// pursuant to the specified [`FeeRule`].
    pub fn get_fee<FR: FeeRule>(&self, fee_rule: &FR) -> Result<Zatoshis, FeeError<FR::Error>> {
        #[cfg(feature = "transparent-inputs")]
        let transparent_inputs = self.transparent_builder.inputs();

        #[cfg(not(feature = "transparent-inputs"))]
        let transparent_inputs: &[Infallible] = &[];

        let sapling_spends = self
            .sapling_builder
            .as_ref()
            .map_or(0, |builder| builder.inputs().len());

        fee_rule
            .fee_required(
                &self.params,
                self.target_height,
                transparent_inputs.iter().map(|i| i.serialized_size()),
                self.transparent_builder
                    .outputs()
                    .iter()
                    .map(|i| i.serialized_size()),
                sapling_spends,
                self.sapling_builder
                    .as_ref()
                    .zip(self.build_config.sapling_builder_config())
                    .map_or(Ok(0), |(builder, (bundle_type, _))| {
                        bundle_type
                            .num_outputs(sapling_spends, builder.outputs().len())
                            .map_err(FeeError::Bundle)
                    })?,
                self.orchard_builder
                    .as_ref()
                    .zip(self.build_config.orchard_builder_config())
                    .map_or(Ok(0), |(builder, (bundle_type, _))| {
                        bundle_type
                            .num_actions(builder.spends().len(), builder.outputs().len())
                            .map_err(FeeError::Bundle)
                    })?,
            )
            .map_err(FeeError::FeeRule)
    }

    #[cfg(zcash_unstable = "zfuture")]
    pub fn get_fee_zfuture<FR: FeeRule + FutureFeeRule>(
        &self,
        fee_rule: &FR,
    ) -> Result<Zatoshis, FeeError<FR::Error>> {
        #[cfg(feature = "transparent-inputs")]
        let transparent_inputs = self.transparent_builder.inputs();

        #[cfg(not(feature = "transparent-inputs"))]
        let transparent_inputs: &[Infallible] = &[];

        let sapling_spends = self
            .sapling_builder
            .as_ref()
            .map_or(0, |builder| builder.inputs().len());

        fee_rule
            .fee_required_zfuture(
                &self.params,
                self.target_height,
                transparent_inputs.iter().map(|i| i.serialized_size()),
                self.transparent_builder
                    .outputs()
                    .iter()
                    .map(|i| i.serialized_size()),
                sapling_spends,
                self.sapling_builder
                    .as_ref()
                    .zip(self.build_config.sapling_builder_config())
                    .map_or(Ok(0), |(builder, (bundle_type, _))| {
                        bundle_type
                            .num_outputs(sapling_spends, builder.outputs().len())
                            .map_err(FeeError::Bundle)
                    })?,
                self.orchard_builder
                    .as_ref()
                    .zip(self.build_config.orchard_builder_config())
                    .map_or(Ok(0), |(builder, (bundle_type, _))| {
                        bundle_type
                            .num_actions(builder.spends().len(), builder.outputs().len())
                            .map_err(FeeError::Bundle)
                    })?,
                self.tze_builder.inputs(),
                self.tze_builder.outputs(),
            )
            .map_err(FeeError::FeeRule)
    }

    #[cfg(all(
        any(zcash_unstable = "nu7", zcash_unstable = "zfuture"),
        feature = "zip-233"
    ))]
    pub fn set_zip233_amount(&mut self, zip233_amount: Zatoshis) {
        self.zip233_amount = zip233_amount;
    }

    /// Builds a transaction from the configured spends and outputs.
    ///
    /// Upon success, returns a [`BuildResult`] containing:
    ///
    /// - the [final transaction],
    /// - the [Sapling metadata], and
    /// - the [Orchard metadata]
    ///
    /// generated during the build process.
    ///
    /// [Sapling metadata]: ::sapling::builder::SaplingMetadata
    /// [Orchard metadata]: ::orchard::builder::BundleMetadata
    /// [final transaction]: Transaction
    #[allow(clippy::too_many_arguments)]
    #[cfg(feature = "circuits")]
    pub fn build<R: RngCore + CryptoRng, SP: SpendProver, OP: OutputProver, FR: FeeRule>(
        self,
        transparent_signing_set: &TransparentSigningSet,
        sapling_extsks: &[sapling::zip32::ExtendedSpendingKey],
        orchard_saks: &[orchard::keys::SpendAuthorizingKey],
        rng: R,
        spend_prover: &SP,
        output_prover: &OP,
        fee_rule: &FR,
    ) -> Result<BuildResult, Error<FR::Error>> {
        if self.build_config.is_coinbase() {
            let target_height = self.target_height;

            self.build_internal::<Coinbase, _, _, _, _>(
                |b, miner_data| build_transparent_coinbase(b, target_height, miner_data),
                |b, _, _| Ok(b.clone().map_authorization(transparent::builder::Coinbase)),
                #[cfg(zcash_unstable = "zfuture")]
                |_| (None, vec![]),
                #[cfg(zcash_unstable = "zfuture")]
                |_, _, _| unreachable!(),
                &[],
                &[],
                rng,
                spend_prover,
                output_prover,
                None,
            )
        } else {
            let fee = self.get_fee(fee_rule).map_err(Error::Fee)?;

            self.build_internal::<Unauthorized, _, _, _, _>(
                |b, _| Ok(b.build()),
                |b, unauthed_tx, txid_parts| {
                    authorize_transparent(b, unauthed_tx, txid_parts, transparent_signing_set)
                },
                #[cfg(zcash_unstable = "zfuture")]
                |_| (None, vec![]),
                #[cfg(zcash_unstable = "zfuture")]
                |_, _, _| unreachable!(),
                sapling_extsks,
                orchard_saks,
                rng,
                spend_prover,
                output_prover,
                Some(fee),
            )
        }
    }

    /// Builds a transaction from the configured spends and outputs.
    ///
    /// Upon success, returns a [`BuildResult`] containing:
    ///
    /// - the [final transaction],
    /// - the [Sapling metadata], and
    /// - the [Orchard metadata]
    ///
    /// generated during the build process.
    ///
    /// [Sapling metadata]: ::sapling::builder::SaplingMetadata
    /// [Orchard metadata]: ::orchard::builder::BundleMetadata
    /// [final transaction]: Transaction
    #[cfg(zcash_unstable = "zfuture")]
    pub fn build_zfuture<
        R: RngCore + CryptoRng,
        SP: SpendProver,
        OP: OutputProver,
        FR: FutureFeeRule,
    >(
        self,
        transparent_signing_set: &TransparentSigningSet,
        sapling_extsks: &[sapling::zip32::ExtendedSpendingKey],
        orchard_saks: &[orchard::keys::SpendAuthorizingKey],
        rng: R,
        spend_prover: &SP,
        output_prover: &OP,
        fee_rule: &FR,
    ) -> Result<BuildResult, Error<FR::Error>> {
        if self.build_config.is_coinbase() {
            let target_height = self.target_height;

            self.build_internal::<Coinbase, _, _, _, _>(
                |b, miner_data| build_transparent_coinbase(b, target_height, miner_data),
                |b, _, _| Ok(b.clone().map_authorization(transparent::builder::Coinbase)),
                |_| (None, vec![]),
                |_, _, _| unreachable!(),
                &[],
                &[],
                rng,
                spend_prover,
                output_prover,
                None,
            )
        } else {
            let fee = self.get_fee_zfuture(fee_rule).map_err(Error::Fee)?;

            self.build_internal::<Unauthorized, _, _, _, _>(
                |b, _| Ok(b.build()),
                |b, unauthed_tx, txid_parts| {
                    authorize_transparent(b, unauthed_tx, txid_parts, transparent_signing_set)
                },
                |b| b.build(),
                |b, unauthed_tx, tze_signers| b.clone().into_authorized(&unauthed_tx, tze_signers),
                sapling_extsks,
                orchard_saks,
                rng,
                spend_prover,
                output_prover,
                Some(fee),
            )
        }
    }

    #[allow(clippy::too_many_arguments)]
    #[cfg(feature = "circuits")]
    fn build_internal<A, R, SP, OP, FE>(
        self,
        build_transparent: impl FnOnce(
            TransparentBuilder,
            Option<PushValue>,
        ) -> Result<
            Option<transparent::bundle::Bundle<A::TransparentAuth>>,
            Error<FE>,
        >,
        authorize_transparent: impl FnOnce(
            &transparent::bundle::Bundle<A::TransparentAuth>,
            &TransactionData<A>,
            &TxDigests<blake2b_simd::Hash>,
        ) -> Result<
            transparent::bundle::Bundle<transparent::bundle::Authorized>,
            transparent::builder::Error,
        >,
        #[cfg(zcash_unstable = "zfuture")] build_future: impl FnOnce(
            TzeBuilder<'_, TransactionData<Unauthorized>>,
        ) -> (
            Option<tze::Bundle<A::TzeAuth>>,
            Vec<tze::builder::TzeSigner<'_, TransactionData<A>>>,
        ),
        #[cfg(zcash_unstable = "zfuture")] authorize_future: impl FnOnce(
            &tze::Bundle<A::TzeAuth>,
            &TransactionData<A>,
            Vec<tze::builder::TzeSigner<'_, TransactionData<A>>>,
        ) -> Result<
            tze::Bundle<tze::Authorized>,
            tze::builder::Error,
        >,
        sapling_extsks: &[sapling::zip32::ExtendedSpendingKey],
        orchard_saks: &[orchard::keys::SpendAuthorizingKey],
        mut rng: R,
        spend_prover: &SP,
        output_prover: &OP,
        fee: Option<Zatoshis>,
    ) -> Result<BuildResult, Error<FE>>
    where
        A: Authorization<
            SaplingAuth = sapling::builder::InProgress<
                sapling::builder::Proven,
                sapling::builder::Unsigned,
            >,
            OrchardAuth = orchard::builder::InProgress<
                orchard::builder::Unproven,
                orchard::builder::Unauthorized,
            >,
        >,
        A::TransparentAuth: transparent::sighash::TransparentAuthorizingContext,
        R: RngCore + CryptoRng,
        SP: SpendProver,
        OP: OutputProver,
    {
        let consensus_branch_id = BranchId::for_height(&self.params, self.target_height);

        // determine transaction version
        let version = TxVersion::suggested_for_branch(consensus_branch_id);

        //
        // Consistency checks
        //

        assert_eq!(self.build_config.is_coinbase(), fee.is_none());
        if let Some(fee) = fee {
            // After fees are accounted for, the value balance of the transaction must be zero.
            let balance_after_fees =
                (self.value_balance()? - fee).ok_or(BalanceError::Underflow)?;

            match balance_after_fees.cmp(&ZatBalance::zero()) {
                Ordering::Less => {
                    return Err(Error::InsufficientFunds(-balance_after_fees));
                }
                Ordering::Greater => {
                    return Err(Error::ChangeRequired(balance_after_fees));
                }
                Ordering::Equal => (),
            };
        }

        let transparent_bundle = build_transparent(self.transparent_builder, self.miner_data)?;

        let (sapling_bundle, sapling_meta) = match self
            .sapling_builder
            .and_then(|builder| {
                builder
                    .build::<SP, OP, _, _>(sapling_extsks, &mut rng)
                    .map_err(Error::SaplingBuild)
                    .transpose()
                    .map(|res| {
                        res.map(|(bundle, sapling_meta)| {
                            // We need to create proofs before signatures, because we still support
                            // creating V4 transactions, which commit to the Sapling proofs in the
                            // transaction digest.
                            (
                                bundle.create_proofs(
                                    spend_prover,
                                    output_prover,
                                    &mut rng,
                                    self._progress_notifier,
                                ),
                                sapling_meta,
                            )
                        })
                    })
            })
            .transpose()?
        {
            Some((bundle, meta)) => (Some(bundle), meta),
            None => (None, SaplingMetadata::empty()),
        };

        let (orchard_bundle, orchard_meta) = match self
            .orchard_builder
            .and_then(|builder| {
                builder
                    .build(&mut rng)
                    .map_err(Error::OrchardBuild)
                    .transpose()
            })
            .transpose()?
        {
            Some((bundle, meta)) => (Some(bundle), meta),
            None => (None, orchard::builder::BundleMetadata::empty()),
        };

        #[cfg(zcash_unstable = "zfuture")]
        let (tze_bundle, tze_signers) = build_future(self.tze_builder);

        let unauthed_tx: TransactionData<A> = TransactionData {
            version,
            consensus_branch_id,
            lock_time: 0,
            expiry_height: self.expiry_height,
            #[cfg(all(
                any(zcash_unstable = "nu7", zcash_unstable = "zfuture"),
                feature = "zip-233"
            ))]
            zip233_amount: self.zip233_amount,
            transparent_bundle,
            // We don't support constructing Sprout bundles.
            //
            // # Consensus
            //
            // > A coinbase transaction MUST NOT have any JoinSplit descriptions.
            //
            // > A coinbase transaction MUST NOT have any Spend descriptions.
            //
            // <https://zips.z.cash/protocol/protocol.pdf#txnconsensus>
            sprout_bundle: None,
            sapling_bundle,
            orchard_bundle,
            #[cfg(zcash_unstable = "zfuture")]
            tze_bundle,
        };

        //
        // Signatures -- everything but the signatures must already have been added.
        //
        let txid_parts = unauthed_tx.digest(TxIdDigester);

        let transparent_bundle = unauthed_tx
            .transparent_bundle
            .as_ref()
            .map(|b| authorize_transparent(b, &unauthed_tx, &txid_parts))
            .transpose()
            .map_err(Error::TransparentBuild)?;

        #[cfg(zcash_unstable = "zfuture")]
        let tze_bundle = unauthed_tx
            .tze_bundle
            .as_ref()
            .map(|b| authorize_future(b, &unauthed_tx, tze_signers))
            .transpose()
            .map_err(Error::TzeBuild)?;

        // the commitment being signed is shared across all Sapling inputs; once
        // V4 transactions are deprecated this should just be the txid, but
        // for now we need to continue to compute it here.
        let shielded_sig_commitment =
            signature_hash(&unauthed_tx, &SignableInput::Shielded, &txid_parts);

        let sapling_asks = sapling_extsks
            .iter()
            .map(|extsk| extsk.expsk.ask.clone())
            .collect::<Vec<_>>();
        let sapling_bundle = unauthed_tx
            .sapling_bundle
            .map(|b| b.apply_signatures(&mut rng, *shielded_sig_commitment.as_ref(), &sapling_asks))
            .transpose()
            .map_err(Error::SaplingBuild)?;

        let orchard_bundle = unauthed_tx
            .orchard_bundle
            .map(|b| {
                b.create_proof(&orchard::circuit::ProvingKey::build(), &mut rng)
                    .and_then(|b| {
                        b.apply_signatures(
                            &mut rng,
                            *shielded_sig_commitment.as_ref(),
                            orchard_saks,
                        )
                    })
            })
            .transpose()
            .map_err(Error::OrchardBuild)?;

        let authorized_tx = TransactionData {
            version: unauthed_tx.version,
            consensus_branch_id: unauthed_tx.consensus_branch_id,
            lock_time: unauthed_tx.lock_time,
            expiry_height: unauthed_tx.expiry_height,
            #[cfg(all(
                any(zcash_unstable = "nu7", zcash_unstable = "zfuture"),
                feature = "zip-233"
            ))]
            zip233_amount: unauthed_tx.zip233_amount,
            transparent_bundle,
            sprout_bundle: unauthed_tx.sprout_bundle,
            sapling_bundle,
            orchard_bundle,
            #[cfg(zcash_unstable = "zfuture")]
            tze_bundle,
        };

        // The unwrap() here is safe because the txid hashing
        // of freeze() should be infalliable.
        Ok(BuildResult {
            transaction: authorized_tx.freeze().unwrap(),
            sapling_meta,
            orchard_meta,
        })
    }

    /// Builds a PCZT from the configured spends and outputs.
    ///
    /// Upon success, returns a struct containing the PCZT components, and the
    /// [`SaplingMetadata`] and [`orchard::builder::BundleMetadata`] generated during the
    /// build process.
    pub fn build_for_pczt<R: RngCore + CryptoRng, FR: FeeRule>(
        self,
        mut rng: R,
        fee_rule: &FR,
    ) -> Result<PcztResult<P>, Error<FR::Error>> {
        let fee = self.get_fee(fee_rule).map_err(Error::Fee)?;
        let consensus_branch_id = BranchId::for_height(&self.params, self.target_height);

        // determine transaction version
        let version = TxVersion::suggested_for_branch(consensus_branch_id);

        let consensus_branch_id = BranchId::for_height(&self.params, self.target_height);

        //
        // Consistency checks
        //

        // After fees are accounted for, the value balance of the transaction must be zero.
        let balance_after_fees = (self.value_balance()? - fee).ok_or(BalanceError::Underflow)?;

        match balance_after_fees.cmp(&ZatBalance::zero()) {
            Ordering::Less => {
                return Err(Error::InsufficientFunds(-balance_after_fees));
            }
            Ordering::Greater => {
                return Err(Error::ChangeRequired(balance_after_fees));
            }
            Ordering::Equal => (),
        };

        let transparent_bundle = self.transparent_builder.build_for_pczt();

        let (sapling_bundle, sapling_meta) = match self
            .sapling_builder
            .map(|builder| {
                builder
                    .build_for_pczt(&mut rng)
                    .map_err(Error::SaplingBuild)
            })
            .transpose()?
        {
            Some((bundle, meta)) => (Some(bundle), meta),
            None => (None, SaplingMetadata::empty()),
        };

        let (orchard_bundle, orchard_meta) = match self
            .orchard_builder
            .map(|builder| {
                builder
                    .build_for_pczt(&mut rng)
                    .map_err(Error::OrchardBuild)
            })
            .transpose()?
        {
            Some((bundle, meta)) => (Some(bundle), meta),
            None => (None, orchard::builder::BundleMetadata::empty()),
        };

        Ok(PcztResult {
            pczt_parts: PcztParts {
                params: self.params,
                version,
                consensus_branch_id,
                lock_time: 0,
                expiry_height: self.expiry_height,
                transparent: transparent_bundle,
                sapling: sapling_bundle,
                orchard: orchard_bundle,
            },
            sapling_meta,
            orchard_meta,
        })
    }
}

#[cfg(feature = "circuits")]
fn build_transparent_coinbase<FE>(
    b: TransparentBuilder,
    target_height: BlockHeight,
    miner_data: Option<PushValue>,
) -> Result<Option<transparent::bundle::Bundle<transparent::builder::Coinbase>>, Error<FE>> {
    b.build_coinbase(target_height, miner_data)
        .map(Some)
        // TODO: in a future breaking release of `zcash_primitives`, this `map_err` should be
        // removed in favor of a specific `Error::Coinbase` variant. For now we are shoving all
        // errors in coinbase output construction into `UnsupportedScript` to allow for a
        // semver-compatible release of `zcash_primitives`.
        .map_err(|_| {
            Error::<FE>::TransparentBuild(::transparent::builder::Error::UnsupportedScript)
        })
}

#[cfg(feature = "circuits")]
fn authorize_transparent(
    b: &transparent::bundle::Bundle<transparent::builder::Unauthorized>,
    unauthed_tx: &TransactionData<Unauthorized>,
    txid_parts: &TxDigests<blake2b_simd::Hash>,
    transparent_signing_set: &TransparentSigningSet,
) -> Result<transparent::bundle::Bundle<transparent::bundle::Authorized>, transparent::builder::Error>
{
    b.clone().apply_signatures(
        |input| {
            *signature_hash(unauthed_tx, &SignableInput::Transparent(input), txid_parts).as_ref()
        },
        transparent_signing_set,
    )
}

#[cfg(zcash_unstable = "zfuture")]
impl<'a, P: consensus::Parameters, U: sapling::builder::ProverProgress> ExtensionTxBuilder<'a>
    for Builder<'a, P, U>
{
    type BuildCtx = TransactionData<Unauthorized>;
    type BuildError = tze::builder::Error;

    fn add_tze_input<WBuilder, W: ToPayload>(
        &mut self,
        extension_id: u32,
        mode: u32,
        prevout: (tze::OutPoint, TzeOut),
        witness_builder: WBuilder,
    ) -> Result<(), Self::BuildError>
    where
        WBuilder: 'a + (FnOnce(&Self::BuildCtx) -> Result<W, tze::builder::Error>),
    {
        self.tze_builder
            .add_input(extension_id, mode, prevout, witness_builder);

        Ok(())
    }

    fn add_tze_output<G: ToPayload>(
        &mut self,
        extension_id: u32,
        value: Zatoshis,
        guarded_by: &G,
    ) -> Result<(), Self::BuildError> {
        self.tze_builder.add_output(extension_id, value, guarded_by);
        Ok(())
    }
}

#[cfg(any(test, feature = "test-dependencies"))]
mod testing {
    use rand::RngCore;
    use rand_core::CryptoRng;

    use ::sapling::prover::mock::{MockOutputProver, MockSpendProver};
    use ::transparent::builder::TransparentSigningSet;
    use zcash_protocol::consensus;

    use super::{BuildResult, Builder, Error};
    use crate::transaction::fees::zip317;

    impl<P: consensus::Parameters, U: sapling::builder::ProverProgress> Builder<'_, P, U> {
        /// Build the transaction using mocked randomness and proving capabilities.
        /// DO NOT USE EXCEPT FOR UNIT TESTING.
        pub fn mock_build<R: RngCore>(
            self,
            transparent_signing_set: &TransparentSigningSet,
            sapling_extsks: &[sapling::zip32::ExtendedSpendingKey],
            orchard_saks: &[orchard::keys::SpendAuthorizingKey],
            rng: R,
        ) -> Result<BuildResult, Error<zip317::FeeError>> {
            struct FakeCryptoRng<R: RngCore>(R);
            impl<R: RngCore> CryptoRng for FakeCryptoRng<R> {}
            impl<R: RngCore> RngCore for FakeCryptoRng<R> {
                fn next_u32(&mut self) -> u32 {
                    self.0.next_u32()
                }

                fn next_u64(&mut self) -> u64 {
                    self.0.next_u64()
                }

                fn fill_bytes(&mut self, dest: &mut [u8]) {
                    self.0.fill_bytes(dest)
                }

                fn try_fill_bytes(&mut self, dest: &mut [u8]) -> Result<(), rand_core::Error> {
                    self.0.try_fill_bytes(dest)
                }
            }

            self.build(
                transparent_signing_set,
                sapling_extsks,
                orchard_saks,
                FakeCryptoRng(rng),
                &MockSpendProver,
                &MockOutputProver,
                #[allow(deprecated)]
                &zip317::FeeRule::standard(),
            )
        }
    }
}

#[cfg(test)]
mod tests {
    use core::convert::Infallible;

    use assert_matches::assert_matches;
    use ff::Field;
    use incrementalmerkletree::{frontier::CommitmentTree, witness::IncrementalWitness};
    use rand_core::OsRng;

    use super::{Builder, Error};
    use crate::transaction::builder::BuildConfig;

    use ::sapling::{Node, Rseed, zip32::ExtendedSpendingKey};
    use ::transparent::{address::TransparentAddress, builder::TransparentSigningSet};
    use zcash_protocol::{
        consensus::{NetworkUpgrade, Parameters, TEST_NETWORK},
        memo::MemoBytes,
        value::{BalanceError, ZatBalance, Zatoshis},
    };

    #[cfg(zcash_unstable = "zfuture")]
    #[cfg(feature = "transparent-inputs")]
    use super::TzeBuilder;

    #[cfg(feature = "transparent-inputs")]
    use {
        crate::transaction::{OutPoint, TxOut, builder::DEFAULT_TX_EXPIRY_DELTA},
        ::transparent::keys::{AccountPrivKey, IncomingViewingKey},
        zip32::AccountId,
    };

    // This test only works with the transparent_inputs feature because we have to
    // be able to create a tx with a valid balance, without using Sapling inputs.
    #[test]
    #[cfg(feature = "transparent-inputs")]
    fn binding_sig_absent_if_no_shielded_spend_or_output() {
        use crate::transaction::builder::{self, TransparentBuilder};
        use ::transparent::{builder::TransparentSigningSet, keys::NonHardenedChildIndex};
        use zcash_protocol::consensus::NetworkUpgrade;

        let sapling_activation_height = TEST_NETWORK
            .activation_height(NetworkUpgrade::Sapling)
            .unwrap();

        // Create a builder with 0 fee, so we can construct t outputs
        let mut builder = builder::Builder {
            params: TEST_NETWORK,
            build_config: BuildConfig::Standard {
                sapling_anchor: Some(sapling::Anchor::empty_tree()),
                orchard_anchor: Some(orchard::Anchor::empty_tree()),
            },
            target_height: sapling_activation_height,
            expiry_height: sapling_activation_height + DEFAULT_TX_EXPIRY_DELTA,
            #[cfg(all(
                any(zcash_unstable = "nu7", zcash_unstable = "zfuture"),
                feature = "zip-233"
            ))]
            zip233_amount: Zatoshis::ZERO,
            transparent_builder: TransparentBuilder::empty(),
            sapling_builder: None,
            orchard_builder: None,
            #[cfg(zcash_unstable = "zfuture")]
            tze_builder: TzeBuilder::empty(),
            #[cfg(not(zcash_unstable = "zfuture"))]
            tze_builder: core::marker::PhantomData,
            miner_data: None,
            _progress_notifier: (),
        };

        let mut transparent_signing_set = TransparentSigningSet::new();
        let tsk = AccountPrivKey::from_seed(&TEST_NETWORK, &[0u8; 32], AccountId::ZERO).unwrap();
        let sk = tsk
            .derive_external_secret_key(NonHardenedChildIndex::ZERO)
            .unwrap();
        let pubkey = transparent_signing_set.add_key(sk);
        let prev_coin = TxOut::new(
            Zatoshis::const_from_u64(50000),
            tsk.to_account_pubkey()
                .derive_external_ivk()
                .unwrap()
                .derive_address(NonHardenedChildIndex::ZERO)
                .unwrap()
                .script()
                .into(),
        );
        builder
            .add_transparent_input(pubkey, OutPoint::fake(), prev_coin)
            .unwrap();

        // Create a tx with only t output. No binding_sig should be present
        builder
            .add_transparent_output(
                &TransparentAddress::PublicKeyHash([0; 20]),
                Zatoshis::const_from_u64(40000),
            )
            .unwrap();

        let res = builder
            .mock_build(&transparent_signing_set, &[], &[], OsRng)
            .unwrap();
        // No binding signature, because only t input and outputs
        assert!(res.transaction().sapling_bundle.is_none());
    }

    #[test]
    fn binding_sig_present_if_shielded_spend() {
        let extsk = ExtendedSpendingKey::master(&[]);
        let dfvk = extsk.to_diversifiable_full_viewing_key();
        let to = dfvk.default_address().1;

        let mut rng = OsRng;

        let note1 = to.create_note(
            sapling::value::NoteValue::from_raw(50000),
            Rseed::BeforeZip212(jubjub::Fr::random(&mut rng)),
        );
        let cmu1 = Node::from_cmu(&note1.cmu());
        let mut tree = CommitmentTree::<Node, 32>::empty();
        tree.append(cmu1).unwrap();
        let witness1 = IncrementalWitness::from_tree(tree).unwrap();

        let tx_height = TEST_NETWORK
            .activation_height(NetworkUpgrade::Sapling)
            .unwrap();

        let build_config = BuildConfig::Standard {
            sapling_anchor: Some(witness1.root().into()),
            orchard_anchor: None,
        };
        let mut builder = Builder::new(TEST_NETWORK, tx_height, build_config);

        // Create a tx with a sapling spend. binding_sig should be present
        builder
            .add_sapling_spend::<Infallible>(dfvk.fvk().clone(), note1, witness1.path().unwrap())
            .unwrap();

        builder
            .add_transparent_output(
                &TransparentAddress::PublicKeyHash([0; 20]),
                Zatoshis::const_from_u64(35000),
            )
            .unwrap();

        // A binding signature (and bundle) is present because there is a Sapling spend.
        let res = builder
            .mock_build(&TransparentSigningSet::new(), &[extsk], &[], OsRng)
            .unwrap();
        assert!(res.transaction().sapling_bundle().is_some());
    }

    #[test]
    fn fails_on_negative_change() {
        use crate::transaction::fees::zip317::MINIMUM_FEE;

        let mut rng = OsRng;

        // Just use the master key as the ExtendedSpendingKey for this test
        let extsk = ExtendedSpendingKey::master(&[]);
        let tx_height = TEST_NETWORK
            .activation_height(NetworkUpgrade::Sapling)
            .unwrap();

        // Fails with no inputs or outputs
        // 0.0001 t-ZEC fee
        {
            let build_config = BuildConfig::Standard {
                sapling_anchor: None,
                orchard_anchor: None,
            };
            let builder = Builder::new(TEST_NETWORK, tx_height, build_config);
            assert_matches!(
                builder.mock_build(&TransparentSigningSet::new(), &[], &[], OsRng),
                Err(Error::InsufficientFunds(expected)) if expected == MINIMUM_FEE.into()
            );
        }

        let dfvk = extsk.to_diversifiable_full_viewing_key();
        let ovk = Some(dfvk.fvk().ovk);
        let to = dfvk.default_address().1;

        let extsks = &[extsk];

        // Fail if there is only a Sapling output
        // 0.0005 z-ZEC out, 0.0001 t-ZEC fee
        {
            let build_config = BuildConfig::Standard {
                sapling_anchor: Some(sapling::Anchor::empty_tree()),
                orchard_anchor: Some(orchard::Anchor::empty_tree()),
            };
            let mut builder = Builder::new(TEST_NETWORK, tx_height, build_config);
            builder
                .add_sapling_output::<Infallible>(
                    ovk,
                    to,
                    Zatoshis::const_from_u64(50000),
                    MemoBytes::empty(),
                )
                .unwrap();
            assert_matches!(
                builder.mock_build(&TransparentSigningSet::new(), extsks, &[], OsRng),
                Err(Error::InsufficientFunds(expected)) if
                    expected == (Zatoshis::const_from_u64(50000) + MINIMUM_FEE).unwrap().into()
            );
        }

        // Fail if there is only a transparent output
        // 0.0005 t-ZEC out, 0.0001 t-ZEC fee
        {
            let build_config = BuildConfig::Standard {
                sapling_anchor: Some(sapling::Anchor::empty_tree()),
                orchard_anchor: Some(orchard::Anchor::empty_tree()),
            };
            let mut builder = Builder::new(TEST_NETWORK, tx_height, build_config);
            builder
                .add_transparent_output(
                    &TransparentAddress::PublicKeyHash([0; 20]),
                    Zatoshis::const_from_u64(50000),
                )
                .unwrap();
            assert_matches!(
                builder.mock_build(&TransparentSigningSet::new(), extsks, &[], OsRng),
                Err(Error::InsufficientFunds(expected)) if expected ==
                    (Zatoshis::const_from_u64(50000) + MINIMUM_FEE).unwrap().into()
            );
        }

        // Fail if there is only a burn
        // 0.0005 burned, 0.0001 t-ZEC fee
        #[cfg(all(zcash_unstable = "nu7", feature = "zip-233"))]
        {
            let build_config = BuildConfig::Standard {
                sapling_anchor: Some(sapling::Anchor::empty_tree()),
                orchard_anchor: Some(orchard::Anchor::empty_tree()),
            };
            let mut builder = Builder::new(TEST_NETWORK, tx_height, build_config);
            builder.set_zip233_amount(Zatoshis::const_from_u64(50000));

            assert_matches!(
                builder.mock_build(&TransparentSigningSet::new(), extsks, &[], OsRng),
                Err(Error::InsufficientFunds(expected)) if expected ==
                    (Zatoshis::const_from_u64(50000) + MINIMUM_FEE).unwrap().into()
            );
        }

        let note1 = to.create_note(
            sapling::value::NoteValue::from_raw(59999),
            Rseed::BeforeZip212(jubjub::Fr::random(&mut rng)),
        );
        let cmu1 = Node::from_cmu(&note1.cmu());
        let mut tree = CommitmentTree::<Node, 32>::empty();
        tree.append(cmu1).unwrap();
        let mut witness1 = IncrementalWitness::from_tree(tree.clone()).unwrap();

        // Fail if there is insufficient input
        // 0.0003 z-ZEC out, 0.00015 t-ZEC out, 0.00015 t-ZEC fee, 0.00059999 z-ZEC in
        {
            let build_config = BuildConfig::Standard {
                sapling_anchor: Some(witness1.root().into()),
                orchard_anchor: Some(orchard::Anchor::empty_tree()),
            };
            let mut builder = Builder::new(TEST_NETWORK, tx_height, build_config);
            builder
                .add_sapling_spend::<Infallible>(
                    dfvk.fvk().clone(),
                    note1.clone(),
                    witness1.path().unwrap(),
                )
                .unwrap();
            builder
                .add_sapling_output::<Infallible>(
                    ovk,
                    to,
                    Zatoshis::const_from_u64(30000),
                    MemoBytes::empty(),
                )
                .unwrap();
            builder
                .add_transparent_output(
                    &TransparentAddress::PublicKeyHash([0; 20]),
                    Zatoshis::const_from_u64(15000),
                )
                .unwrap();
            assert_matches!(
                builder.mock_build(&TransparentSigningSet::new(), extsks, &[], OsRng),
                Err(Error::InsufficientFunds(expected)) if expected == ZatBalance::const_from_i64(1)
            );
        }

        // Fail if there is insufficient input
        // 0.0003 z-ZEC out, 0.00005 t-ZEC out, 0.0001 burned, 0.00015 t-ZEC fee, 0.00059999 z-ZEC in
        #[cfg(all(zcash_unstable = "nu7", feature = "zip-233"))]
        {
            let build_config = BuildConfig::Standard {
                sapling_anchor: Some(witness1.root().into()),
                orchard_anchor: Some(orchard::Anchor::empty_tree()),
            };
            let mut builder = Builder::new(TEST_NETWORK, tx_height, build_config);
            builder
                .add_sapling_spend::<Infallible>(
                    dfvk.fvk().clone(),
                    note1.clone(),
                    witness1.path().unwrap(),
                )
                .unwrap();
            builder
                .add_sapling_output::<Infallible>(
                    ovk,
                    to,
                    Zatoshis::const_from_u64(30000),
                    MemoBytes::empty(),
                )
                .unwrap();
            builder
                .add_transparent_output(
                    &TransparentAddress::PublicKeyHash([0; 20]),
                    Zatoshis::const_from_u64(5000),
                )
                .unwrap();
            builder.set_zip233_amount(Zatoshis::const_from_u64(10000));
            assert_matches!(
                builder.mock_build(&TransparentSigningSet::new(), extsks, &[], OsRng),
                Err(Error::InsufficientFunds(expected)) if expected == ZatBalance::const_from_i64(1)
            );
        }

        let note2 = to.create_note(
            sapling::value::NoteValue::from_raw(1),
            Rseed::BeforeZip212(jubjub::Fr::random(&mut rng)),
        );
        let cmu2 = Node::from_cmu(&note2.cmu());
        tree.append(cmu2).unwrap();
        witness1.append(cmu2).unwrap();
        let witness2 = IncrementalWitness::from_tree(tree).unwrap();

        // Succeeds if there is sufficient input
        // 0.0003 z-ZEC out, 0.00015 t-ZEC out, 0.00015 t-ZEC fee, 0.0006 z-ZEC in
        {
            let build_config = BuildConfig::Standard {
                sapling_anchor: Some(witness1.root().into()),
                orchard_anchor: Some(orchard::Anchor::empty_tree()),
            };
            let mut builder = Builder::new(TEST_NETWORK, tx_height, build_config);
            builder
                .add_sapling_spend::<Infallible>(
                    dfvk.fvk().clone(),
                    note1.clone(),
                    witness1.path().unwrap(),
                )
                .unwrap();
            builder
                .add_sapling_spend::<Infallible>(
                    dfvk.fvk().clone(),
                    note2.clone(),
                    witness2.path().unwrap(),
                )
                .unwrap();
            builder
                .add_sapling_output::<Infallible>(
                    ovk,
                    to,
                    Zatoshis::const_from_u64(30000),
                    MemoBytes::empty(),
                )
                .unwrap();
            builder
                .add_transparent_output(
                    &TransparentAddress::PublicKeyHash([0; 20]),
                    Zatoshis::const_from_u64(15000),
                )
                .unwrap();
            let res = builder
                .mock_build(&TransparentSigningSet::new(), extsks, &[], OsRng)
                .unwrap();
            assert_eq!(
                res.transaction()
                    .fee_paid(|_| Err(BalanceError::Overflow))
                    .unwrap(),
                Some(Zatoshis::const_from_u64(15_000))
            );
        }

        // Succeeds if there is sufficient input
        // 0.0003 z-ZEC out, 0.00005 t-ZEC out, 0.0001 burned, 0.00015 t-ZEC fee, 0.0006 z-ZEC in
        #[cfg(all(zcash_unstable = "nu7", feature = "zip-233"))]
        {
            let build_config = BuildConfig::Standard {
                sapling_anchor: Some(witness1.root().into()),
                orchard_anchor: Some(orchard::Anchor::empty_tree()),
            };
            let mut builder = Builder::new(TEST_NETWORK, tx_height, build_config);
            builder
                .add_sapling_spend::<Infallible>(
                    dfvk.fvk().clone(),
                    note1,
                    witness1.path().unwrap(),
                )
                .unwrap();
            builder
                .add_sapling_spend::<Infallible>(
                    dfvk.fvk().clone(),
                    note2,
                    witness2.path().unwrap(),
                )
                .unwrap();
            builder
                .add_sapling_output::<Infallible>(
                    ovk,
                    to,
                    Zatoshis::const_from_u64(30000),
                    MemoBytes::empty(),
                )
                .unwrap();
            builder
                .add_transparent_output(
                    &TransparentAddress::PublicKeyHash([0; 20]),
                    Zatoshis::const_from_u64(5000),
                )
                .unwrap();
            builder.set_zip233_amount(Zatoshis::const_from_u64(10000));
            let res = builder
                .mock_build(&TransparentSigningSet::new(), extsks, &[], OsRng)
                .unwrap();
            assert_eq!(
                res.transaction()
                    .fee_paid(|_| Err(BalanceError::Overflow))
                    .unwrap(),
                Some(Zatoshis::const_from_u64(15_000))
            );
        }
    }
}<|MERGE_RESOLUTION|>--- conflicted
+++ resolved
@@ -27,15 +27,9 @@
 #[cfg(feature = "circuits")]
 use {
     crate::transaction::{
-<<<<<<< HEAD
-        TransactionData, Unauthorized,
+        Authorization, Coinbase, TransactionData, TxDigests, Unauthorized,
         sighash::{SignableInput, signature_hash},
         txid::TxIdDigester,
-=======
-        sighash::{signature_hash, SignableInput},
-        txid::TxIdDigester,
-        Authorization, Coinbase, TransactionData, TxDigests, Unauthorized,
->>>>>>> bd7532da
     },
     ::sapling::prover::{OutputProver, SpendProver},
     ::transparent::builder::TransparentSigningSet,
@@ -903,15 +897,15 @@
     ) -> Result<BuildResult, Error<FE>>
     where
         A: Authorization<
-            SaplingAuth = sapling::builder::InProgress<
-                sapling::builder::Proven,
-                sapling::builder::Unsigned,
+                SaplingAuth = sapling::builder::InProgress<
+                    sapling::builder::Proven,
+                    sapling::builder::Unsigned,
+                >,
+                OrchardAuth = orchard::builder::InProgress<
+                    orchard::builder::Unproven,
+                    orchard::builder::Unauthorized,
+                >,
             >,
-            OrchardAuth = orchard::builder::InProgress<
-                orchard::builder::Unproven,
-                orchard::builder::Unauthorized,
-            >,
-        >,
         A::TransparentAuth: transparent::sighash::TransparentAuthorizingContext,
         R: RngCore + CryptoRng,
         SP: SpendProver,

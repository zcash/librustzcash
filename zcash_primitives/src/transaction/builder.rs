//! Structs for building transactions.

use std::boxed::Box;
use std::error;
use std::fmt;
use std::marker::PhantomData;

use ff::Field;
use rand::{rngs::OsRng, seq::SliceRandom, CryptoRng, RngCore};

use crate::{
<<<<<<< HEAD
    consensus,
=======
    consensus::{self, BlockHeight},
>>>>>>> 5363ce91
    extensions::transparent::{self as tze, ExtensionTxBuilder, ToPayload},
    keys::OutgoingViewingKey,
    legacy::TransparentAddress,
    merkle_tree::MerklePath,
    note_encryption::{Memo, SaplingNoteEncryption},
    primitives::{Diversifier, Note, PaymentAddress},
    prover::TxProver,
    redjubjub::PrivateKey,
    sapling::{spend_sig, Node},
    transaction::{
        components::{
            amount::Amount, amount::DEFAULT_FEE, OutPoint, OutputDescription, SpendDescription,
            TxOut, TzeIn, TzeOut,
        },
        signature_hash_data, SignableInput, Transaction, TransactionData, SIGHASH_ALL,
    },
    util::generate_random_rseed,
    zip32::ExtendedSpendingKey,
};

#[cfg(feature = "transparent-inputs")]
use crate::{
    legacy::Script,
    transaction::components::{OutPoint, TxIn},
};

const DEFAULT_TX_EXPIRY_DELTA: u32 = 20;

/// If there are any shielded inputs, always have at least two shielded outputs, padding
/// with dummy outputs if necessary. See https://github.com/zcash/zcash/issues/3615
const MIN_SHIELDED_OUTPUTS: usize = 2;

#[derive(Debug, PartialEq)]
pub enum Error {
    AnchorMismatch,
    BindingSig,
    ChangeIsNegative(Amount),
    InvalidAddress,
    InvalidAmount,
    NoChangeAddress,
    SpendProof,
    TzeWitnessModeMismatch(u32, u32),
}

impl fmt::Display for Error {
    fn fmt(&self, f: &mut fmt::Formatter) -> fmt::Result {
        match self {
            Error::AnchorMismatch => {
                write!(f, "Anchor mismatch (anchors for all spends must be equal)")
            }
            Error::BindingSig => write!(f, "Failed to create bindingSig"),
            Error::ChangeIsNegative(amount) => {
                write!(f, "Change is negative ({:?} zatoshis)", amount)
            }
            Error::InvalidAddress => write!(f, "Invalid address"),
            Error::InvalidAmount => write!(f, "Invalid amount"),
            Error::NoChangeAddress => write!(f, "No change address specified or discoverable"),
            Error::SpendProof => write!(f, "Failed to create Sapling spend proof"),
            Error::TzeWitnessModeMismatch(expected, actual) =>
                write!(f, "TZE witness builder returned a mode that did not match the mode with which the input was initially constructed: expected = {:?}, actual = {:?}", expected, actual),
        }
    }
}

impl error::Error for Error {}

struct SpendDescriptionInfo {
    extsk: ExtendedSpendingKey,
    diversifier: Diversifier,
    note: Note,
    alpha: jubjub::Fr,
    merkle_path: MerklePath<Node>,
}

pub struct SaplingOutput {
    /// `None` represents the `ovk = ⊥` case.
    ovk: Option<OutgoingViewingKey>,
    to: PaymentAddress,
    note: Note,
    memo: Memo,
}

impl SaplingOutput {
    pub fn new<R: RngCore + CryptoRng, P: consensus::Parameters>(
        params: &P,
        height: BlockHeight,
        rng: &mut R,
        ovk: Option<OutgoingViewingKey>,
        to: PaymentAddress,
        value: Amount,
        memo: Option<Memo>,
    ) -> Result<Self, Error> {
        let g_d = match to.g_d() {
            Some(g_d) => g_d,
            None => return Err(Error::InvalidAddress),
        };
        if value.is_negative() {
            return Err(Error::InvalidAmount);
        }

        let rseed = generate_random_rseed(params, height, rng);

        let note = Note {
            g_d,
            pk_d: to.pk_d().clone(),
            value: value.into(),
            rseed,
        };

        Ok(SaplingOutput {
            ovk,
            to,
            note,
            memo: memo.unwrap_or_default(),
        })
    }

    pub fn build<P: TxProver, R: RngCore + CryptoRng>(
        self,
        prover: &P,
        ctx: &mut P::SaplingProvingContext,
        rng: &mut R,
    ) -> OutputDescription {
        let mut encryptor = SaplingNoteEncryption::new(
            self.ovk,
            self.note.clone(),
            self.to.clone(),
            self.memo,
            rng,
        );

        let (zkproof, cv) = prover.output_proof(
            ctx,
            encryptor.esk().clone(),
            self.to,
            self.note.rcm(),
            self.note.value,
        );

        let cmu = self.note.cmu();

        let enc_ciphertext = encryptor.encrypt_note_plaintext();
        let out_ciphertext = encryptor.encrypt_outgoing_plaintext(&cv, &cmu);

        let ephemeral_key = encryptor.epk().clone().into();

        OutputDescription {
            cv,
            cmu,
            ephemeral_key,
            enc_ciphertext,
            out_ciphertext,
            zkproof,
        }
    }
}

#[cfg(feature = "transparent-inputs")]
struct TransparentInputInfo {
    sk: secp256k1::SecretKey,
    pubkey: [u8; secp256k1::constants::PUBLIC_KEY_SIZE],
    coin: TxOut,
}

#[cfg(feature = "transparent-inputs")]
struct TransparentInputs {
    secp: secp256k1::Secp256k1<secp256k1::SignOnly>,
    inputs: Vec<TransparentInputInfo>,
}

#[cfg(feature = "transparent-inputs")]
impl Default for TransparentInputs {
    fn default() -> Self {
        TransparentInputs {
            secp: secp256k1::Secp256k1::gen_new(),
            inputs: Default::default(),
        }
    }
}

#[cfg(not(feature = "transparent-inputs"))]
#[derive(Default)]
struct TransparentInputs;

impl TransparentInputs {
    #[cfg(feature = "transparent-inputs")]
    fn push(&mut self, sk: secp256k1::SecretKey, coin: TxOut) -> Result<(), Error> {
        if coin.value.is_negative() {
            return Err(Error::InvalidAmount);
        }

        // ensure that the ripemd160 digest of the public key associated with the
        // provided secret key matches that of the address to which the provided
        // output may be spent
        let pubkey = secp256k1::PublicKey::from_secret_key(&self.secp, &sk).serialize();
        match coin.script_pubkey.address() {
            Some(TransparentAddress::PublicKey(hash)) => {
                use ripemd160::Ripemd160;
                use sha2::{Digest, Sha256};

                if &hash[..] != &Ripemd160::digest(&Sha256::digest(&pubkey))[..] {
                    return Err(Error::InvalidAddress);
                }
            }
            _ => return Err(Error::InvalidAddress),
        }

        self.inputs.push(TransparentInputInfo { sk, pubkey, coin });

        Ok(())
    }

    fn value_sum(&self) -> Amount {
        #[cfg(feature = "transparent-inputs")]
        {
            self.inputs
                .iter()
                .map(|input| input.coin.value)
                .sum::<Amount>()
        }

        #[cfg(not(feature = "transparent-inputs"))]
        {
            Amount::zero()
        }
    }

    #[cfg(feature = "transparent-inputs")]
    fn apply_signatures(
        &self,
        mtx: &mut TransactionData,
        consensus_branch_id: consensus::BranchId,
    ) {
        let mut sighash = [0u8; 32];
        for (i, info) in self.inputs.iter().enumerate() {
            sighash.copy_from_slice(&signature_hash_data(
                mtx,
                consensus_branch_id,
                SIGHASH_ALL,
                SignableInput::transparent(i, &info.coin.script_pubkey, info.coin.value),
            ));

            let msg = secp256k1::Message::from_slice(&sighash).expect("32 bytes");
            let sig = self.secp.sign(&msg, &info.sk);

            // Signature has to have "SIGHASH_ALL" appended to it
            let mut sig_bytes: Vec<u8> = sig.serialize_der()[..].to_vec();
            sig_bytes.extend(&[SIGHASH_ALL as u8]);

            // P2PKH scriptSig
            mtx.vin[i].script_sig = Script::default() << &sig_bytes[..] << &info.pubkey[..];
        }
    }

    #[cfg(not(feature = "transparent-inputs"))]
    fn apply_signatures(&self, _: &mut TransactionData, _: consensus::BranchId) {}
}

struct TzeInputInfo<'a, BuildCtx> {
    prevout: TzeOut,
<<<<<<< HEAD
    builder: Box<dyn FnOnce(&BuildCtx) -> Result<TzeIn, Error> + 'a>,
=======
    builder: Box<dyn FnOnce(&BuildCtx) -> Result<(u32, Vec<u8>), Error> + 'a>,
>>>>>>> 5363ce91
}

struct TzeInputs<'a, BuildCtx> {
    builders: Vec<TzeInputInfo<'a, BuildCtx>>,
}

impl<'a, BuildCtx> TzeInputs<'a, BuildCtx> {
    fn default() -> Self {
        TzeInputs { builders: vec![] }
    }

<<<<<<< HEAD
    fn push<WBuilder, W: ToPayload>(
        &mut self,
        extension_id: u32,
        prevout: (OutPoint, TzeOut),
        builder: WBuilder,
    ) where
        WBuilder: 'a + FnOnce(&BuildCtx) -> Result<W, Error>,
    {
        let (outpoint, tzeout) = prevout;
        self.builders.push(TzeInputInfo {
            prevout: tzeout,
            builder: Box::new(move |ctx| {
                let (mode, payload) = builder(&ctx).map(|x| x.to_payload())?;
                Ok(TzeIn {
                    prevout: outpoint,
                    witness: tze::Witness {
                        extension_id,
                        mode,
                        payload,
                    },
                })
            }),
=======
    fn push<WBuilder, W: ToPayload>(&mut self, tzeout: TzeOut, builder: WBuilder)
    where
        WBuilder: 'a + FnOnce(&BuildCtx) -> Result<W, Error>,
    {
        self.builders.push(TzeInputInfo {
            prevout: tzeout,
            builder: Box::new(move |ctx| builder(&ctx).map(|x| x.to_payload())),
>>>>>>> 5363ce91
        });
    }
}

/// Metadata about a transaction created by a [`Builder`].
#[derive(Debug, PartialEq)]
pub struct TransactionMetadata {
    spend_indices: Vec<usize>,
    output_indices: Vec<usize>,
}

impl TransactionMetadata {
    fn new() -> Self {
        TransactionMetadata {
            spend_indices: vec![],
            output_indices: vec![],
        }
    }

    /// Returns the index within the transaction of the [`SpendDescription`] corresponding
    /// to the `n`-th call to [`Builder::add_sapling_spend`].
    ///
    /// Note positions are randomized when building transactions for indistinguishability.
    /// This means that the transaction consumer cannot assume that e.g. the first spend
    /// they added (via the first call to [`Builder::add_sapling_spend`]) is the first
    /// [`SpendDescription`] in the transaction.
    pub fn spend_index(&self, n: usize) -> Option<usize> {
        self.spend_indices.get(n).copied()
    }

    /// Returns the index within the transaction of the [`OutputDescription`] corresponding
    /// to the `n`-th call to [`Builder::add_sapling_output`].
    ///
    /// Note positions are randomized when building transactions for indistinguishability.
    /// This means that the transaction consumer cannot assume that e.g. the first output
    /// they added (via the first call to [`Builder::add_sapling_output`]) is the first
    /// [`OutputDescription`] in the transaction.
    pub fn output_index(&self, n: usize) -> Option<usize> {
        self.output_indices.get(n).copied()
    }
}

/// Generates a [`Transaction`] from its inputs and outputs.
pub struct Builder<'a, P: consensus::Parameters, R: RngCore + CryptoRng> {
<<<<<<< HEAD
=======
    params: P,
>>>>>>> 5363ce91
    rng: R,
    height: BlockHeight,
    mtx: TransactionData,
    fee: Amount,
    anchor: Option<bls12_381::Scalar>,
    spends: Vec<SpendDescriptionInfo>,
    outputs: Vec<SaplingOutput>,
    transparent_inputs: TransparentInputs,
    tze_inputs: TzeInputs<'a, TransactionData>,
    change_address: Option<(OutgoingViewingKey, PaymentAddress)>,
    phantom: PhantomData<P>,
}

impl<'a, P: consensus::Parameters> Builder<'a, P, OsRng> {
    /// Creates a new `Builder` targeted for inclusion in the block with the given height,
    /// using default values for general transaction fields and the default OS random.
    ///
    /// # Default values
    ///
    /// The expiry height will be set to the given height plus the default transaction
    /// expiry delta (20 blocks).
    ///
    /// The fee will be set to the default fee (0.0001 ZEC).
    pub fn new(params: P, height: BlockHeight) -> Self {
        Builder::new_with_rng(params, height, OsRng)
    }

    /// Creates a new `Builder` targeted for inclusion in the block with the given height,
    /// using default values for general transaction fields and the default OS random,
    /// and the `ZFUTURE_TX_VERSION` and `ZFUTURE_VERSION_GROUP_ID` version identifiers.
    ///
    /// # Default values
    ///
    /// The expiry height will be set to the given height plus the default transaction
    /// expiry delta (20 blocks).
    ///
    /// The fee will be set to the default fee (0.0001 ZEC).
    ///
    /// The transaction will be constructed and serialized according to the
    /// NetworkUpgrade::ZFuture rules. This is intended only for use in
    /// integration testing of new features.
    pub fn new_zfuture(params: P, height: BlockHeight) -> Self {
        Builder::new_with_rng_zfuture(params, height, OsRng)
    }

    pub fn new_future(height: u32) -> Self {
        Builder::new_with_rng_future(height, OsRng)
    }
}

impl<'a, P: consensus::Parameters, R: RngCore + CryptoRng> Builder<'a, P, R> {
<<<<<<< HEAD
    fn new_with_mtx(height: u32, rng: R, mut mtx: TransactionData) -> Builder<'a, P, R> {
=======
    /// Creates a new `Builder` targeted for inclusion in the block with the given height
    /// and randomness source, using default values for general transaction fields.
    ///
    /// # Default values
    ///
    /// The expiry height will be set to the given height plus the default transaction
    /// expiry delta (20 blocks).
    ///
    /// The fee will be set to the default fee (0.0001 ZEC).
    pub fn new_with_rng(params: P, height: BlockHeight, rng: R) -> Builder<'a, P, R> {
        Self::new_with_mtx(params, height, rng, TransactionData::new())
    }

    /// Creates a new `Builder` targeted for inclusion in the block with the given height,
    /// and randomness source, using default values for general transaction fields
    /// and the `ZFUTURE_TX_VERSION` and `ZFUTURE_VERSION_GROUP_ID` version identifiers.
    ///
    /// # Default values
    ///
    /// The expiry height will be set to the given height plus the default transaction
    /// expiry delta (20 blocks).
    ///
    /// The fee will be set to the default fee (0.0001 ZEC).
    ///
    /// The transaction will be constructed and serialized according to the
    /// NetworkUpgrade::ZFuture rules. This is intended only for use in
    /// integration testing of new features.
    pub fn new_with_rng_zfuture(params: P, height: BlockHeight, rng: R) -> Builder<'a, P, R> {
        Self::new_with_mtx(params, height, rng, TransactionData::zfuture())
    }

    /// Common utility function for builder construction.
    fn new_with_mtx(
        params: P,
        height: BlockHeight,
        rng: R,
        mut mtx: TransactionData,
    ) -> Builder<'a, P, R> {
>>>>>>> 5363ce91
        mtx.expiry_height = height + DEFAULT_TX_EXPIRY_DELTA;

        Builder {
            params,
            rng,
            height,
            mtx,
            fee: DEFAULT_FEE,
            anchor: None,
            spends: vec![],
            outputs: vec![],
            transparent_inputs: TransparentInputs::default(),
            tze_inputs: TzeInputs::default(),
            change_address: None,
            phantom: PhantomData,
        }
    }

    /// Creates a new `Builder` targeted for inclusion in the block with the given height
    /// and randomness source, using default values for general transaction fields.
    ///
    /// # Default values
    ///
    /// The expiry height will be set to the given height plus the default transaction
    /// expiry delta (20 blocks).
    ///
    /// The fee will be set to the default fee (0.0001 ZEC).
    pub fn new_with_rng(height: u32, rng: R) -> Builder<'a, P, R> {
        let mtx = TransactionData::new();
        Self::new_with_mtx(height, rng, mtx)
    }

    pub fn new_with_rng_future(height: u32, rng: R) -> Builder<'a, P, R> {
        let mtx = TransactionData::future();
        Self::new_with_mtx(height, rng, mtx)
    }

    /// Adds a Sapling note to be spent in this transaction.
    ///
    /// Returns an error if the given Merkle path does not have the same anchor as the
    /// paths for previous Sapling notes.
    pub fn add_sapling_spend(
        &mut self,
        extsk: ExtendedSpendingKey,
        diversifier: Diversifier,
        note: Note,
        merkle_path: MerklePath<Node>,
    ) -> Result<(), Error> {
        // Consistency check: all anchors must equal the first one
        let cmu = Node::new(note.cmu().into());
        if let Some(anchor) = self.anchor {
            let path_root: bls12_381::Scalar = merkle_path.root(cmu).into();
            if path_root != anchor {
                return Err(Error::AnchorMismatch);
            }
        } else {
            self.anchor = Some(merkle_path.root(cmu).into())
        }

        let alpha = jubjub::Fr::random(&mut self.rng);

        self.mtx.value_balance += Amount::from_u64(note.value).map_err(|_| Error::InvalidAmount)?;

        self.spends.push(SpendDescriptionInfo {
            extsk,
            diversifier,
            note,
            alpha,
            merkle_path,
        });

        Ok(())
    }

    /// Adds a Sapling address to send funds to.
    pub fn add_sapling_output(
        &mut self,
        ovk: Option<OutgoingViewingKey>,
        to: PaymentAddress,
        value: Amount,
        memo: Option<Memo>,
    ) -> Result<(), Error> {
        let output = SaplingOutput::new(
            &self.params,
            self.height,
            &mut self.rng,
            ovk,
            to,
            value,
            memo,
        )?;

        self.mtx.value_balance -= value;

        self.outputs.push(output);

        Ok(())
    }

    /// Adds a transparent coin to be spent in this transaction.
    #[cfg(feature = "transparent-inputs")]
    #[cfg_attr(docsrs, doc(cfg(feature = "transparent-inputs")))]
    pub fn add_transparent_input(
        &mut self,
        sk: secp256k1::SecretKey,
        utxo: OutPoint,
        coin: TxOut,
    ) -> Result<(), Error> {
        self.transparent_inputs.push(sk, coin)?;
        self.mtx.vin.push(TxIn::new(utxo));
        Ok(());
    }

    /// Adds a transparent address to send funds to.
    pub fn add_transparent_output(
        &mut self,
        to: &TransparentAddress,
        value: Amount,
    ) -> Result<(), Error> {
        if value.is_negative() {
            return Err(Error::InvalidAmount);
        }

        self.mtx.vout.push(TxOut {
            value,
            script_pubkey: to.script(),
        });

        Ok(())
    }

    /// Sets the Sapling address to which any change will be sent.
    ///
    /// By default, change is sent to the Sapling address corresponding to the first note
    /// being spent (i.e. the first call to [`Builder::add_sapling_spend`]).
    pub fn send_change_to(&mut self, ovk: OutgoingViewingKey, to: PaymentAddress) {
        self.change_address = Some((ovk, to));
    }

    /// Builds a transaction from the configured spends and outputs.
    ///
    /// Upon success, returns a tuple containing the final transaction, and the
    /// [`TransactionMetadata`] generated during the build process.
    ///
    /// `consensus_branch_id` must be valid for the block height that this transaction is
    /// targeting. An invalid `consensus_branch_id` will *not* result in an error from
    /// this function, and instead will generate a transaction that will be rejected by
    /// the network.
    pub fn build(
        mut self,
        consensus_branch_id: consensus::BranchId,
        prover: &impl TxProver,
    ) -> Result<(Transaction, TransactionMetadata), Error> {
        let mut tx_metadata = TransactionMetadata::new();

        //
        // Consistency checks
        //

        // Valid change
        let change = self.mtx.value_balance - self.fee + self.transparent_inputs.value_sum()
            - self.mtx.vout.iter().map(|vo| vo.value).sum::<Amount>()
            + self
                .tze_inputs
                .builders
                .iter()
                .map(|ein| ein.prevout.value)
                .sum::<Amount>()
            - self
                .mtx
                .tze_outputs
                .iter()
                .map(|tzo| tzo.value)
                .sum::<Amount>();

        if change.is_negative() {
            return Err(Error::ChangeIsNegative(change));
        }

        //
        // Change output
        //

        if change.is_positive() {
            // Send change to the specified change address. If no change address
            // was set, send change to the first Sapling address given as input.
            let change_address = if let Some(change_address) = self.change_address.take() {
                change_address
            } else if !self.spends.is_empty() {
                (
                    self.spends[0].extsk.expsk.ovk,
                    PaymentAddress::from_parts(
                        self.spends[0].diversifier,
                        self.spends[0].note.pk_d.clone(),
                    )
                    .ok_or(Error::InvalidAddress)?,
                )
            } else {
                return Err(Error::NoChangeAddress);
            };

            self.add_sapling_output(Some(change_address.0), change_address.1, change, None)?;
        }

        //
        // Record initial positions of spends and outputs
        //
        let mut spends: Vec<_> = self.spends.into_iter().enumerate().collect();
        let mut outputs: Vec<_> = self
            .outputs
            .into_iter()
            .enumerate()
            .map(|(i, o)| Some((i, o)))
            .collect();

        //
        // Sapling spends and outputs
        //

        let mut ctx = prover.new_sapling_proving_context();

        // Pad Sapling outputs
        let orig_outputs_len = outputs.len();
        if !spends.is_empty() {
            while outputs.len() < MIN_SHIELDED_OUTPUTS {
                outputs.push(None);
            }
        }

        // Randomize order of inputs and outputs
        spends.shuffle(&mut self.rng);
        outputs.shuffle(&mut self.rng);
        tx_metadata.spend_indices.resize(spends.len(), 0);
        tx_metadata.output_indices.resize(orig_outputs_len, 0);

        // Record if we'll need a binding signature
        let binding_sig_needed = !spends.is_empty() || !outputs.is_empty();

        // Create Sapling SpendDescriptions
        if !spends.is_empty() {
            let anchor = self.anchor.expect("anchor was set if spends were added");

            for (i, (pos, spend)) in spends.iter().enumerate() {
                let proof_generation_key = spend.extsk.expsk.proof_generation_key();

                let mut nullifier = [0u8; 32];
                nullifier.copy_from_slice(&spend.note.nf(
                    &proof_generation_key.to_viewing_key(),
                    spend.merkle_path.position,
                ));

                let (zkproof, cv, rk) = prover
                    .spend_proof(
                        &mut ctx,
                        proof_generation_key,
                        spend.diversifier,
                        spend.note.rseed,
                        spend.alpha,
                        spend.note.value,
                        anchor,
                        spend.merkle_path.clone(),
                    )
                    .map_err(|()| Error::SpendProof)?;

                self.mtx.shielded_spends.push(SpendDescription {
                    cv,
                    anchor,
                    nullifier,
                    rk,
                    zkproof,
                    spend_auth_sig: None,
                });

                // Record the post-randomized spend location
                tx_metadata.spend_indices[*pos] = i;
            }
        }

        // Create Sapling OutputDescriptions
        for (i, output) in outputs.into_iter().enumerate() {
            let output_desc = if let Some((pos, output)) = output {
                // Record the post-randomized output location
                tx_metadata.output_indices[pos] = i;

                output.build(prover, &mut ctx, &mut self.rng)
            } else {
                // This is a dummy output
                let (dummy_to, dummy_note) = {
                    let (diversifier, g_d) = {
                        let mut diversifier;
                        let g_d;
                        loop {
                            let mut d = [0; 11];
                            self.rng.fill_bytes(&mut d);
                            diversifier = Diversifier(d);
                            if let Some(val) = diversifier.g_d() {
                                g_d = val;
                                break;
                            }
                        }
                        (diversifier, g_d)
                    };

                    let (pk_d, payment_address) = loop {
                        let dummy_ivk = jubjub::Fr::random(&mut self.rng);
                        let pk_d = g_d * dummy_ivk;
                        if let Some(addr) = PaymentAddress::from_parts(diversifier, pk_d.clone()) {
                            break (pk_d, addr);
                        }
                    };

                    let rseed = generate_random_rseed(&self.params, self.height, &mut self.rng);

                    (
                        payment_address,
                        Note {
                            g_d,
                            pk_d,
                            rseed,
                            value: 0,
                        },
                    )
                };

                let esk = dummy_note.generate_or_derive_esk(&mut self.rng);
                let epk = dummy_note.g_d * esk;

                let (zkproof, cv) = prover.output_proof(
                    &mut ctx,
                    esk,
                    dummy_to,
                    dummy_note.rcm(),
                    dummy_note.value,
                );

                let cmu = dummy_note.cmu();

                let mut enc_ciphertext = [0u8; 580];
                let mut out_ciphertext = [0u8; 80];
                self.rng.fill_bytes(&mut enc_ciphertext[..]);
                self.rng.fill_bytes(&mut out_ciphertext[..]);

                OutputDescription {
                    cv,
                    cmu,
                    ephemeral_key: epk.into(),
                    enc_ciphertext,
                    out_ciphertext,
                    zkproof,
                }
            };

            self.mtx.shielded_outputs.push(output_desc);
        }

        //
        // Signatures -- all effects must have been applied.
        //

        let mut sighash = [0u8; 32];
        sighash.copy_from_slice(&signature_hash_data(
            &self.mtx,
            consensus_branch_id,
            SIGHASH_ALL,
            SignableInput::Shielded,
        ));

        // Create Sapling spendAuth and binding signatures
        for (i, (_, spend)) in spends.into_iter().enumerate() {
            self.mtx.shielded_spends[i].spend_auth_sig = Some(spend_sig(
                PrivateKey(spend.extsk.expsk.ask),
                spend.alpha,
                &sighash,
                &mut self.rng,
            ));
        }

        // Add a binding signature if needed
        self.mtx.binding_sig = if binding_sig_needed {
            Some(
                prover
                    .binding_sig(&mut ctx, self.mtx.value_balance, &sighash)
                    .map_err(|_| Error::BindingSig)?,
            )
        } else {
            None
        };

<<<<<<< HEAD
        // // Create TZE input witnesses
        for tze_in in self.tze_inputs.builders {
=======
        // Create TZE input witnesses
        for (i, tze_in) in self.tze_inputs.builders.into_iter().enumerate() {
>>>>>>> 5363ce91
            // Need to enable witness to commit to the amount.
            // - So hardware wallets "know" the amount without having to be sent all the
            //   prior TZE outputs to which this witness gives evidence.
            //
            // The witness is expected to commit to the precommitment internally?
            // (Or make it part of the sighash?)
            // - TODO: Check whether transparent inputs committing to script_pubkey was
            //   only so that hardware wallets "knew" what address was being spent from.
<<<<<<< HEAD
            self.mtx.tze_inputs.push((tze_in.builder)(&self.mtx)?);
=======
            let (mode, payload) = (tze_in.builder)(&self.mtx)?;
            let mut current = self.mtx.tze_inputs.get_mut(i).unwrap();
            if mode != current.witness.mode {
                return Err(Error::TzeWitnessModeMismatch(current.witness.mode, mode));
            }

            current.witness.payload = payload;
>>>>>>> 5363ce91
        }

        // Transparent signatures
        self.transparent_inputs
            .apply_signatures(&mut self.mtx, consensus_branch_id);

        Ok((
            self.mtx.freeze().expect("Transaction should be complete"),
            tx_metadata,
        ))
    }
}

impl<'a, P: consensus::Parameters, R: RngCore + CryptoRng> ExtensionTxBuilder<'a>
    for Builder<'a, P, R>
{
    type BuildCtx = TransactionData;
    type BuildError = Error;

    fn add_tze_input<WBuilder, W: ToPayload>(
        &mut self,
        extension_id: u32,
<<<<<<< HEAD
        prevout: (OutPoint, TzeOut),
=======
        mode: u32,
        (outpoint, prevout): (OutPoint, TzeOut),
>>>>>>> 5363ce91
        witness_builder: WBuilder,
    ) -> Result<(), Self::BuildError>
    where
        WBuilder: 'a + (FnOnce(&Self::BuildCtx) -> Result<W, Self::BuildError>),
    {
<<<<<<< HEAD
        self.tze_inputs.push(extension_id, prevout, witness_builder);
=======
        self.mtx
            .tze_inputs
            .push(TzeIn::new(outpoint, extension_id, mode));
        self.tze_inputs.push(prevout, witness_builder);
>>>>>>> 5363ce91
        Ok(())
    }

    fn add_tze_output<G: ToPayload>(
        &mut self,
        extension_id: u32,
        value: Amount,
        guarded_by: &G,
    ) -> Result<(), Self::BuildError> {
        if value.is_negative() {
            return Err(Error::InvalidAmount);
        }

        let (mode, payload) = guarded_by.to_payload();
        self.mtx.tze_outputs.push(TzeOut {
            value,
            precondition: tze::Precondition {
                extension_id,
                mode,
                payload,
            },
        });

        Ok(())
    }
}

#[cfg(test)]
mod tests {
    use ff::{Field, PrimeField};
    use rand_core::OsRng;
    use std::marker::PhantomData;

    use crate::{
        consensus::{self, Parameters, H0, TEST_NETWORK},
        legacy::TransparentAddress,
        merkle_tree::{CommitmentTree, IncrementalWitness},
        primitives::Rseed,
        prover::mock::MockTxProver,
        sapling::Node,
        transaction::components::Amount,
        zip32::{ExtendedFullViewingKey, ExtendedSpendingKey},
    };

    use super::{Builder, Error, TzeInputs};

    #[test]
    fn fails_on_negative_output() {
        let extsk = ExtendedSpendingKey::master(&[]);
        let extfvk = ExtendedFullViewingKey::from(&extsk);
        let ovk = extfvk.fvk.ovk;
        let to = extfvk.default_address().unwrap().1;

        let mut builder = Builder::new(TEST_NETWORK, H0);
        assert_eq!(
            builder.add_sapling_output(Some(ovk), to, Amount::from_i64(-1).unwrap(), None),
            Err(Error::InvalidAmount)
        );
    }

    #[test]
    fn binding_sig_absent_if_no_shielded_spend_or_output() {
        use crate::consensus::NetworkUpgrade;
        use crate::transaction::{
            builder::{self, TransparentInputs},
            TransactionData,
        };

        let sapling_activation_height = TEST_NETWORK
            .activation_height(NetworkUpgrade::Sapling)
            .unwrap();

        // Create a builder with 0 fee, so we can construct t outputs
<<<<<<< HEAD
        let mut builder = builder::Builder::<'_, TestNetwork, OsRng> {
=======
        let mut builder = builder::Builder {
            params: TEST_NETWORK,
>>>>>>> 5363ce91
            rng: OsRng,
            height: sapling_activation_height,
            mtx: TransactionData::new(),
            fee: Amount::zero(),
            anchor: None,
            spends: vec![],
            outputs: vec![],
            transparent_inputs: TransparentInputs::default(),
            tze_inputs: TzeInputs::default(),
            change_address: None,
            phantom: PhantomData,
        };

        // Create a tx with only t output. No binding_sig should be present
        builder
            .add_transparent_output(&TransparentAddress::PublicKey([0; 20]), Amount::zero())
            .unwrap();

        let (tx, _) = builder
            .build(consensus::BranchId::Sapling, &MockTxProver)
            .unwrap();
        // No binding signature, because only t input and outputs
        assert!(tx.binding_sig.is_none());
    }

    #[test]
    fn binding_sig_present_if_shielded_spend() {
        let extsk = ExtendedSpendingKey::master(&[]);
        let extfvk = ExtendedFullViewingKey::from(&extsk);
        let to = extfvk.default_address().unwrap().1;

        let mut rng = OsRng;

        let note1 = to
            .create_note(50000, Rseed::BeforeZip212(jubjub::Fr::random(&mut rng)))
            .unwrap();
        let cmu1 = Node::new(note1.cmu().to_repr());
        let mut tree = CommitmentTree::new();
        tree.append(cmu1).unwrap();
        let witness1 = IncrementalWitness::from_tree(&tree);

        let mut builder = Builder::new(TEST_NETWORK, H0);

        // Create a tx with a sapling spend. binding_sig should be present
        builder
            .add_sapling_spend(
                extsk.clone(),
                *to.diversifier(),
                note1.clone(),
                witness1.path().unwrap(),
            )
            .unwrap();

        builder
            .add_transparent_output(&TransparentAddress::PublicKey([0; 20]), Amount::zero())
            .unwrap();

        // Expect a binding signature error, because our inputs aren't valid, but this shows
        // that a binding signature was attempted
        assert_eq!(
            builder.build(consensus::BranchId::Sapling, &MockTxProver),
            Err(Error::BindingSig)
        );
    }

    #[test]
    fn fails_on_negative_transparent_output() {
        let mut builder = Builder::new(TEST_NETWORK, H0);
        assert_eq!(
            builder.add_transparent_output(
                &TransparentAddress::PublicKey([0; 20]),
                Amount::from_i64(-1).unwrap(),
            ),
            Err(Error::InvalidAmount)
        );
    }

    #[test]
    fn fails_on_negative_change() {
        let mut rng = OsRng;

        // Just use the master key as the ExtendedSpendingKey for this test
        let extsk = ExtendedSpendingKey::master(&[]);

        // Fails with no inputs or outputs
        // 0.0001 t-ZEC fee
        {
            let builder = Builder::new(TEST_NETWORK, H0);
            assert_eq!(
                builder.build(consensus::BranchId::Sapling, &MockTxProver),
                Err(Error::ChangeIsNegative(Amount::from_i64(-10000).unwrap()))
            );
        }

        let extfvk = ExtendedFullViewingKey::from(&extsk);
        let ovk = Some(extfvk.fvk.ovk);
        let to = extfvk.default_address().unwrap().1;

        // Fail if there is only a Sapling output
        // 0.0005 z-ZEC out, 0.0001 t-ZEC fee
        {
            let mut builder = Builder::new(TEST_NETWORK, H0);
            builder
                .add_sapling_output(
                    ovk.clone(),
                    to.clone(),
                    Amount::from_u64(50000).unwrap(),
                    None,
                )
                .unwrap();
            assert_eq!(
                builder.build(consensus::BranchId::Sapling, &MockTxProver),
                Err(Error::ChangeIsNegative(Amount::from_i64(-60000).unwrap()))
            );
        }

        // Fail if there is only a transparent output
        // 0.0005 t-ZEC out, 0.0001 t-ZEC fee
        {
            let mut builder = Builder::new(TEST_NETWORK, H0);
            builder
                .add_transparent_output(
                    &TransparentAddress::PublicKey([0; 20]),
                    Amount::from_u64(50000).unwrap(),
                )
                .unwrap();
            assert_eq!(
                builder.build(consensus::BranchId::Sapling, &MockTxProver),
                Err(Error::ChangeIsNegative(Amount::from_i64(-60000).unwrap()))
            );
        }

        let note1 = to
            .create_note(59999, Rseed::BeforeZip212(jubjub::Fr::random(&mut rng)))
            .unwrap();
        let cmu1 = Node::new(note1.cmu().to_repr());
        let mut tree = CommitmentTree::new();
        tree.append(cmu1).unwrap();
        let mut witness1 = IncrementalWitness::from_tree(&tree);

        // Fail if there is insufficient input
        // 0.0003 z-ZEC out, 0.0002 t-ZEC out, 0.0001 t-ZEC fee, 0.00059999 z-ZEC in
        {
            let mut builder = Builder::new(TEST_NETWORK, H0);
            builder
                .add_sapling_spend(
                    extsk.clone(),
                    *to.diversifier(),
                    note1.clone(),
                    witness1.path().unwrap(),
                )
                .unwrap();
            builder
                .add_sapling_output(
                    ovk.clone(),
                    to.clone(),
                    Amount::from_u64(30000).unwrap(),
                    None,
                )
                .unwrap();
            builder
                .add_transparent_output(
                    &TransparentAddress::PublicKey([0; 20]),
                    Amount::from_u64(20000).unwrap(),
                )
                .unwrap();
            assert_eq!(
                builder.build(consensus::BranchId::Sapling, &MockTxProver),
                Err(Error::ChangeIsNegative(Amount::from_i64(-1).unwrap()))
            );
        }

        let note2 = to
            .create_note(1, Rseed::BeforeZip212(jubjub::Fr::random(&mut rng)))
            .unwrap();
        let cmu2 = Node::new(note2.cmu().to_repr());
        tree.append(cmu2).unwrap();
        witness1.append(cmu2).unwrap();
        let witness2 = IncrementalWitness::from_tree(&tree);

        // Succeeds if there is sufficient input
        // 0.0003 z-ZEC out, 0.0002 t-ZEC out, 0.0001 t-ZEC fee, 0.0006 z-ZEC in
        //
        // (Still fails because we are using a MockTxProver which doesn't correctly
        // compute bindingSig.)
        {
            let mut builder = Builder::new(TEST_NETWORK, H0);
            builder
                .add_sapling_spend(
                    extsk.clone(),
                    *to.diversifier(),
                    note1,
                    witness1.path().unwrap(),
                )
                .unwrap();
            builder
                .add_sapling_spend(extsk, *to.diversifier(), note2, witness2.path().unwrap())
                .unwrap();
            builder
                .add_sapling_output(ovk, to, Amount::from_u64(30000).unwrap(), None)
                .unwrap();
            builder
                .add_transparent_output(
                    &TransparentAddress::PublicKey([0; 20]),
                    Amount::from_u64(20000).unwrap(),
                )
                .unwrap();
            assert_eq!(
                builder.build(consensus::BranchId::Sapling, &MockTxProver),
                Err(Error::BindingSig)
            )
        }
    }
}<|MERGE_RESOLUTION|>--- conflicted
+++ resolved
@@ -9,11 +9,7 @@
 use rand::{rngs::OsRng, seq::SliceRandom, CryptoRng, RngCore};
 
 use crate::{
-<<<<<<< HEAD
-    consensus,
-=======
     consensus::{self, BlockHeight},
->>>>>>> 5363ce91
     extensions::transparent::{self as tze, ExtensionTxBuilder, ToPayload},
     keys::OutgoingViewingKey,
     legacy::TransparentAddress,
@@ -274,11 +270,7 @@
 
 struct TzeInputInfo<'a, BuildCtx> {
     prevout: TzeOut,
-<<<<<<< HEAD
-    builder: Box<dyn FnOnce(&BuildCtx) -> Result<TzeIn, Error> + 'a>,
-=======
     builder: Box<dyn FnOnce(&BuildCtx) -> Result<(u32, Vec<u8>), Error> + 'a>,
->>>>>>> 5363ce91
 }
 
 struct TzeInputs<'a, BuildCtx> {
@@ -290,30 +282,6 @@
         TzeInputs { builders: vec![] }
     }
 
-<<<<<<< HEAD
-    fn push<WBuilder, W: ToPayload>(
-        &mut self,
-        extension_id: u32,
-        prevout: (OutPoint, TzeOut),
-        builder: WBuilder,
-    ) where
-        WBuilder: 'a + FnOnce(&BuildCtx) -> Result<W, Error>,
-    {
-        let (outpoint, tzeout) = prevout;
-        self.builders.push(TzeInputInfo {
-            prevout: tzeout,
-            builder: Box::new(move |ctx| {
-                let (mode, payload) = builder(&ctx).map(|x| x.to_payload())?;
-                Ok(TzeIn {
-                    prevout: outpoint,
-                    witness: tze::Witness {
-                        extension_id,
-                        mode,
-                        payload,
-                    },
-                })
-            }),
-=======
     fn push<WBuilder, W: ToPayload>(&mut self, tzeout: TzeOut, builder: WBuilder)
     where
         WBuilder: 'a + FnOnce(&BuildCtx) -> Result<W, Error>,
@@ -321,7 +289,6 @@
         self.builders.push(TzeInputInfo {
             prevout: tzeout,
             builder: Box::new(move |ctx| builder(&ctx).map(|x| x.to_payload())),
->>>>>>> 5363ce91
         });
     }
 }
@@ -366,10 +333,7 @@
 
 /// Generates a [`Transaction`] from its inputs and outputs.
 pub struct Builder<'a, P: consensus::Parameters, R: RngCore + CryptoRng> {
-<<<<<<< HEAD
-=======
     params: P,
->>>>>>> 5363ce91
     rng: R,
     height: BlockHeight,
     mtx: TransactionData,
@@ -414,16 +378,9 @@
     pub fn new_zfuture(params: P, height: BlockHeight) -> Self {
         Builder::new_with_rng_zfuture(params, height, OsRng)
     }
-
-    pub fn new_future(height: u32) -> Self {
-        Builder::new_with_rng_future(height, OsRng)
-    }
 }
 
 impl<'a, P: consensus::Parameters, R: RngCore + CryptoRng> Builder<'a, P, R> {
-<<<<<<< HEAD
-    fn new_with_mtx(height: u32, rng: R, mut mtx: TransactionData) -> Builder<'a, P, R> {
-=======
     /// Creates a new `Builder` targeted for inclusion in the block with the given height
     /// and randomness source, using default values for general transaction fields.
     ///
@@ -462,7 +419,6 @@
         rng: R,
         mut mtx: TransactionData,
     ) -> Builder<'a, P, R> {
->>>>>>> 5363ce91
         mtx.expiry_height = height + DEFAULT_TX_EXPIRY_DELTA;
 
         Builder {
@@ -479,25 +435,6 @@
             change_address: None,
             phantom: PhantomData,
         }
-    }
-
-    /// Creates a new `Builder` targeted for inclusion in the block with the given height
-    /// and randomness source, using default values for general transaction fields.
-    ///
-    /// # Default values
-    ///
-    /// The expiry height will be set to the given height plus the default transaction
-    /// expiry delta (20 blocks).
-    ///
-    /// The fee will be set to the default fee (0.0001 ZEC).
-    pub fn new_with_rng(height: u32, rng: R) -> Builder<'a, P, R> {
-        let mtx = TransactionData::new();
-        Self::new_with_mtx(height, rng, mtx)
-    }
-
-    pub fn new_with_rng_future(height: u32, rng: R) -> Builder<'a, P, R> {
-        let mtx = TransactionData::future();
-        Self::new_with_mtx(height, rng, mtx)
     }
 
     /// Adds a Sapling note to be spent in this transaction.
@@ -851,13 +788,8 @@
             None
         };
 
-<<<<<<< HEAD
-        // // Create TZE input witnesses
-        for tze_in in self.tze_inputs.builders {
-=======
         // Create TZE input witnesses
         for (i, tze_in) in self.tze_inputs.builders.into_iter().enumerate() {
->>>>>>> 5363ce91
             // Need to enable witness to commit to the amount.
             // - So hardware wallets "know" the amount without having to be sent all the
             //   prior TZE outputs to which this witness gives evidence.
@@ -866,9 +798,6 @@
             // (Or make it part of the sighash?)
             // - TODO: Check whether transparent inputs committing to script_pubkey was
             //   only so that hardware wallets "knew" what address was being spent from.
-<<<<<<< HEAD
-            self.mtx.tze_inputs.push((tze_in.builder)(&self.mtx)?);
-=======
             let (mode, payload) = (tze_in.builder)(&self.mtx)?;
             let mut current = self.mtx.tze_inputs.get_mut(i).unwrap();
             if mode != current.witness.mode {
@@ -876,7 +805,6 @@
             }
 
             current.witness.payload = payload;
->>>>>>> 5363ce91
         }
 
         // Transparent signatures
@@ -899,25 +827,17 @@
     fn add_tze_input<WBuilder, W: ToPayload>(
         &mut self,
         extension_id: u32,
-<<<<<<< HEAD
-        prevout: (OutPoint, TzeOut),
-=======
         mode: u32,
         (outpoint, prevout): (OutPoint, TzeOut),
->>>>>>> 5363ce91
         witness_builder: WBuilder,
     ) -> Result<(), Self::BuildError>
     where
         WBuilder: 'a + (FnOnce(&Self::BuildCtx) -> Result<W, Self::BuildError>),
     {
-<<<<<<< HEAD
-        self.tze_inputs.push(extension_id, prevout, witness_builder);
-=======
         self.mtx
             .tze_inputs
             .push(TzeIn::new(outpoint, extension_id, mode));
         self.tze_inputs.push(prevout, witness_builder);
->>>>>>> 5363ce91
         Ok(())
     }
 
@@ -991,12 +911,8 @@
             .unwrap();
 
         // Create a builder with 0 fee, so we can construct t outputs
-<<<<<<< HEAD
-        let mut builder = builder::Builder::<'_, TestNetwork, OsRng> {
-=======
         let mut builder = builder::Builder {
             params: TEST_NETWORK,
->>>>>>> 5363ce91
             rng: OsRng,
             height: sapling_activation_height,
             mtx: TransactionData::new(),

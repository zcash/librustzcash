--- conflicted
+++ resolved
@@ -1300,29 +1300,11 @@
 
 #[cfg(test)]
 mod tests {
-<<<<<<< HEAD
-    use core::convert::Infallible;
-
-    use assert_matches::assert_matches;
-    use ff::Field;
-    use incrementalmerkletree::{frontier::CommitmentTree, witness::IncrementalWitness};
-    use rand_core::OsRng;
-
-    use super::{Builder, Error};
-    use crate::transaction::builder::BuildConfig;
-
-    use ::sapling::{Node, Rseed, zip32::ExtendedSpendingKey};
-    use ::transparent::{address::TransparentAddress, builder::TransparentSigningSet};
-    use zcash_protocol::{
-        consensus::{NetworkUpgrade, Parameters, TEST_NETWORK},
-        memo::MemoBytes,
-        value::{BalanceError, ZatBalance, Zatoshis},
-=======
     #[cfg(feature = "circuits")]
     use {
         super::{Builder, Error},
         crate::transaction::builder::BuildConfig,
-        ::sapling::{zip32::ExtendedSpendingKey, Node, Rseed},
+        ::sapling::{Node, Rseed, zip32::ExtendedSpendingKey},
         ::transparent::{address::TransparentAddress, builder::TransparentSigningSet},
         assert_matches::assert_matches,
         core::convert::Infallible,
@@ -1334,7 +1316,6 @@
             memo::MemoBytes,
             value::{BalanceError, ZatBalance, Zatoshis},
         },
->>>>>>> c965d93b
     };
 
     #[cfg(zcash_unstable = "zfuture")]

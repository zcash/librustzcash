use alloc::vec::Vec;
use blake2b_simd::Hash as Blake2bHash;
use core::ops::Deref;

use proptest::prelude::*;

<<<<<<< HEAD
use super::{
    sapling,
    sighash::{
        SignableInput, TransparentAuthorizingContext, SIGHASH_ALL, SIGHASH_ANYONECANPAY,
        SIGHASH_NONE, SIGHASH_SINGLE,
    },
=======
use ::transparent::{
    address::Script, sighash::SighashType, sighash::TransparentAuthorizingContext,
};
use zcash_protocol::{consensus::BranchId, value::Zatoshis};

use super::{
    sighash::SignableInput,
>>>>>>> a1c9aa12
    sighash_v4::v4_signature_hash,
    sighash_v5::v5_v6_signature_hash,
    testing::arb_tx,
    transparent::{self},
    txid::TxIdDigester,
    Authorization, Transaction, TransactionData, TxDigests, TxIn,
};
use crate::transaction::OrchardBundle::OrchardVanilla;
#[cfg(zcash_unstable = "nu6" /* TODO nu7 */ )]
use crate::transaction::OrchardBundle::OrchardZSA;
use crate::{
    consensus::BranchId, legacy::Script, transaction::components::amount::NonNegativeAmount,
};

#[cfg(zcash_unstable = "zfuture")]
use super::components::tze;

#[test]
fn tx_read_write() {
    let data = &self::data::tx_read_write::TX_READ_WRITE;
    let tx = Transaction::read(&data[..], BranchId::Canopy).unwrap();
    assert_eq!(
        format!("{}", tx.txid()),
        "64f0bd7fe30ce23753358fe3a2dc835b8fba9c0274c4e2c54a6f73114cb55639"
    );

    let mut encoded = Vec::with_capacity(data.len());
    tx.write(&mut encoded).unwrap();
    assert_eq!(&data[..], &encoded[..]);
}

fn check_roundtrip(tx: Transaction) -> Result<(), TestCaseError> {
    let mut txn_bytes = vec![];
    tx.write(&mut txn_bytes).unwrap();
    let txo = Transaction::read(&txn_bytes[..], tx.consensus_branch_id).unwrap();

    prop_assert_eq!(tx.version, txo.version);
    #[cfg(zcash_unstable = "zfuture")]
    prop_assert_eq!(tx.tze_bundle.as_ref(), txo.tze_bundle.as_ref());
    prop_assert_eq!(tx.lock_time, txo.lock_time);
    prop_assert_eq!(
        tx.transparent_bundle.as_ref(),
        txo.transparent_bundle.as_ref()
    );
    prop_assert_eq!(tx.sapling_value_balance(), txo.sapling_value_balance());
    prop_assert_eq!(
        tx.orchard_bundle.as_ref().map(|v| match v {
            OrchardVanilla(b) => *b.value_balance(),
            #[cfg(zcash_unstable = "nu6" /* TODO nu7 */ )]
            OrchardZSA(b) => *b.value_balance(),
        }),
        txo.orchard_bundle.as_ref().map(|v| match v {
            OrchardVanilla(b) => *b.value_balance(),
            #[cfg(zcash_unstable = "nu6" /* TODO nu7 */ )]
            OrchardZSA(b) => *b.value_balance(),
        })
    );
    #[cfg(zcash_unstable = "nu6" /* TODO nu7 */ )]
    if tx.issue_bundle.is_some() {
        prop_assert_eq!(tx.issue_bundle.as_ref(), txo.issue_bundle.as_ref());
    }

    Ok(())
}

proptest! {
    #[test]
    #[ignore]
    #[cfg(feature = "expensive-tests")]
    fn tx_serialization_roundtrip_sprout(tx in arb_tx(BranchId::Sprout)) {
        check_roundtrip(tx)?;
    }
}

proptest! {
    #[test]
    #[ignore]
    #[cfg(feature = "expensive-tests")]
    fn tx_serialization_roundtrip_overwinter(tx in arb_tx(BranchId::Overwinter)) {
        check_roundtrip(tx)?;
    }
}

proptest! {
    #[test]
    #[ignore]
    #[cfg(feature = "expensive-tests")]
    fn tx_serialization_roundtrip_sapling(tx in arb_tx(BranchId::Sapling)) {
        check_roundtrip(tx)?;
    }
}

proptest! {
    #[test]
    #[ignore]
    #[cfg(feature = "expensive-tests")]
    fn tx_serialization_roundtrip_blossom(tx in arb_tx(BranchId::Blossom)) {
        check_roundtrip(tx)?;
    }
}

proptest! {
    #[test]
    #[ignore]
    #[cfg(feature = "expensive-tests")]
    fn tx_serialization_roundtrip_heartwood(tx in arb_tx(BranchId::Heartwood)) {
        check_roundtrip(tx)?;
    }
}

proptest! {
    #![proptest_config(ProptestConfig::with_cases(10))]
    #[test]
    fn tx_serialization_roundtrip_canopy(tx in arb_tx(BranchId::Canopy)) {
        check_roundtrip(tx)?;
    }
}

proptest! {
    #![proptest_config(ProptestConfig::with_cases(10))]
    #[test]
    fn tx_serialization_roundtrip_nu5(tx in arb_tx(BranchId::Nu5)) {
        check_roundtrip(tx)?;
    }
}

<<<<<<< HEAD
#[cfg(zcash_unstable = "nu6" /* TODO nu7 */ )]
proptest! {
    #![proptest_config(ProptestConfig::with_cases(10))]
    #[test]
    fn tx_serialization_roundtrip_v6(tx in arb_tx(BranchId::Nu7)) {
        check_roundtrip(tx)?;
    }
}

=======
>>>>>>> a1c9aa12
#[cfg(zcash_unstable = "zfuture")]
proptest! {
    #[test]
    #[ignore]
    #[cfg(feature = "expensive-tests")]
    fn tx_serialization_roundtrip_future(tx in arb_tx(BranchId::ZFuture)) {
        check_roundtrip(tx)?;
    }
}

mod data;
#[test]
fn zip_0143() {
    for tv in self::data::zip_0143::make_test_vectors() {
        let tx = Transaction::read(&tv.tx[..], tv.consensus_branch_id).unwrap();
        let signable_input = match tv.transparent_input {
<<<<<<< HEAD
            Some(n) => SignableInput::Transparent {
                hash_type: tv.hash_type as u8,
                index: n as usize,
                script_code: &tv.script_code,
                script_pubkey: &tv.script_code,
                value: NonNegativeAmount::from_nonnegative_i64(tv.amount).unwrap(),
            },
=======
            Some(n) => {
                SignableInput::Transparent(::transparent::sighash::SignableInput::from_parts(
                    SighashType::parse(tv.hash_type as u8).unwrap(),
                    n as usize,
                    &tv.script_code,
                    &tv.script_code,
                    Zatoshis::from_nonnegative_i64(tv.amount).unwrap(),
                ))
            }
>>>>>>> a1c9aa12
            _ => SignableInput::Shielded,
        };

        assert_eq!(
            v4_signature_hash(tx.deref(), &signable_input).as_ref(),
            tv.sighash
        );
    }
}

#[test]
fn zip_0243() {
    for tv in self::data::zip_0243::make_test_vectors() {
        let tx = Transaction::read(&tv.tx[..], tv.consensus_branch_id).unwrap();
        let signable_input = match tv.transparent_input {
<<<<<<< HEAD
            Some(n) => SignableInput::Transparent {
                hash_type: tv.hash_type as u8,
                index: n as usize,
                script_code: &tv.script_code,
                script_pubkey: &tv.script_code,
                value: NonNegativeAmount::from_nonnegative_i64(tv.amount).unwrap(),
            },
=======
            Some(n) => {
                SignableInput::Transparent(::transparent::sighash::SignableInput::from_parts(
                    SighashType::parse(tv.hash_type as u8).unwrap(),
                    n as usize,
                    &tv.script_code,
                    &tv.script_code,
                    Zatoshis::from_nonnegative_i64(tv.amount).unwrap(),
                ))
            }
>>>>>>> a1c9aa12
            _ => SignableInput::Shielded,
        };

        assert_eq!(
            v4_signature_hash(tx.deref(), &signable_input).as_ref(),
            tv.sighash
        );
    }
}

#[derive(Debug)]
struct TestTransparentAuth {
<<<<<<< HEAD
    input_amounts: Vec<NonNegativeAmount>,
=======
    input_amounts: Vec<Zatoshis>,
>>>>>>> a1c9aa12
    input_scriptpubkeys: Vec<Script>,
}

impl transparent::Authorization for TestTransparentAuth {
    type ScriptSig = Script;
}

impl TransparentAuthorizingContext for TestTransparentAuth {
<<<<<<< HEAD
    fn input_amounts(&self) -> Vec<NonNegativeAmount> {
=======
    fn input_amounts(&self) -> Vec<Zatoshis> {
>>>>>>> a1c9aa12
        self.input_amounts.clone()
    }

    fn input_scriptpubkeys(&self) -> Vec<Script> {
        self.input_scriptpubkeys.clone()
    }
}

struct TestUnauthorized;

impl Authorization for TestUnauthorized {
    type TransparentAuth = TestTransparentAuth;
    type SaplingAuth = sapling::bundle::Authorized;
    type OrchardAuth = orchard::bundle::Authorized;

<<<<<<< HEAD
    #[cfg(zcash_unstable = "nu6" /* TODO nu7 */ )]
    type IssueAuth = orchard::issuance::Signed;

=======
>>>>>>> a1c9aa12
    #[cfg(zcash_unstable = "zfuture")]
    type TzeAuth = tze::Authorized;
}

mod data_v6;
#[test]
fn zip_0244() {
    fn to_test_txdata(
        tv: &self::data::zip_0244::TestVector,
    ) -> (TransactionData<TestUnauthorized>, TxDigests<Blake2bHash>) {
        let tx = Transaction::read(
            &tv.tx[..],
            #[cfg(not(zcash_unstable = "nu6" /* TODO nu7 */ ))]
            BranchId::Nu5,
            #[cfg(zcash_unstable = "nu6" /* TODO nu7 */ )]
            BranchId::Nu7,
        )
        .unwrap();

        assert_eq!(tx.txid.as_ref(), &tv.txid);
        assert_eq!(tx.auth_commitment().as_ref(), &tv.auth_digest);

        let txdata = tx.deref();

        let input_amounts = tv
            .amounts
            .iter()
<<<<<<< HEAD
            .map(|amount| NonNegativeAmount::from_nonnegative_i64(*amount).unwrap())
=======
            .map(|amount| Zatoshis::from_nonnegative_i64(*amount).unwrap())
>>>>>>> a1c9aa12
            .collect();
        let input_scriptpubkeys = tv
            .script_pubkeys
            .iter()
            .map(|s| Script(s.clone()))
            .collect();

        let test_bundle = txdata
            .transparent_bundle
            .as_ref()
            .map(|b| transparent::Bundle {
                // we have to do this map/clone to make the types line up, since the
                // Authorization::ScriptSig type is bound to transparent::Authorized, and we need
                // it to be bound to TestTransparentAuth.
                vin: b
                    .vin
                    .iter()
                    .map(|vin| TxIn {
                        prevout: vin.prevout.clone(),
                        script_sig: vin.script_sig.clone(),
                        sequence: vin.sequence,
                    })
                    .collect(),
                vout: b.vout.clone(),
                authorization: TestTransparentAuth {
                    input_amounts,
                    input_scriptpubkeys,
                },
            });

        #[cfg(not(zcash_unstable = "zfuture"))]
        let tdata = TransactionData::from_parts(
            txdata.version(),
            txdata.consensus_branch_id(),
            txdata.lock_time(),
            txdata.expiry_height(),
            test_bundle,
            txdata.sprout_bundle().cloned(),
            txdata.sapling_bundle().cloned(),
            txdata.orchard_bundle().cloned(),
            #[cfg(zcash_unstable = "nu6" /* TODO nu7 */ )]
            txdata.issue_bundle().cloned(),
        );
        #[cfg(zcash_unstable = "zfuture")]
        let tdata = TransactionData::from_parts_zfuture(
            txdata.version(),
            txdata.consensus_branch_id(),
            txdata.lock_time(),
            txdata.expiry_height(),
            test_bundle,
            txdata.sprout_bundle().cloned(),
            txdata.sapling_bundle().cloned(),
            txdata.orchard_bundle().cloned(),
            txdata.tze_bundle().cloned(),
        );
        (tdata, txdata.digest(TxIdDigester))
    }

    #[allow(unused_mut)] // mutability required for the V6 case which is flagged off by default
    let mut test_vectors = self::data::zip_0244::make_test_vectors();
    #[cfg(zcash_unstable = "nu6" /* TODO nu7 */ )]
    test_vectors.extend(data_v6::orchard_zsa_digests::make_test_vectors());

    for tv in test_vectors {
        let (txdata, txid_parts) = to_test_txdata(&tv);

        if let Some(index) = tv.transparent_input {
            // nIn is a u32, but to actually use it we need a usize.
            let index = index as usize;
            let bundle = txdata.transparent_bundle().unwrap();
            let value = bundle.authorization.input_amounts[index];
            let script_pubkey = &bundle.authorization.input_scriptpubkeys[index];
            let signable_input = |hash_type| {
                SignableInput::Transparent(::transparent::sighash::SignableInput::from_parts(
                    hash_type,
                    index,
                    script_pubkey,
                    script_pubkey,
                    value,
                ))
            };

            assert_eq!(
<<<<<<< HEAD
                v5_v6_signature_hash(&txdata, &signable_input(SIGHASH_ALL), &txid_parts).as_ref(),
=======
                v5_signature_hash(&txdata, &signable_input(SighashType::ALL), &txid_parts).as_ref(),
>>>>>>> a1c9aa12
                &tv.sighash_all.unwrap()
            );

            assert_eq!(
<<<<<<< HEAD
                v5_v6_signature_hash(&txdata, &signable_input(SIGHASH_NONE), &txid_parts).as_ref(),
=======
                v5_signature_hash(&txdata, &signable_input(SighashType::NONE), &txid_parts)
                    .as_ref(),
>>>>>>> a1c9aa12
                &tv.sighash_none.unwrap()
            );

            if index < bundle.vout.len() {
                assert_eq!(
<<<<<<< HEAD
                    v5_v6_signature_hash(&txdata, &signable_input(SIGHASH_SINGLE), &txid_parts)
=======
                    v5_signature_hash(&txdata, &signable_input(SighashType::SINGLE), &txid_parts)
>>>>>>> a1c9aa12
                        .as_ref(),
                    &tv.sighash_single.unwrap()
                );
            } else {
                assert_eq!(tv.sighash_single, None);
            }

            assert_eq!(
                v5_v6_signature_hash(
                    &txdata,
                    &signable_input(SighashType::ALL_ANYONECANPAY),
                    &txid_parts,
                )
                .as_ref(),
                &tv.sighash_all_anyone.unwrap()
            );

            assert_eq!(
                v5_v6_signature_hash(
                    &txdata,
                    &signable_input(SighashType::NONE_ANYONECANPAY),
                    &txid_parts,
                )
                .as_ref(),
                &tv.sighash_none_anyone.unwrap()
            );

            if index < bundle.vout.len() {
                assert_eq!(
                    v5_v6_signature_hash(
                        &txdata,
                        &signable_input(SighashType::SINGLE_ANYONECANPAY),
                        &txid_parts,
                    )
                    .as_ref(),
                    &tv.sighash_single_anyone.unwrap()
                );
            } else {
                assert_eq!(tv.sighash_single_anyone, None);
            }
        };

        assert_eq!(
            v5_v6_signature_hash(&txdata, &SignableInput::Shielded, &txid_parts).as_ref(),
            tv.sighash_shielded
        );
    }
}<|MERGE_RESOLUTION|>--- conflicted
+++ resolved
@@ -4,14 +4,6 @@
 
 use proptest::prelude::*;
 
-<<<<<<< HEAD
-use super::{
-    sapling,
-    sighash::{
-        SignableInput, TransparentAuthorizingContext, SIGHASH_ALL, SIGHASH_ANYONECANPAY,
-        SIGHASH_NONE, SIGHASH_SINGLE,
-    },
-=======
 use ::transparent::{
     address::Script, sighash::SighashType, sighash::TransparentAuthorizingContext,
 };
@@ -19,19 +11,12 @@
 
 use super::{
     sighash::SignableInput,
->>>>>>> a1c9aa12
     sighash_v4::v4_signature_hash,
-    sighash_v5::v5_v6_signature_hash,
+    sighash_v5::v5_signature_hash,
     testing::arb_tx,
     transparent::{self},
     txid::TxIdDigester,
     Authorization, Transaction, TransactionData, TxDigests, TxIn,
-};
-use crate::transaction::OrchardBundle::OrchardVanilla;
-#[cfg(zcash_unstable = "nu6" /* TODO nu7 */ )]
-use crate::transaction::OrchardBundle::OrchardZSA;
-use crate::{
-    consensus::BranchId, legacy::Script, transaction::components::amount::NonNegativeAmount,
 };
 
 #[cfg(zcash_unstable = "zfuture")]
@@ -66,22 +51,9 @@
     );
     prop_assert_eq!(tx.sapling_value_balance(), txo.sapling_value_balance());
     prop_assert_eq!(
-        tx.orchard_bundle.as_ref().map(|v| match v {
-            OrchardVanilla(b) => *b.value_balance(),
-            #[cfg(zcash_unstable = "nu6" /* TODO nu7 */ )]
-            OrchardZSA(b) => *b.value_balance(),
-        }),
-        txo.orchard_bundle.as_ref().map(|v| match v {
-            OrchardVanilla(b) => *b.value_balance(),
-            #[cfg(zcash_unstable = "nu6" /* TODO nu7 */ )]
-            OrchardZSA(b) => *b.value_balance(),
-        })
+        tx.orchard_bundle.as_ref().map(|v| *v.value_balance()),
+        txo.orchard_bundle.as_ref().map(|v| *v.value_balance())
     );
-    #[cfg(zcash_unstable = "nu6" /* TODO nu7 */ )]
-    if tx.issue_bundle.is_some() {
-        prop_assert_eq!(tx.issue_bundle.as_ref(), txo.issue_bundle.as_ref());
-    }
-
     Ok(())
 }
 
@@ -146,18 +118,6 @@
     }
 }
 
-<<<<<<< HEAD
-#[cfg(zcash_unstable = "nu6" /* TODO nu7 */ )]
-proptest! {
-    #![proptest_config(ProptestConfig::with_cases(10))]
-    #[test]
-    fn tx_serialization_roundtrip_v6(tx in arb_tx(BranchId::Nu7)) {
-        check_roundtrip(tx)?;
-    }
-}
-
-=======
->>>>>>> a1c9aa12
 #[cfg(zcash_unstable = "zfuture")]
 proptest! {
     #[test]
@@ -174,15 +134,6 @@
     for tv in self::data::zip_0143::make_test_vectors() {
         let tx = Transaction::read(&tv.tx[..], tv.consensus_branch_id).unwrap();
         let signable_input = match tv.transparent_input {
-<<<<<<< HEAD
-            Some(n) => SignableInput::Transparent {
-                hash_type: tv.hash_type as u8,
-                index: n as usize,
-                script_code: &tv.script_code,
-                script_pubkey: &tv.script_code,
-                value: NonNegativeAmount::from_nonnegative_i64(tv.amount).unwrap(),
-            },
-=======
             Some(n) => {
                 SignableInput::Transparent(::transparent::sighash::SignableInput::from_parts(
                     SighashType::parse(tv.hash_type as u8).unwrap(),
@@ -192,7 +143,6 @@
                     Zatoshis::from_nonnegative_i64(tv.amount).unwrap(),
                 ))
             }
->>>>>>> a1c9aa12
             _ => SignableInput::Shielded,
         };
 
@@ -208,15 +158,6 @@
     for tv in self::data::zip_0243::make_test_vectors() {
         let tx = Transaction::read(&tv.tx[..], tv.consensus_branch_id).unwrap();
         let signable_input = match tv.transparent_input {
-<<<<<<< HEAD
-            Some(n) => SignableInput::Transparent {
-                hash_type: tv.hash_type as u8,
-                index: n as usize,
-                script_code: &tv.script_code,
-                script_pubkey: &tv.script_code,
-                value: NonNegativeAmount::from_nonnegative_i64(tv.amount).unwrap(),
-            },
-=======
             Some(n) => {
                 SignableInput::Transparent(::transparent::sighash::SignableInput::from_parts(
                     SighashType::parse(tv.hash_type as u8).unwrap(),
@@ -226,7 +167,6 @@
                     Zatoshis::from_nonnegative_i64(tv.amount).unwrap(),
                 ))
             }
->>>>>>> a1c9aa12
             _ => SignableInput::Shielded,
         };
 
@@ -239,11 +179,7 @@
 
 #[derive(Debug)]
 struct TestTransparentAuth {
-<<<<<<< HEAD
-    input_amounts: Vec<NonNegativeAmount>,
-=======
     input_amounts: Vec<Zatoshis>,
->>>>>>> a1c9aa12
     input_scriptpubkeys: Vec<Script>,
 }
 
@@ -252,11 +188,7 @@
 }
 
 impl TransparentAuthorizingContext for TestTransparentAuth {
-<<<<<<< HEAD
-    fn input_amounts(&self) -> Vec<NonNegativeAmount> {
-=======
     fn input_amounts(&self) -> Vec<Zatoshis> {
->>>>>>> a1c9aa12
         self.input_amounts.clone()
     }
 
@@ -272,30 +204,16 @@
     type SaplingAuth = sapling::bundle::Authorized;
     type OrchardAuth = orchard::bundle::Authorized;
 
-<<<<<<< HEAD
-    #[cfg(zcash_unstable = "nu6" /* TODO nu7 */ )]
-    type IssueAuth = orchard::issuance::Signed;
-
-=======
->>>>>>> a1c9aa12
     #[cfg(zcash_unstable = "zfuture")]
     type TzeAuth = tze::Authorized;
 }
 
-mod data_v6;
 #[test]
 fn zip_0244() {
     fn to_test_txdata(
         tv: &self::data::zip_0244::TestVector,
     ) -> (TransactionData<TestUnauthorized>, TxDigests<Blake2bHash>) {
-        let tx = Transaction::read(
-            &tv.tx[..],
-            #[cfg(not(zcash_unstable = "nu6" /* TODO nu7 */ ))]
-            BranchId::Nu5,
-            #[cfg(zcash_unstable = "nu6" /* TODO nu7 */ )]
-            BranchId::Nu7,
-        )
-        .unwrap();
+        let tx = Transaction::read(&tv.tx[..], BranchId::Nu5).unwrap();
 
         assert_eq!(tx.txid.as_ref(), &tv.txid);
         assert_eq!(tx.auth_commitment().as_ref(), &tv.auth_digest);
@@ -305,11 +223,7 @@
         let input_amounts = tv
             .amounts
             .iter()
-<<<<<<< HEAD
-            .map(|amount| NonNegativeAmount::from_nonnegative_i64(*amount).unwrap())
-=======
             .map(|amount| Zatoshis::from_nonnegative_i64(*amount).unwrap())
->>>>>>> a1c9aa12
             .collect();
         let input_scriptpubkeys = tv
             .script_pubkeys
@@ -350,8 +264,6 @@
             txdata.sprout_bundle().cloned(),
             txdata.sapling_bundle().cloned(),
             txdata.orchard_bundle().cloned(),
-            #[cfg(zcash_unstable = "nu6" /* TODO nu7 */ )]
-            txdata.issue_bundle().cloned(),
         );
         #[cfg(zcash_unstable = "zfuture")]
         let tdata = TransactionData::from_parts_zfuture(
@@ -368,12 +280,7 @@
         (tdata, txdata.digest(TxIdDigester))
     }
 
-    #[allow(unused_mut)] // mutability required for the V6 case which is flagged off by default
-    let mut test_vectors = self::data::zip_0244::make_test_vectors();
-    #[cfg(zcash_unstable = "nu6" /* TODO nu7 */ )]
-    test_vectors.extend(data_v6::orchard_zsa_digests::make_test_vectors());
-
-    for tv in test_vectors {
+    for tv in self::data::zip_0244::make_test_vectors() {
         let (txdata, txid_parts) = to_test_txdata(&tv);
 
         if let Some(index) = tv.transparent_input {
@@ -393,31 +300,19 @@
             };
 
             assert_eq!(
-<<<<<<< HEAD
-                v5_v6_signature_hash(&txdata, &signable_input(SIGHASH_ALL), &txid_parts).as_ref(),
-=======
                 v5_signature_hash(&txdata, &signable_input(SighashType::ALL), &txid_parts).as_ref(),
->>>>>>> a1c9aa12
                 &tv.sighash_all.unwrap()
             );
 
             assert_eq!(
-<<<<<<< HEAD
-                v5_v6_signature_hash(&txdata, &signable_input(SIGHASH_NONE), &txid_parts).as_ref(),
-=======
                 v5_signature_hash(&txdata, &signable_input(SighashType::NONE), &txid_parts)
                     .as_ref(),
->>>>>>> a1c9aa12
                 &tv.sighash_none.unwrap()
             );
 
             if index < bundle.vout.len() {
                 assert_eq!(
-<<<<<<< HEAD
-                    v5_v6_signature_hash(&txdata, &signable_input(SIGHASH_SINGLE), &txid_parts)
-=======
                     v5_signature_hash(&txdata, &signable_input(SighashType::SINGLE), &txid_parts)
->>>>>>> a1c9aa12
                         .as_ref(),
                     &tv.sighash_single.unwrap()
                 );
@@ -426,7 +321,7 @@
             }
 
             assert_eq!(
-                v5_v6_signature_hash(
+                v5_signature_hash(
                     &txdata,
                     &signable_input(SighashType::ALL_ANYONECANPAY),
                     &txid_parts,
@@ -436,7 +331,7 @@
             );
 
             assert_eq!(
-                v5_v6_signature_hash(
+                v5_signature_hash(
                     &txdata,
                     &signable_input(SighashType::NONE_ANYONECANPAY),
                     &txid_parts,
@@ -447,7 +342,7 @@
 
             if index < bundle.vout.len() {
                 assert_eq!(
-                    v5_v6_signature_hash(
+                    v5_signature_hash(
                         &txdata,
                         &signable_input(SighashType::SINGLE_ANYONECANPAY),
                         &txid_parts,
@@ -461,7 +356,7 @@
         };
 
         assert_eq!(
-            v5_v6_signature_hash(&txdata, &SignableInput::Shielded, &txid_parts).as_ref(),
+            v5_signature_hash(&txdata, &SignableInput::Shielded, &txid_parts).as_ref(),
             tv.sighash_shielded
         );
     }

--- conflicted
+++ resolved
@@ -1,9 +1,6 @@
 use ff::Field;
 use rand_core::OsRng;
 
-<<<<<<< HEAD
-use crate::{constants::SPENDING_KEY_GENERATOR, redjubjub::PrivateKey};
-=======
 use proptest::collection::vec;
 use proptest::sample::select;
 use proptest::prelude::*;
@@ -131,13 +128,6 @@
         Transaction::from_data(tx_data).unwrap()
     }
 }
->>>>>>> 5363ce91
-
-use super::{
-    components::Amount,
-    sighash::{signature_hash, SignableInput},
-    Transaction, TransactionData,
-};
 
 #[test]
 fn tx_read_write() {
@@ -196,8 +186,6 @@
     }
 }
 
-<<<<<<< HEAD
-=======
 proptest! {
     #[test]
     fn test_tze_roundtrip(tx in arb_tx(BranchId::ZFuture)) {
@@ -218,7 +206,6 @@
     }
 }
 
->>>>>>> 5363ce91
 #[test]
 fn test_tze_tx_parse() {
     let txn_bytes = vec![

use proptest::prelude::*;

<<<<<<< HEAD
use ::transparent::{
    address::Script, sighash::SighashType, sighash::TransparentAuthorizingContext,
};
use zcash_protocol::{consensus::BranchId, value::Zatoshis};

#[cfg(zcash_unstable = "zfuture")]
use super::components::tze;
use super::{
    sighash::SignableInput,
    sighash_v4::v4_signature_hash,
    sighash_v5::v5_v6_signature_hash,
    testing::arb_tx,
    transparent::{self},
    txid::TxIdDigester,
    Authorization, Transaction, TransactionData, TxDigests, TxIn,
};
use crate::transaction::OrchardBundle::OrchardVanilla;
#[cfg(zcash_unstable = "nu7")]
use crate::transaction::OrchardBundle::OrchardZSA;
=======
#[cfg(test)]
use {
    crate::transaction::{
        sighash::SignableInput, sighash_v4::v4_signature_hash, sighash_v5::v5_signature_hash,
        testing::arb_tx, transparent, txid::TxIdDigester, Authorization, Transaction,
        TransactionData, TxDigests, TxIn,
    },
    ::transparent::{
        address::Script, sighash::SighashType, sighash::TransparentAuthorizingContext,
    },
    alloc::vec::Vec,
    blake2b_simd::Hash as Blake2bHash,
    core::ops::Deref,
    zcash_protocol::{consensus::BranchId, value::Zatoshis},
    zcash_script::script,
};

#[cfg(all(test, zcash_unstable = "zfuture"))]
use super::components::tze;
>>>>>>> dfe54743

#[cfg(all(test, zcash_unstable = "nu7", feature = "zip-233"))]
use super::sighash_v6::v6_signature_hash;

#[cfg(any(test, feature = "test-dependencies"))]
pub mod data;

#[test]
fn tx_read_write() {
    let data = &self::data::tx_read_write::TX_READ_WRITE;
    let tx = Transaction::read(&data[..], BranchId::Canopy).unwrap();
    assert_eq!(
        format!("{}", tx.txid()),
        "64f0bd7fe30ce23753358fe3a2dc835b8fba9c0274c4e2c54a6f73114cb55639"
    );

    let mut encoded = Vec::with_capacity(data.len());
    tx.write(&mut encoded).unwrap();
    assert_eq!(&data[..], &encoded[..]);
}

#[cfg(test)]
fn check_roundtrip(tx: Transaction) -> Result<(), TestCaseError> {
    let mut txn_bytes = vec![];
    tx.write(&mut txn_bytes).unwrap();
    let txo = Transaction::read(&txn_bytes[..], tx.consensus_branch_id).unwrap();

    prop_assert_eq!(tx.version, txo.version);
    #[cfg(zcash_unstable = "zfuture")]
    prop_assert_eq!(tx.tze_bundle.as_ref(), txo.tze_bundle.as_ref());
    prop_assert_eq!(tx.lock_time, txo.lock_time);
    prop_assert_eq!(
        tx.transparent_bundle.as_ref(),
        txo.transparent_bundle.as_ref()
    );
    prop_assert_eq!(tx.sapling_value_balance(), txo.sapling_value_balance());
    prop_assert_eq!(
        tx.orchard_bundle.as_ref().map(|v| match v {
            OrchardVanilla(b) => *b.value_balance(),
            #[cfg(zcash_unstable = "nu7")]
            OrchardZSA(b) => *b.value_balance(),
        }),
        txo.orchard_bundle.as_ref().map(|v| match v {
            OrchardVanilla(b) => *b.value_balance(),
            #[cfg(zcash_unstable = "nu7")]
            OrchardZSA(b) => *b.value_balance(),
        })
    );
<<<<<<< HEAD
    #[cfg(zcash_unstable = "nu7")]
    if tx.issue_bundle.is_some() {
        prop_assert_eq!(tx.issue_bundle.as_ref(), txo.issue_bundle.as_ref());
    }

=======
    #[cfg(all(zcash_unstable = "nu7", feature = "zip-233"))]
    if tx.version.has_zip233() {
        prop_assert_eq!(tx.zip233_amount, txo.zip233_amount);
    }
>>>>>>> dfe54743
    Ok(())
}

proptest! {
    #[test]
    #[cfg(all(feature = "expensive-tests", not(feature = "no-expensive-tests")))]
    fn tx_serialization_roundtrip_sprout(tx in arb_tx(BranchId::Sprout)) {
        check_roundtrip(tx)?;
    }
}

proptest! {
    #[test]
    #[cfg(all(feature = "expensive-tests", not(feature = "no-expensive-tests")))]
    fn tx_serialization_roundtrip_overwinter(tx in arb_tx(BranchId::Overwinter)) {
        check_roundtrip(tx)?;
    }
}

proptest! {
    #[test]
    #[cfg(all(feature = "expensive-tests", not(feature = "no-expensive-tests")))]
    fn tx_serialization_roundtrip_sapling(tx in arb_tx(BranchId::Sapling)) {
        check_roundtrip(tx)?;
    }
}

proptest! {
    #[test]
    #[cfg(all(feature = "expensive-tests", not(feature = "no-expensive-tests")))]
    fn tx_serialization_roundtrip_blossom(tx in arb_tx(BranchId::Blossom)) {
        check_roundtrip(tx)?;
    }
}

proptest! {
    #[test]
    #[cfg(all(feature = "expensive-tests", not(feature = "no-expensive-tests")))]
    fn tx_serialization_roundtrip_heartwood(tx in arb_tx(BranchId::Heartwood)) {
        check_roundtrip(tx)?;
    }
}

proptest! {
    #![proptest_config(ProptestConfig::with_cases(10))]
    #[test]
    fn tx_serialization_roundtrip_canopy(tx in arb_tx(BranchId::Canopy)) {
        check_roundtrip(tx)?;
    }
}

proptest! {
    #![proptest_config(ProptestConfig::with_cases(10))]
    #[test]
    fn tx_serialization_roundtrip_nu5(tx in arb_tx(BranchId::Nu5)) {
        check_roundtrip(tx)?;
    }
}

#[cfg(zcash_unstable = "nu7")]
proptest! {
    #![proptest_config(ProptestConfig::with_cases(10))]
    #[test]
<<<<<<< HEAD
    fn tx_serialization_roundtrip_v6(tx in arb_tx(BranchId::Nu7)) {
=======
    fn tx_serialization_roundtrip_nu7(tx in arb_tx(BranchId::Nu7)) {
>>>>>>> dfe54743
        check_roundtrip(tx)?;
    }
}

#[cfg(zcash_unstable = "zfuture")]
proptest! {
    #[test]
    #[cfg(all(feature = "expensive-tests", not(feature = "no-expensive-tests")))]
    fn tx_serialization_roundtrip_future(tx in arb_tx(BranchId::ZFuture)) {
        check_roundtrip(tx)?;
    }
}

#[test]
fn zip_0143() {
    for tv in self::data::zip_0143::make_test_vectors() {
        let tx = Transaction::read(&tv.tx[..], tv.consensus_branch_id).unwrap();
        let signable_input = match tv.transparent_input {
            Some(n) => {
                SignableInput::Transparent(::transparent::sighash::SignableInput::from_parts(
                    SighashType::parse(tv.hash_type as u8).unwrap(),
                    n as usize,
                    &tv.script_code,
                    &tv.script_code,
                    Zatoshis::from_nonnegative_i64(tv.amount).unwrap(),
                ))
            }
            _ => SignableInput::Shielded,
        };

        assert_eq!(
            v4_signature_hash(tx.deref(), &signable_input).as_ref(),
            tv.sighash
        );
    }
}

#[test]
fn zip_0243() {
    for tv in self::data::zip_0243::make_test_vectors() {
        let tx = Transaction::read(&tv.tx[..], tv.consensus_branch_id).unwrap();
        let signable_input = match tv.transparent_input {
            Some(n) => {
                SignableInput::Transparent(::transparent::sighash::SignableInput::from_parts(
                    SighashType::parse(tv.hash_type as u8).unwrap(),
                    n as usize,
                    &tv.script_code,
                    &tv.script_code,
                    Zatoshis::from_nonnegative_i64(tv.amount).unwrap(),
                ))
            }
            _ => SignableInput::Shielded,
        };

        assert_eq!(
            v4_signature_hash(tx.deref(), &signable_input).as_ref(),
            tv.sighash
        );
    }
}

#[cfg(test)]
#[derive(Debug)]
struct TestTransparentAuth {
    input_amounts: Vec<Zatoshis>,
    input_scriptpubkeys: Vec<Script>,
}

#[cfg(test)]
impl transparent::Authorization for TestTransparentAuth {
    type ScriptSig = Script;
}

#[cfg(test)]
impl TransparentAuthorizingContext for TestTransparentAuth {
    fn input_amounts(&self) -> Vec<Zatoshis> {
        self.input_amounts.clone()
    }

    fn input_scriptpubkeys(&self) -> Vec<Script> {
        self.input_scriptpubkeys.clone()
    }
}

#[cfg(test)]
struct TestUnauthorized;

#[cfg(test)]
impl Authorization for TestUnauthorized {
    type TransparentAuth = TestTransparentAuth;
    type SaplingAuth = sapling::bundle::Authorized;
    type OrchardAuth = orchard::bundle::Authorized;

    #[cfg(zcash_unstable = "nu7")]
    type IssueAuth = orchard::issuance::Signed;

    #[cfg(zcash_unstable = "zfuture")]
    type TzeAuth = tze::Authorized;
}

mod orchard_zsa_digests;
#[test]
fn zip_0244() {
    fn to_test_txdata(
        tv: &self::data::zip_0244::TestVector,
    ) -> (TransactionData<TestUnauthorized>, TxDigests<Blake2bHash>) {
        let tx = Transaction::read(
            &tv.tx[..],
            #[cfg(not(zcash_unstable = "nu7"))]
            BranchId::Nu5,
            #[cfg(zcash_unstable = "nu7")]
            BranchId::Nu7,
        )
        .unwrap();

        assert_eq!(tx.txid.as_ref(), &tv.txid);
        assert_eq!(tx.auth_commitment().as_ref(), &tv.auth_digest);

        let txdata = tx.deref();

        let input_amounts = tv
            .amounts
            .iter()
            .map(|amount| Zatoshis::from_nonnegative_i64(*amount).unwrap())
            .collect();
        let input_scriptpubkeys = tv
            .script_pubkeys
            .iter()
            .cloned()
            .map(script::Code)
            .map(Script)
            .collect();

        let test_bundle = txdata
            .transparent_bundle
            .as_ref()
            .map(|b| transparent::Bundle {
                // we have to do this map/clone to make the types line up, since the
                // Authorization::ScriptSig type is bound to transparent::Authorized, and we need
                // it to be bound to TestTransparentAuth.
                vin: b
                    .vin
                    .iter()
                    .map(|vin| {
                        TxIn::from_parts(
                            vin.prevout().clone(),
                            vin.script_sig().clone(),
                            vin.sequence(),
                        )
                    })
                    .collect(),
                vout: b.vout.clone(),
                authorization: TestTransparentAuth {
                    input_amounts,
                    input_scriptpubkeys,
                },
            });

        #[cfg(not(zcash_unstable = "zfuture"))]
        let tdata = TransactionData::from_parts(
            txdata.version(),
            txdata.consensus_branch_id(),
            txdata.lock_time(),
            txdata.expiry_height(),
            #[cfg(all(zcash_unstable = "nu7", feature = "zip-233"))]
            txdata.zip233_amount,
            test_bundle,
            txdata.sprout_bundle().cloned(),
            txdata.sapling_bundle().cloned(),
            txdata.orchard_bundle().cloned(),
            #[cfg(zcash_unstable = "nu7")]
            txdata.issue_bundle().cloned(),
        );
        #[cfg(zcash_unstable = "zfuture")]
        let tdata = TransactionData::from_parts_zfuture(
            txdata.version(),
            txdata.consensus_branch_id(),
            txdata.lock_time(),
            txdata.expiry_height(),
            #[cfg(feature = "zip-233")]
            txdata.zip233_amount,
            test_bundle,
            txdata.sprout_bundle().cloned(),
            txdata.sapling_bundle().cloned(),
            txdata.orchard_bundle().cloned(),
            txdata.tze_bundle().cloned(),
        );
        (tdata, txdata.digest(TxIdDigester))
    }

    #[allow(unused_mut)] // mutability required for the V6 case which is flagged off by default
    let mut test_vectors = self::data::zip_0244::make_test_vectors();
    #[cfg(zcash_unstable = "nu7")]
    test_vectors.extend(orchard_zsa_digests::make_test_vectors());

    for tv in test_vectors {
        let (txdata, txid_parts) = to_test_txdata(&tv);

        if let Some(index) = tv.transparent_input {
            // nIn is a u32, but to actually use it we need a usize.
            let index = index as usize;
            let bundle = txdata.transparent_bundle().unwrap();
            let value = bundle.authorization.input_amounts[index];
            let script_pubkey = &bundle.authorization.input_scriptpubkeys[index];
            let signable_input = |hash_type| {
                SignableInput::Transparent(::transparent::sighash::SignableInput::from_parts(
                    hash_type,
                    index,
                    script_pubkey,
                    script_pubkey,
                    value,
                ))
            };

            assert_eq!(
                v5_v6_signature_hash(&txdata, &signable_input(SighashType::ALL), &txid_parts)
                    .as_ref(),
                &tv.sighash_all.unwrap()
            );

            assert_eq!(
                v5_v6_signature_hash(&txdata, &signable_input(SighashType::NONE), &txid_parts)
                    .as_ref(),
                &tv.sighash_none.unwrap()
            );

            if index < bundle.vout.len() {
                assert_eq!(
                    v5_v6_signature_hash(
                        &txdata,
                        &signable_input(SighashType::SINGLE),
                        &txid_parts
                    )
                    .as_ref(),
                    &tv.sighash_single.unwrap()
                );
            } else {
                assert_eq!(tv.sighash_single, None);
            }

            assert_eq!(
                v5_v6_signature_hash(
                    &txdata,
                    &signable_input(SighashType::ALL_ANYONECANPAY),
                    &txid_parts,
                )
                .as_ref(),
                &tv.sighash_all_anyone.unwrap()
            );

            assert_eq!(
                v5_v6_signature_hash(
                    &txdata,
                    &signable_input(SighashType::NONE_ANYONECANPAY),
                    &txid_parts,
                )
                .as_ref(),
                &tv.sighash_none_anyone.unwrap()
            );

            if index < bundle.vout.len() {
                assert_eq!(
                    v5_v6_signature_hash(
                        &txdata,
                        &signable_input(SighashType::SINGLE_ANYONECANPAY),
                        &txid_parts,
                    )
                    .as_ref(),
                    &tv.sighash_single_anyone.unwrap()
                );
            } else {
                assert_eq!(tv.sighash_single_anyone, None);
            }
        };

        assert_eq!(
            v5_v6_signature_hash(&txdata, &SignableInput::Shielded, &txid_parts).as_ref(),
            tv.sighash_shielded
        );
    }
}

#[cfg(all(zcash_unstable = "nu7", feature = "zip-233"))]
#[test]
fn zip_0233() {
    fn to_test_txdata(
        tv: &self::data::zip_0233::TestVector,
    ) -> (TransactionData<TestUnauthorized>, TxDigests<Blake2bHash>) {
        let tx = Transaction::read(&tv.tx[..], BranchId::Nu7).unwrap();

        assert_eq!(tx.txid.as_ref(), &tv.txid);
        assert_eq!(tx.auth_commitment().as_ref(), &tv.auth_digest);

        let txdata = tx.deref();

        let input_amounts = tv
            .amounts
            .iter()
            .map(|amount| Zatoshis::from_nonnegative_i64(*amount).unwrap())
            .collect();
        let input_scriptpubkeys = tv
            .script_pubkeys
            .iter()
            .map(|s| Script(s.clone()))
            .collect();

        let test_bundle = txdata
            .transparent_bundle
            .as_ref()
            .map(|b| transparent::Bundle {
                // we have to do this map/clone to make the types line up, since the
                // Authorization::ScriptSig type is bound to transparent::Authorized, and we need
                // it to be bound to TestTransparentAuth.
                vin: b
                    .vin
                    .iter()
                    .map(|vin| {
                        TxIn::from_parts(
                            vin.prevout().clone(),
                            vin.script_sig().clone(),
                            vin.sequence(),
                        )
                    })
                    .collect(),
                vout: b.vout.clone(),
                authorization: TestTransparentAuth {
                    input_amounts,
                    input_scriptpubkeys,
                },
            });

        let tdata = TransactionData::from_parts(
            txdata.version(),
            txdata.consensus_branch_id(),
            txdata.lock_time(),
            txdata.expiry_height(),
            txdata.zip233_amount,
            test_bundle,
            txdata.sprout_bundle().cloned(),
            txdata.sapling_bundle().cloned(),
            txdata.orchard_bundle().cloned(),
        );

        (tdata, txdata.digest(TxIdDigester))
    }

    for tv in self::data::zip_0233::make_test_vectors() {
        let (txdata, txid_parts) = to_test_txdata(&tv);

        assert_eq!(
            v6_signature_hash(&txdata, &SignableInput::Shielded, &txid_parts).as_ref(),
            tv.sighash_shielded
        );
    }
}<|MERGE_RESOLUTION|>--- conflicted
+++ resolved
@@ -1,32 +1,11 @@
 use proptest::prelude::*;
 
-<<<<<<< HEAD
-use ::transparent::{
-    address::Script, sighash::SighashType, sighash::TransparentAuthorizingContext,
-};
-use zcash_protocol::{consensus::BranchId, value::Zatoshis};
-
-#[cfg(zcash_unstable = "zfuture")]
-use super::components::tze;
-use super::{
-    sighash::SignableInput,
-    sighash_v4::v4_signature_hash,
-    sighash_v5::v5_v6_signature_hash,
-    testing::arb_tx,
-    transparent::{self},
-    txid::TxIdDigester,
-    Authorization, Transaction, TransactionData, TxDigests, TxIn,
-};
-use crate::transaction::OrchardBundle::OrchardVanilla;
-#[cfg(zcash_unstable = "nu7")]
-use crate::transaction::OrchardBundle::OrchardZSA;
-=======
 #[cfg(test)]
 use {
     crate::transaction::{
-        sighash::SignableInput, sighash_v4::v4_signature_hash, sighash_v5::v5_signature_hash,
-        testing::arb_tx, transparent, txid::TxIdDigester, Authorization, Transaction,
-        TransactionData, TxDigests, TxIn,
+        sighash::SignableInput, sighash_v4::v4_signature_hash, sighash_v5::v5_v6_signature_hash,
+        testing::arb_tx, transparent, txid::TxIdDigester, Authorization,
+        OrchardBundle::OrchardVanilla, Transaction, TransactionData, TxDigests, TxIn,
     },
     ::transparent::{
         address::Script, sighash::SighashType, sighash::TransparentAuthorizingContext,
@@ -40,7 +19,9 @@
 
 #[cfg(all(test, zcash_unstable = "zfuture"))]
 use super::components::tze;
->>>>>>> dfe54743
+
+#[cfg(all(test, zcash_unstable = "nu7"))]
+use crate::transaction::OrchardBundle::OrchardZSA;
 
 #[cfg(all(test, zcash_unstable = "nu7", feature = "zip-233"))]
 use super::sighash_v6::v6_signature_hash;
@@ -89,18 +70,16 @@
             OrchardZSA(b) => *b.value_balance(),
         })
     );
-<<<<<<< HEAD
     #[cfg(zcash_unstable = "nu7")]
     if tx.issue_bundle.is_some() {
         prop_assert_eq!(tx.issue_bundle.as_ref(), txo.issue_bundle.as_ref());
     }
 
-=======
     #[cfg(all(zcash_unstable = "nu7", feature = "zip-233"))]
     if tx.version.has_zip233() {
         prop_assert_eq!(tx.zip233_amount, txo.zip233_amount);
     }
->>>>>>> dfe54743
+
     Ok(())
 }
 
@@ -164,11 +143,7 @@
 proptest! {
     #![proptest_config(ProptestConfig::with_cases(10))]
     #[test]
-<<<<<<< HEAD
-    fn tx_serialization_roundtrip_v6(tx in arb_tx(BranchId::Nu7)) {
-=======
     fn tx_serialization_roundtrip_nu7(tx in arb_tx(BranchId::Nu7)) {
->>>>>>> dfe54743
         check_roundtrip(tx)?;
     }
 }

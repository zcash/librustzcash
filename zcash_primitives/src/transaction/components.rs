//! Structs representing the components within Zcash transactions.

use crate::jubjub::{edwards, Unknown};
use byteorder::{LittleEndian, ReadBytesExt, WriteBytesExt};
use ff::{PrimeField, PrimeFieldRepr};
use pairing::bls12_381::{Bls12, Fr, FrRepr};
use std::io::{self, Read, Write};
use zcash_extensions_api::transparent as tze;

use crate::legacy::Script;
use crate::redjubjub::{PublicKey, Signature};
<<<<<<< HEAD
use crate::wtp;
=======
use crate::serialize::{CompactSize, Vector};
>>>>>>> dbe713a9
use crate::JUBJUB;

pub mod amount;
pub use self::amount::Amount;

// π_A + π_B + π_C
pub const GROTH_PROOF_SIZE: usize = (48 + 96 + 48);
// π_A + π_A' + π_B + π_B' + π_C + π_C' + π_K + π_H
const PHGR_PROOF_SIZE: usize = (33 + 33 + 65 + 33 + 33 + 33 + 33 + 33);

const ZC_NUM_JS_INPUTS: usize = 2;
const ZC_NUM_JS_OUTPUTS: usize = 2;

#[derive(Clone, Debug, PartialEq)]
pub struct OutPoint {
    hash: [u8; 32],
    n: u32,
}

impl OutPoint {
    pub fn new(hash: [u8; 32], n: u32) -> Self {
        OutPoint { hash, n }
    }

    pub fn read<R: Read>(mut reader: R) -> io::Result<Self> {
        let mut hash = [0; 32];
        reader.read_exact(&mut hash)?;
        let n = reader.read_u32::<LittleEndian>()?;
        Ok(OutPoint { hash, n })
    }

    pub fn write<W: Write>(&self, mut writer: W) -> io::Result<()> {
        writer.write_all(&self.hash)?;
        writer.write_u32::<LittleEndian>(self.n)
    }
}

#[derive(Debug)]
pub struct TxIn {
    pub prevout: OutPoint,
    pub script_sig: Script,
    pub sequence: u32,
}

impl TxIn {
    #[cfg(feature = "transparent-inputs")]
    pub fn new(prevout: OutPoint) -> Self {
        TxIn {
            prevout,
            script_sig: Script::default(),
            sequence: std::u32::MAX,
        }
    }

    pub fn read<R: Read>(mut reader: &mut R) -> io::Result<Self> {
        let prevout = OutPoint::read(&mut reader)?;
        let script_sig = Script::read(&mut reader)?;
        let sequence = reader.read_u32::<LittleEndian>()?;

        Ok(TxIn {
            prevout,
            script_sig,
            sequence,
        })
    }

    pub fn write<W: Write>(&self, mut writer: W) -> io::Result<()> {
        self.prevout.write(&mut writer)?;
        self.script_sig.write(&mut writer)?;
        writer.write_u32::<LittleEndian>(self.sequence)
    }
}

#[derive(Clone, Debug)]
pub struct TxOut {
    pub value: Amount,
    pub script_pubkey: Script,
}

impl TxOut {
    pub fn read<R: Read>(mut reader: &mut R) -> io::Result<Self> {
        let value = {
            let mut tmp = [0; 8];
            reader.read_exact(&mut tmp)?;
            Amount::from_nonnegative_i64_le_bytes(tmp)
        }
        .map_err(|_| io::Error::new(io::ErrorKind::InvalidData, "value out of range"))?;
        let script_pubkey = Script::read(&mut reader)?;

        Ok(TxOut {
            value,
            script_pubkey,
        })
    }

    pub fn write<W: Write>(&self, mut writer: W) -> io::Result<()> {
        writer.write_all(&self.value.to_i64_le_bytes())?;
        self.script_pubkey.write(&mut writer)
    }
}

#[derive(Debug)]
<<<<<<< HEAD
pub struct WtpIn {
    pub prevout: OutPoint,
    pub witness: wtp::Witness,
}

impl WtpIn {
    pub fn read<R: Read>(mut reader: &mut R) -> io::Result<Self> {
        let prevout = OutPoint::read(&mut reader)?;
        let witness = wtp::Witness::read(&mut reader)?;

        Ok(WtpIn { prevout, witness })
=======
pub struct TzeIn {
    pub prevout: OutPoint,
    pub witness: tze::Witness,
}

impl TzeIn {
    pub fn read<R: Read>(mut reader: &mut R) -> io::Result<Self> {
        let prevout = OutPoint::read(&mut reader)?;

        let extension_id = CompactSize::read(&mut reader)?;
        let mode = CompactSize::read(&mut reader)?;
        let payload = Vector::read(&mut reader, |r| r.read_u8())?;

        Ok(TzeIn {
            prevout,
            witness: tze::Witness {
                extension_id,
                mode,
                payload,
            },
        })
>>>>>>> dbe713a9
    }

    pub fn write<W: Write>(&self, mut writer: W) -> io::Result<()> {
        self.prevout.write(&mut writer)?;
<<<<<<< HEAD
        self.witness.write(&mut writer)
=======

        CompactSize::write(&mut writer, self.witness.extension_id)?;
        CompactSize::write(&mut writer, self.witness.mode)?;
        Vector::write(&mut writer, &self.witness.payload, |w, b| w.write_u8(*b))
>>>>>>> dbe713a9
    }
}

#[derive(Debug)]
<<<<<<< HEAD
pub struct WtpOut {
    pub value: Amount,
    pub predicate: wtp::Predicate,
}

impl WtpOut {
=======
pub struct TzeOut {
    pub value: Amount,
    pub precondition: tze::Precondition,
}

impl TzeOut {
>>>>>>> dbe713a9
    pub fn read<R: Read>(mut reader: &mut R) -> io::Result<Self> {
        let value = {
            let mut tmp = [0; 8];
            reader.read_exact(&mut tmp)?;
            Amount::from_nonnegative_i64_le_bytes(tmp)
        }
        .map_err(|_| io::Error::new(io::ErrorKind::InvalidData, "value out of range"))?;
<<<<<<< HEAD
        let predicate = wtp::Predicate::read(&mut reader)?;

        Ok(WtpOut { value, predicate })
=======

        let extension_id = CompactSize::read(&mut reader)?;
        let mode = CompactSize::read(&mut reader)?;
        let payload = Vector::read(&mut reader, |r| r.read_u8())?;

        Ok(TzeOut {
            value,
            precondition: tze::Precondition {
                extension_id,
                mode,
                payload,
            },
        })
>>>>>>> dbe713a9
    }

    pub fn write<W: Write>(&self, mut writer: W) -> io::Result<()> {
        writer.write_all(&self.value.to_i64_le_bytes())?;
<<<<<<< HEAD
        self.predicate.write(&mut writer)
=======

        CompactSize::write(&mut writer, self.precondition.extension_id)?;
        CompactSize::write(&mut writer, self.precondition.mode)?;
        Vector::write(&mut writer, &self.precondition.payload, |w, b| w.write_u8(*b))
>>>>>>> dbe713a9
    }
}

pub struct SpendDescription {
    pub cv: edwards::Point<Bls12, Unknown>,
    pub anchor: Fr,
    pub nullifier: [u8; 32],
    pub rk: PublicKey<Bls12>,
    pub zkproof: [u8; GROTH_PROOF_SIZE],
    pub spend_auth_sig: Option<Signature>,
}

impl std::fmt::Debug for SpendDescription {
    fn fmt(&self, f: &mut std::fmt::Formatter<'_>) -> Result<(), std::fmt::Error> {
        write!(
            f,
            "SpendDescription(cv = {:?}, anchor = {:?}, nullifier = {:?}, rk = {:?}, spend_auth_sig = {:?})",
            self.cv, self.anchor, self.nullifier, self.rk, self.spend_auth_sig
        )
    }
}

impl SpendDescription {
    pub fn read<R: Read>(mut reader: &mut R) -> io::Result<Self> {
        // Consensus rules (§4.4):
        // - Canonical encoding is enforced here.
        // - "Not small order" is enforced in SaplingVerificationContext::check_spend()
        //   (located in zcash_proofs::sapling::verifier).
        let cv = edwards::Point::<Bls12, Unknown>::read(&mut reader, &JUBJUB)?;

        // Consensus rule (§7.3): Canonical encoding is enforced here
        let anchor = {
            let mut f = FrRepr::default();
            f.read_le(&mut reader)?;
            Fr::from_repr(f).map_err(|e| io::Error::new(io::ErrorKind::InvalidInput, e))?
        };

        let mut nullifier = [0; 32];
        reader.read_exact(&mut nullifier)?;

        // Consensus rules (§4.4):
        // - Canonical encoding is enforced here.
        // - "Not small order" is enforced in SaplingVerificationContext::check_spend()
        let rk = PublicKey::<Bls12>::read(&mut reader, &JUBJUB)?;

        // Consensus rules (§4.4):
        // - Canonical encoding is enforced by the API of SaplingVerificationContext::check_spend()
        //   due to the need to parse this into a bellman::groth16::Proof.
        // - Proof validity is enforced in SaplingVerificationContext::check_spend()
        let mut zkproof = [0; GROTH_PROOF_SIZE];
        reader.read_exact(&mut zkproof)?;

        // Consensus rules (§4.4):
        // - Canonical encoding is enforced here.
        // - Signature validity is enforced in SaplingVerificationContext::check_spend()
        let spend_auth_sig = Some(Signature::read(&mut reader)?);

        Ok(SpendDescription {
            cv,
            anchor,
            nullifier,
            rk,
            zkproof,
            spend_auth_sig,
        })
    }

    pub fn write<W: Write>(&self, mut writer: W) -> io::Result<()> {
        self.cv.write(&mut writer)?;
        self.anchor.into_repr().write_le(&mut writer)?;
        writer.write_all(&self.nullifier)?;
        self.rk.write(&mut writer)?;
        writer.write_all(&self.zkproof)?;
        match self.spend_auth_sig {
            Some(sig) => sig.write(&mut writer),
            None => Err(io::Error::new(
                io::ErrorKind::InvalidInput,
                "Missing spend auth signature",
            )),
        }
    }
}

pub struct OutputDescription {
    pub cv: edwards::Point<Bls12, Unknown>,
    pub cmu: Fr,
    pub ephemeral_key: edwards::Point<Bls12, Unknown>,
    pub enc_ciphertext: [u8; 580],
    pub out_ciphertext: [u8; 80],
    pub zkproof: [u8; GROTH_PROOF_SIZE],
}

impl std::fmt::Debug for OutputDescription {
    fn fmt(&self, f: &mut std::fmt::Formatter<'_>) -> Result<(), std::fmt::Error> {
        write!(
            f,
            "OutputDescription(cv = {:?}, cmu = {:?}, ephemeral_key = {:?})",
            self.cv, self.cmu, self.ephemeral_key
        )
    }
}

impl OutputDescription {
    pub fn read<R: Read>(mut reader: &mut R) -> io::Result<Self> {
        // Consensus rules (§4.5):
        // - Canonical encoding is enforced here.
        // - "Not small order" is enforced in SaplingVerificationContext::check_output()
        //   (located in zcash_proofs::sapling::verifier).
        let cv = edwards::Point::<Bls12, Unknown>::read(&mut reader, &JUBJUB)?;

        // Consensus rule (§7.4): Canonical encoding is enforced here
        let cmu = {
            let mut f = FrRepr::default();
            f.read_le(&mut reader)?;
            Fr::from_repr(f).map_err(|e| io::Error::new(io::ErrorKind::InvalidInput, e))?
        };

        // Consensus rules (§4.5):
        // - Canonical encoding is enforced here.
        // - "Not small order" is enforced in SaplingVerificationContext::check_output()
        let ephemeral_key = edwards::Point::<Bls12, Unknown>::read(&mut reader, &JUBJUB)?;

        let mut enc_ciphertext = [0; 580];
        let mut out_ciphertext = [0; 80];
        reader.read_exact(&mut enc_ciphertext)?;
        reader.read_exact(&mut out_ciphertext)?;

        // Consensus rules (§4.5):
        // - Canonical encoding is enforced by the API of SaplingVerificationContext::check_output()
        //   due to the need to parse this into a bellman::groth16::Proof.
        // - Proof validity is enforced in SaplingVerificationContext::check_output()
        let mut zkproof = [0; GROTH_PROOF_SIZE];
        reader.read_exact(&mut zkproof)?;

        Ok(OutputDescription {
            cv,
            cmu,
            ephemeral_key,
            enc_ciphertext,
            out_ciphertext,
            zkproof,
        })
    }

    pub fn write<W: Write>(&self, mut writer: W) -> io::Result<()> {
        self.cv.write(&mut writer)?;
        self.cmu.into_repr().write_le(&mut writer)?;
        self.ephemeral_key.write(&mut writer)?;
        writer.write_all(&self.enc_ciphertext)?;
        writer.write_all(&self.out_ciphertext)?;
        writer.write_all(&self.zkproof)
    }
}

enum SproutProof {
    Groth([u8; GROTH_PROOF_SIZE]),
    PHGR([u8; PHGR_PROOF_SIZE]),
}

impl std::fmt::Debug for SproutProof {
    fn fmt(&self, f: &mut std::fmt::Formatter<'_>) -> Result<(), std::fmt::Error> {
        match self {
            SproutProof::Groth(_) => write!(f, "SproutProof::Groth"),
            SproutProof::PHGR(_) => write!(f, "SproutProof::PHGR"),
        }
    }
}

pub struct JSDescription {
    vpub_old: Amount,
    vpub_new: Amount,
    anchor: [u8; 32],
    nullifiers: [[u8; 32]; ZC_NUM_JS_INPUTS],
    commitments: [[u8; 32]; ZC_NUM_JS_OUTPUTS],
    ephemeral_key: [u8; 32],
    random_seed: [u8; 32],
    macs: [[u8; 32]; ZC_NUM_JS_INPUTS],
    proof: SproutProof,
    ciphertexts: [[u8; 601]; ZC_NUM_JS_OUTPUTS],
}

impl std::fmt::Debug for JSDescription {
    fn fmt(&self, f: &mut std::fmt::Formatter<'_>) -> Result<(), std::fmt::Error> {
        write!(
            f,
            "JSDescription(
                vpub_old = {:?}, vpub_new = {:?},
                anchor = {:?},
                nullifiers = {:?},
                commitments = {:?},
                ephemeral_key = {:?},
                random_seed = {:?},
                macs = {:?})",
            self.vpub_old,
            self.vpub_new,
            self.anchor,
            self.nullifiers,
            self.commitments,
            self.ephemeral_key,
            self.random_seed,
            self.macs
        )
    }
}

impl JSDescription {
    pub fn read<R: Read>(mut reader: R, use_groth: bool) -> io::Result<Self> {
        // Consensus rule (§4.3): Canonical encoding is enforced here
        let vpub_old = {
            let mut tmp = [0; 8];
            reader.read_exact(&mut tmp)?;
            Amount::from_u64_le_bytes(tmp)
        }
        .map_err(|_| io::Error::new(io::ErrorKind::InvalidData, "vpub_old out of range"))?;

        // Consensus rule (§4.3): Canonical encoding is enforced here
        let vpub_new = {
            let mut tmp = [0; 8];
            reader.read_exact(&mut tmp)?;
            Amount::from_u64_le_bytes(tmp)
        }
        .map_err(|_| io::Error::new(io::ErrorKind::InvalidData, "vpub_new out of range"))?;

        // Consensus rule (§4.3): One of vpub_old and vpub_new being zero is
        // enforced by CheckTransactionWithoutProofVerification() in zcashd.

        let mut anchor = [0; 32];
        reader.read_exact(&mut anchor)?;

        let mut nullifiers = [[0; 32]; ZC_NUM_JS_INPUTS];
        nullifiers
            .iter_mut()
            .map(|nf| reader.read_exact(nf))
            .collect::<io::Result<()>>()?;

        let mut commitments = [[0; 32]; ZC_NUM_JS_OUTPUTS];
        commitments
            .iter_mut()
            .map(|cm| reader.read_exact(cm))
            .collect::<io::Result<()>>()?;

        // Consensus rule (§4.3): Canonical encoding is enforced by
        // ZCNoteDecryption::decrypt() in zcashd
        let mut ephemeral_key = [0; 32];
        reader.read_exact(&mut ephemeral_key)?;

        let mut random_seed = [0; 32];
        reader.read_exact(&mut random_seed)?;

        let mut macs = [[0; 32]; ZC_NUM_JS_INPUTS];
        macs.iter_mut()
            .map(|mac| reader.read_exact(mac))
            .collect::<io::Result<()>>()?;

        let proof = if use_groth {
            // Consensus rules (§4.3):
            // - Canonical encoding is enforced in librustzcash_sprout_verify()
            // - Proof validity is enforced in librustzcash_sprout_verify()
            let mut proof = [0; GROTH_PROOF_SIZE];
            reader.read_exact(&mut proof)?;
            SproutProof::Groth(proof)
        } else {
            // Consensus rules (§4.3):
            // - Canonical encoding is enforced by PHGRProof in zcashd
            // - Proof validity is enforced by JSDescription::Verify() in zcashd
            let mut proof = [0; PHGR_PROOF_SIZE];
            reader.read_exact(&mut proof)?;
            SproutProof::PHGR(proof)
        };

        let mut ciphertexts = [[0; 601]; ZC_NUM_JS_OUTPUTS];
        ciphertexts
            .iter_mut()
            .map(|ct| reader.read_exact(ct))
            .collect::<io::Result<()>>()?;

        Ok(JSDescription {
            vpub_old,
            vpub_new,
            anchor,
            nullifiers,
            commitments,
            ephemeral_key,
            random_seed,
            macs,
            proof,
            ciphertexts,
        })
    }

    pub fn write<W: Write>(&self, mut writer: W) -> io::Result<()> {
        writer.write_all(&self.vpub_old.to_i64_le_bytes())?;
        writer.write_all(&self.vpub_new.to_i64_le_bytes())?;
        writer.write_all(&self.anchor)?;
        writer.write_all(&self.nullifiers[0])?;
        writer.write_all(&self.nullifiers[1])?;
        writer.write_all(&self.commitments[0])?;
        writer.write_all(&self.commitments[1])?;
        writer.write_all(&self.ephemeral_key)?;
        writer.write_all(&self.random_seed)?;
        writer.write_all(&self.macs[0])?;
        writer.write_all(&self.macs[1])?;

        match &self.proof {
            SproutProof::Groth(p) => writer.write_all(p)?,
            SproutProof::PHGR(p) => writer.write_all(p)?,
        }

        writer.write_all(&self.ciphertexts[0])?;
        writer.write_all(&self.ciphertexts[1])
    }
}<|MERGE_RESOLUTION|>--- conflicted
+++ resolved
@@ -9,11 +9,7 @@
 
 use crate::legacy::Script;
 use crate::redjubjub::{PublicKey, Signature};
-<<<<<<< HEAD
-use crate::wtp;
-=======
 use crate::serialize::{CompactSize, Vector};
->>>>>>> dbe713a9
 use crate::JUBJUB;
 
 pub mod amount;
@@ -116,19 +112,6 @@
 }
 
 #[derive(Debug)]
-<<<<<<< HEAD
-pub struct WtpIn {
-    pub prevout: OutPoint,
-    pub witness: wtp::Witness,
-}
-
-impl WtpIn {
-    pub fn read<R: Read>(mut reader: &mut R) -> io::Result<Self> {
-        let prevout = OutPoint::read(&mut reader)?;
-        let witness = wtp::Witness::read(&mut reader)?;
-
-        Ok(WtpIn { prevout, witness })
-=======
 pub struct TzeIn {
     pub prevout: OutPoint,
     pub witness: tze::Witness,
@@ -150,38 +133,24 @@
                 payload,
             },
         })
->>>>>>> dbe713a9
     }
 
     pub fn write<W: Write>(&self, mut writer: W) -> io::Result<()> {
         self.prevout.write(&mut writer)?;
-<<<<<<< HEAD
-        self.witness.write(&mut writer)
-=======
 
         CompactSize::write(&mut writer, self.witness.extension_id)?;
         CompactSize::write(&mut writer, self.witness.mode)?;
         Vector::write(&mut writer, &self.witness.payload, |w, b| w.write_u8(*b))
->>>>>>> dbe713a9
     }
 }
 
 #[derive(Debug)]
-<<<<<<< HEAD
-pub struct WtpOut {
-    pub value: Amount,
-    pub predicate: wtp::Predicate,
-}
-
-impl WtpOut {
-=======
 pub struct TzeOut {
     pub value: Amount,
     pub precondition: tze::Precondition,
 }
 
 impl TzeOut {
->>>>>>> dbe713a9
     pub fn read<R: Read>(mut reader: &mut R) -> io::Result<Self> {
         let value = {
             let mut tmp = [0; 8];
@@ -189,11 +158,6 @@
             Amount::from_nonnegative_i64_le_bytes(tmp)
         }
         .map_err(|_| io::Error::new(io::ErrorKind::InvalidData, "value out of range"))?;
-<<<<<<< HEAD
-        let predicate = wtp::Predicate::read(&mut reader)?;
-
-        Ok(WtpOut { value, predicate })
-=======
 
         let extension_id = CompactSize::read(&mut reader)?;
         let mode = CompactSize::read(&mut reader)?;
@@ -207,19 +171,14 @@
                 payload,
             },
         })
->>>>>>> dbe713a9
     }
 
     pub fn write<W: Write>(&self, mut writer: W) -> io::Result<()> {
         writer.write_all(&self.value.to_i64_le_bytes())?;
-<<<<<<< HEAD
-        self.predicate.write(&mut writer)
-=======
 
         CompactSize::write(&mut writer, self.precondition.extension_id)?;
         CompactSize::write(&mut writer, self.precondition.mode)?;
         Vector::write(&mut writer, &self.precondition.payload, |w, b| w.write_u8(*b))
->>>>>>> dbe713a9
     }
 }
 

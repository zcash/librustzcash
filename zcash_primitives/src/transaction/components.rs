//! Structs representing the components within Zcash transactions.

use byteorder::{LittleEndian, ReadBytesExt, WriteBytesExt};

use ff::PrimeField;
use group::GroupEncoding;

use std::convert::TryFrom;
use std::io::{self, Read, Write};

use crate::extensions::transparent as tze;
use crate::legacy::Script;
use crate::redjubjub::{PublicKey, Signature};
<<<<<<< HEAD
use crate::wtp;
use crate::JUBJUB;
=======
use crate::serialize::{CompactSize, Vector};
>>>>>>> 78bb15fa

pub mod amount;
pub use self::amount::Amount;

// π_A + π_B + π_C
pub const GROTH_PROOF_SIZE: usize = 48 + 96 + 48;
// π_A + π_A' + π_B + π_B' + π_C + π_C' + π_K + π_H
const PHGR_PROOF_SIZE: usize = 33 + 33 + 65 + 33 + 33 + 33 + 33 + 33;

const ZC_NUM_JS_INPUTS: usize = 2;
const ZC_NUM_JS_OUTPUTS: usize = 2;

#[derive(Clone, Debug, PartialEq)]
pub struct OutPoint {
    hash: [u8; 32],
    n: u32,
}

impl OutPoint {
    pub fn new(hash: [u8; 32], n: u32) -> Self {
        OutPoint { hash, n }
    }

    pub fn read<R: Read>(mut reader: R) -> io::Result<Self> {
        let mut hash = [0u8; 32];
        reader.read_exact(&mut hash)?;
        let n = reader.read_u32::<LittleEndian>()?;
        Ok(OutPoint { hash, n })
    }

    pub fn write<W: Write>(&self, mut writer: W) -> io::Result<()> {
        writer.write_all(&self.hash)?;
        writer.write_u32::<LittleEndian>(self.n)
    }

    pub fn n(&self) -> u32 {
        self.n
    }

    pub fn hash(&self) -> &[u8; 32] {
        &self.hash
    }
}

#[derive(Debug)]
pub struct TxIn {
    pub prevout: OutPoint,
    pub script_sig: Script,
    pub sequence: u32,
}

impl TxIn {
    #[cfg(feature = "transparent-inputs")]
    #[cfg_attr(docsrs, doc(cfg(feature = "transparent-inputs")))]
    pub fn new(prevout: OutPoint) -> Self {
        TxIn {
            prevout,
            script_sig: Script::default(),
            sequence: std::u32::MAX,
        }
    }

    pub fn read<R: Read>(mut reader: &mut R) -> io::Result<Self> {
        let prevout = OutPoint::read(&mut reader)?;
        let script_sig = Script::read(&mut reader)?;
        let sequence = reader.read_u32::<LittleEndian>()?;

        Ok(TxIn {
            prevout,
            script_sig,
            sequence,
        })
    }

    pub fn write<W: Write>(&self, mut writer: W) -> io::Result<()> {
        self.prevout.write(&mut writer)?;
        self.script_sig.write(&mut writer)?;
        writer.write_u32::<LittleEndian>(self.sequence)
    }
}

#[derive(Clone, Debug)]
pub struct TxOut {
    pub value: Amount,
    pub script_pubkey: Script,
}

impl TxOut {
    pub fn read<R: Read>(mut reader: &mut R) -> io::Result<Self> {
        let value = {
            let mut tmp = [0u8; 8];
            reader.read_exact(&mut tmp)?;
            Amount::from_nonnegative_i64_le_bytes(tmp)
        }
        .map_err(|_| io::Error::new(io::ErrorKind::InvalidData, "value out of range"))?;
        let script_pubkey = Script::read(&mut reader)?;

        Ok(TxOut {
            value,
            script_pubkey,
        })
    }

    pub fn write<W: Write>(&self, mut writer: W) -> io::Result<()> {
        writer.write_all(&self.value.to_i64_le_bytes())?;
        self.script_pubkey.write(&mut writer)
    }
}

<<<<<<< HEAD
#[derive(Debug)]
pub struct WtpIn {
    pub prevout: OutPoint,
    pub witness: wtp::Witness,
}

impl WtpIn {
    pub fn read<R: Read>(mut reader: &mut R) -> io::Result<Self> {
        let prevout = OutPoint::read(&mut reader)?;
        let witness = wtp::Witness::read(&mut reader)?;

        Ok(WtpIn { prevout, witness })
=======
#[derive(Clone, Debug)]
pub struct TzeIn {
    pub prevout: OutPoint,
    pub witness: tze::Witness,
}

fn to_io_error(_: std::num::TryFromIntError) -> io::Error {
    io::Error::new(io::ErrorKind::InvalidData, "value out of range")
}

impl TzeIn {
    pub fn read<R: Read>(mut reader: &mut R) -> io::Result<Self> {
        let prevout = OutPoint::read(&mut reader)?;

        let extension_id = CompactSize::read(&mut reader)?;
        let mode = CompactSize::read(&mut reader)?;
        let payload = Vector::read(&mut reader, |r| r.read_u8())?;

        Ok(TzeIn {
            prevout,
            witness: tze::Witness {
                extension_id: u32::try_from(extension_id).map_err(|e| to_io_error(e))?,
                mode: u32::try_from(mode).map_err(|e| to_io_error(e))?,
                payload,
            },
        })
>>>>>>> 78bb15fa
    }

    pub fn write<W: Write>(&self, mut writer: W) -> io::Result<()> {
        self.prevout.write(&mut writer)?;
<<<<<<< HEAD
        self.witness.write(&mut writer)
    }
}

#[derive(Debug)]
pub struct WtpOut {
    pub value: Amount,
    pub predicate: wtp::Predicate,
}

impl WtpOut {
=======

        CompactSize::write(
            &mut writer,
            usize::try_from(self.witness.extension_id).map_err(|e| to_io_error(e))?,
        )?;
        CompactSize::write(
            &mut writer,
            usize::try_from(self.witness.mode).map_err(|e| to_io_error(e))?,
        )?;
        Vector::write(&mut writer, &self.witness.payload, |w, b| w.write_u8(*b))
    }
}

#[derive(Clone, Debug)]
pub struct TzeOut {
    pub value: Amount,
    pub precondition: tze::Precondition,
}

impl TzeOut {
>>>>>>> 78bb15fa
    pub fn read<R: Read>(mut reader: &mut R) -> io::Result<Self> {
        let value = {
            let mut tmp = [0; 8];
            reader.read_exact(&mut tmp)?;
            Amount::from_nonnegative_i64_le_bytes(tmp)
        }
        .map_err(|_| io::Error::new(io::ErrorKind::InvalidData, "value out of range"))?;
<<<<<<< HEAD
        let predicate = wtp::Predicate::read(&mut reader)?;

        Ok(WtpOut { value, predicate })
=======

        let extension_id = CompactSize::read(&mut reader)?;
        let mode = CompactSize::read(&mut reader)?;
        let payload = Vector::read(&mut reader, |r| r.read_u8())?;

        Ok(TzeOut {
            value,
            precondition: tze::Precondition {
                extension_id: u32::try_from(extension_id).map_err(|e| to_io_error(e))?,
                mode: u32::try_from(mode).map_err(|e| to_io_error(e))?,
                payload,
            },
        })
>>>>>>> 78bb15fa
    }

    pub fn write<W: Write>(&self, mut writer: W) -> io::Result<()> {
        writer.write_all(&self.value.to_i64_le_bytes())?;
<<<<<<< HEAD
        self.predicate.write(&mut writer)
=======

        CompactSize::write(
            &mut writer,
            usize::try_from(self.precondition.extension_id).map_err(|e| to_io_error(e))?,
        )?;
        CompactSize::write(
            &mut writer,
            usize::try_from(self.precondition.mode).map_err(|e| to_io_error(e))?,
        )?;
        Vector::write(&mut writer, &self.precondition.payload, |w, b| {
            w.write_u8(*b)
        })
>>>>>>> 78bb15fa
    }
}

pub struct SpendDescription {
    pub cv: jubjub::ExtendedPoint,
    pub anchor: bls12_381::Scalar,
    pub nullifier: [u8; 32],
    pub rk: PublicKey,
    pub zkproof: [u8; GROTH_PROOF_SIZE],
    pub spend_auth_sig: Option<Signature>,
}

impl std::fmt::Debug for SpendDescription {
    fn fmt(&self, f: &mut std::fmt::Formatter<'_>) -> Result<(), std::fmt::Error> {
        write!(
            f,
            "SpendDescription(cv = {:?}, anchor = {:?}, nullifier = {:?}, rk = {:?}, spend_auth_sig = {:?})",
            self.cv, self.anchor, self.nullifier, self.rk, self.spend_auth_sig
        )
    }
}

impl SpendDescription {
    pub fn read<R: Read>(mut reader: &mut R) -> io::Result<Self> {
        // Consensus rules (§4.4):
        // - Canonical encoding is enforced here.
        // - "Not small order" is enforced in SaplingVerificationContext::check_spend()
        //   (located in zcash_proofs::sapling::verifier).
        let cv = {
            let mut bytes = [0u8; 32];
            reader.read_exact(&mut bytes)?;
            let cv = jubjub::ExtendedPoint::from_bytes(&bytes);
            if cv.is_none().into() {
                return Err(io::Error::new(io::ErrorKind::InvalidInput, "invalid cv"));
            }
            cv.unwrap()
        };

        // Consensus rule (§7.3): Canonical encoding is enforced here
        let anchor = {
            let mut f = [0u8; 32];
            reader.read_exact(&mut f)?;
            bls12_381::Scalar::from_repr(f)
                .ok_or_else(|| io::Error::new(io::ErrorKind::InvalidInput, "anchor not in field"))?
        };

        let mut nullifier = [0u8; 32];
        reader.read_exact(&mut nullifier)?;

        // Consensus rules (§4.4):
        // - Canonical encoding is enforced here.
        // - "Not small order" is enforced in SaplingVerificationContext::check_spend()
        let rk = PublicKey::read(&mut reader)?;

        // Consensus rules (§4.4):
        // - Canonical encoding is enforced by the API of SaplingVerificationContext::check_spend()
        //   due to the need to parse this into a bellman::groth16::Proof.
        // - Proof validity is enforced in SaplingVerificationContext::check_spend()
        let mut zkproof = [0u8; GROTH_PROOF_SIZE];
        reader.read_exact(&mut zkproof)?;

        // Consensus rules (§4.4):
        // - Canonical encoding is enforced here.
        // - Signature validity is enforced in SaplingVerificationContext::check_spend()
        let spend_auth_sig = Some(Signature::read(&mut reader)?);

        Ok(SpendDescription {
            cv,
            anchor,
            nullifier,
            rk,
            zkproof,
            spend_auth_sig,
        })
    }

    pub fn write<W: Write>(&self, mut writer: W) -> io::Result<()> {
        writer.write_all(&self.cv.to_bytes())?;
        writer.write_all(self.anchor.to_repr().as_ref())?;
        writer.write_all(&self.nullifier)?;
        self.rk.write(&mut writer)?;
        writer.write_all(&self.zkproof)?;
        match self.spend_auth_sig {
            Some(sig) => sig.write(&mut writer),
            None => Err(io::Error::new(
                io::ErrorKind::InvalidInput,
                "Missing spend auth signature",
            )),
        }
    }
}

pub struct OutputDescription {
    pub cv: jubjub::ExtendedPoint,
    pub cmu: bls12_381::Scalar,
    pub ephemeral_key: jubjub::ExtendedPoint,
    pub enc_ciphertext: [u8; 580],
    pub out_ciphertext: [u8; 80],
    pub zkproof: [u8; GROTH_PROOF_SIZE],
}

impl std::fmt::Debug for OutputDescription {
    fn fmt(&self, f: &mut std::fmt::Formatter<'_>) -> Result<(), std::fmt::Error> {
        write!(
            f,
            "OutputDescription(cv = {:?}, cmu = {:?}, ephemeral_key = {:?})",
            self.cv, self.cmu, self.ephemeral_key
        )
    }
}

impl OutputDescription {
    pub fn read<R: Read>(reader: &mut R) -> io::Result<Self> {
        // Consensus rules (§4.5):
        // - Canonical encoding is enforced here.
        // - "Not small order" is enforced in SaplingVerificationContext::check_output()
        //   (located in zcash_proofs::sapling::verifier).
        let cv = {
            let mut bytes = [0u8; 32];
            reader.read_exact(&mut bytes)?;
            let cv = jubjub::ExtendedPoint::from_bytes(&bytes);
            if cv.is_none().into() {
                return Err(io::Error::new(io::ErrorKind::InvalidInput, "invalid cv"));
            }
            cv.unwrap()
        };

        // Consensus rule (§7.4): Canonical encoding is enforced here
        let cmu = {
            let mut f = [0u8; 32];
            reader.read_exact(&mut f)?;
            bls12_381::Scalar::from_repr(f)
                .ok_or_else(|| io::Error::new(io::ErrorKind::InvalidInput, "cmu not in field"))?
        };

        // Consensus rules (§4.5):
        // - Canonical encoding is enforced here.
        // - "Not small order" is enforced in SaplingVerificationContext::check_output()
        let ephemeral_key = {
            let mut bytes = [0u8; 32];
            reader.read_exact(&mut bytes)?;
            let ephemeral_key = jubjub::ExtendedPoint::from_bytes(&bytes);
            if ephemeral_key.is_none().into() {
                return Err(io::Error::new(
                    io::ErrorKind::InvalidInput,
                    "invalid ephemeral_key",
                ));
            }
            ephemeral_key.unwrap()
        };

        let mut enc_ciphertext = [0u8; 580];
        let mut out_ciphertext = [0u8; 80];
        reader.read_exact(&mut enc_ciphertext)?;
        reader.read_exact(&mut out_ciphertext)?;

        // Consensus rules (§4.5):
        // - Canonical encoding is enforced by the API of SaplingVerificationContext::check_output()
        //   due to the need to parse this into a bellman::groth16::Proof.
        // - Proof validity is enforced in SaplingVerificationContext::check_output()
        let mut zkproof = [0u8; GROTH_PROOF_SIZE];
        reader.read_exact(&mut zkproof)?;

        Ok(OutputDescription {
            cv,
            cmu,
            ephemeral_key,
            enc_ciphertext,
            out_ciphertext,
            zkproof,
        })
    }

    pub fn write<W: Write>(&self, mut writer: W) -> io::Result<()> {
        writer.write_all(&self.cv.to_bytes())?;
        writer.write_all(self.cmu.to_repr().as_ref())?;
        writer.write_all(&self.ephemeral_key.to_bytes())?;
        writer.write_all(&self.enc_ciphertext)?;
        writer.write_all(&self.out_ciphertext)?;
        writer.write_all(&self.zkproof)
    }
}

enum SproutProof {
    Groth([u8; GROTH_PROOF_SIZE]),
    PHGR([u8; PHGR_PROOF_SIZE]),
}

impl std::fmt::Debug for SproutProof {
    fn fmt(&self, f: &mut std::fmt::Formatter<'_>) -> Result<(), std::fmt::Error> {
        match self {
            SproutProof::Groth(_) => write!(f, "SproutProof::Groth"),
            SproutProof::PHGR(_) => write!(f, "SproutProof::PHGR"),
        }
    }
}

pub struct JSDescription {
    vpub_old: Amount,
    vpub_new: Amount,
    anchor: [u8; 32],
    nullifiers: [[u8; 32]; ZC_NUM_JS_INPUTS],
    commitments: [[u8; 32]; ZC_NUM_JS_OUTPUTS],
    ephemeral_key: [u8; 32],
    random_seed: [u8; 32],
    macs: [[u8; 32]; ZC_NUM_JS_INPUTS],
    proof: SproutProof,
    ciphertexts: [[u8; 601]; ZC_NUM_JS_OUTPUTS],
}

impl std::fmt::Debug for JSDescription {
    fn fmt(&self, f: &mut std::fmt::Formatter<'_>) -> Result<(), std::fmt::Error> {
        write!(
            f,
            "JSDescription(
                vpub_old = {:?}, vpub_new = {:?},
                anchor = {:?},
                nullifiers = {:?},
                commitments = {:?},
                ephemeral_key = {:?},
                random_seed = {:?},
                macs = {:?})",
            self.vpub_old,
            self.vpub_new,
            self.anchor,
            self.nullifiers,
            self.commitments,
            self.ephemeral_key,
            self.random_seed,
            self.macs
        )
    }
}

impl JSDescription {
    pub fn read<R: Read>(mut reader: R, use_groth: bool) -> io::Result<Self> {
        // Consensus rule (§4.3): Canonical encoding is enforced here
        let vpub_old = {
            let mut tmp = [0u8; 8];
            reader.read_exact(&mut tmp)?;
            Amount::from_u64_le_bytes(tmp)
        }
        .map_err(|_| io::Error::new(io::ErrorKind::InvalidData, "vpub_old out of range"))?;

        // Consensus rule (§4.3): Canonical encoding is enforced here
        let vpub_new = {
            let mut tmp = [0u8; 8];
            reader.read_exact(&mut tmp)?;
            Amount::from_u64_le_bytes(tmp)
        }
        .map_err(|_| io::Error::new(io::ErrorKind::InvalidData, "vpub_new out of range"))?;

        // Consensus rule (§4.3): One of vpub_old and vpub_new being zero is
        // enforced by CheckTransactionWithoutProofVerification() in zcashd.

        let mut anchor = [0u8; 32];
        reader.read_exact(&mut anchor)?;

        let mut nullifiers = [[0u8; 32]; ZC_NUM_JS_INPUTS];
        nullifiers
            .iter_mut()
            .map(|nf| reader.read_exact(nf))
            .collect::<io::Result<()>>()?;

        let mut commitments = [[0u8; 32]; ZC_NUM_JS_OUTPUTS];
        commitments
            .iter_mut()
            .map(|cm| reader.read_exact(cm))
            .collect::<io::Result<()>>()?;

        // Consensus rule (§4.3): Canonical encoding is enforced by
        // ZCNoteDecryption::decrypt() in zcashd
        let mut ephemeral_key = [0u8; 32];
        reader.read_exact(&mut ephemeral_key)?;

        let mut random_seed = [0u8; 32];
        reader.read_exact(&mut random_seed)?;

        let mut macs = [[0u8; 32]; ZC_NUM_JS_INPUTS];
        macs.iter_mut()
            .map(|mac| reader.read_exact(mac))
            .collect::<io::Result<()>>()?;

        let proof = if use_groth {
            // Consensus rules (§4.3):
            // - Canonical encoding is enforced in librustzcash_sprout_verify()
            // - Proof validity is enforced in librustzcash_sprout_verify()
            let mut proof = [0u8; GROTH_PROOF_SIZE];
            reader.read_exact(&mut proof)?;
            SproutProof::Groth(proof)
        } else {
            // Consensus rules (§4.3):
            // - Canonical encoding is enforced by PHGRProof in zcashd
            // - Proof validity is enforced by JSDescription::Verify() in zcashd
            let mut proof = [0u8; PHGR_PROOF_SIZE];
            reader.read_exact(&mut proof)?;
            SproutProof::PHGR(proof)
        };

        let mut ciphertexts = [[0u8; 601]; ZC_NUM_JS_OUTPUTS];
        ciphertexts
            .iter_mut()
            .map(|ct| reader.read_exact(ct))
            .collect::<io::Result<()>>()?;

        Ok(JSDescription {
            vpub_old,
            vpub_new,
            anchor,
            nullifiers,
            commitments,
            ephemeral_key,
            random_seed,
            macs,
            proof,
            ciphertexts,
        })
    }

    pub fn write<W: Write>(&self, mut writer: W) -> io::Result<()> {
        writer.write_all(&self.vpub_old.to_i64_le_bytes())?;
        writer.write_all(&self.vpub_new.to_i64_le_bytes())?;
        writer.write_all(&self.anchor)?;
        writer.write_all(&self.nullifiers[0])?;
        writer.write_all(&self.nullifiers[1])?;
        writer.write_all(&self.commitments[0])?;
        writer.write_all(&self.commitments[1])?;
        writer.write_all(&self.ephemeral_key)?;
        writer.write_all(&self.random_seed)?;
        writer.write_all(&self.macs[0])?;
        writer.write_all(&self.macs[1])?;

        match &self.proof {
            SproutProof::Groth(p) => writer.write_all(p)?,
            SproutProof::PHGR(p) => writer.write_all(p)?,
        }

        writer.write_all(&self.ciphertexts[0])?;
        writer.write_all(&self.ciphertexts[1])
    }
}<|MERGE_RESOLUTION|>--- conflicted
+++ resolved
@@ -11,12 +11,7 @@
 use crate::extensions::transparent as tze;
 use crate::legacy::Script;
 use crate::redjubjub::{PublicKey, Signature};
-<<<<<<< HEAD
-use crate::wtp;
-use crate::JUBJUB;
-=======
 use crate::serialize::{CompactSize, Vector};
->>>>>>> 78bb15fa
 
 pub mod amount;
 pub use self::amount::Amount;
@@ -126,20 +121,6 @@
     }
 }
 
-<<<<<<< HEAD
-#[derive(Debug)]
-pub struct WtpIn {
-    pub prevout: OutPoint,
-    pub witness: wtp::Witness,
-}
-
-impl WtpIn {
-    pub fn read<R: Read>(mut reader: &mut R) -> io::Result<Self> {
-        let prevout = OutPoint::read(&mut reader)?;
-        let witness = wtp::Witness::read(&mut reader)?;
-
-        Ok(WtpIn { prevout, witness })
-=======
 #[derive(Clone, Debug)]
 pub struct TzeIn {
     pub prevout: OutPoint,
@@ -166,24 +147,10 @@
                 payload,
             },
         })
->>>>>>> 78bb15fa
     }
 
     pub fn write<W: Write>(&self, mut writer: W) -> io::Result<()> {
         self.prevout.write(&mut writer)?;
-<<<<<<< HEAD
-        self.witness.write(&mut writer)
-    }
-}
-
-#[derive(Debug)]
-pub struct WtpOut {
-    pub value: Amount,
-    pub predicate: wtp::Predicate,
-}
-
-impl WtpOut {
-=======
 
         CompactSize::write(
             &mut writer,
@@ -204,7 +171,6 @@
 }
 
 impl TzeOut {
->>>>>>> 78bb15fa
     pub fn read<R: Read>(mut reader: &mut R) -> io::Result<Self> {
         let value = {
             let mut tmp = [0; 8];
@@ -212,11 +178,6 @@
             Amount::from_nonnegative_i64_le_bytes(tmp)
         }
         .map_err(|_| io::Error::new(io::ErrorKind::InvalidData, "value out of range"))?;
-<<<<<<< HEAD
-        let predicate = wtp::Predicate::read(&mut reader)?;
-
-        Ok(WtpOut { value, predicate })
-=======
 
         let extension_id = CompactSize::read(&mut reader)?;
         let mode = CompactSize::read(&mut reader)?;
@@ -230,14 +191,10 @@
                 payload,
             },
         })
->>>>>>> 78bb15fa
     }
 
     pub fn write<W: Write>(&self, mut writer: W) -> io::Result<()> {
         writer.write_all(&self.value.to_i64_le_bytes())?;
-<<<<<<< HEAD
-        self.predicate.write(&mut writer)
-=======
 
         CompactSize::write(
             &mut writer,
@@ -250,7 +207,6 @@
         Vector::write(&mut writer, &self.precondition.payload, |w, b| {
             w.write_u8(*b)
         })
->>>>>>> 78bb15fa
     }
 }
 

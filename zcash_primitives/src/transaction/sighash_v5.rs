use blake2b_simd::{Hash as Blake2bHash, Params};
use core2::io::Write;

<<<<<<< HEAD
use blake2b_simd::{Hash as Blake2bHash, Params, State};
use zcash_encoding::Array;

use crate::transaction::{
    components::transparent::{self, TxOut},
=======
use ::transparent::{
    bundle::{self as transparent, TxOut},
>>>>>>> a1c9aa12
    sighash::{
        TransparentAuthorizingContext, SIGHASH_ANYONECANPAY, SIGHASH_MASK, SIGHASH_NONE,
        SIGHASH_SINGLE,
    },
};
use zcash_encoding::Array;

<<<<<<< HEAD
#[cfg(zcash_unstable = "zfuture")]
use {
    crate::transaction::{components::tze, TzeDigests},
    byteorder::WriteBytesExt,
=======
use crate::{
    encoding::StateWrite,
    transaction::{
        sighash::SignableInput,
        txid::{
            hash_transparent_txid_data, to_hash, transparent_outputs_hash,
            transparent_prevout_hash, transparent_sequence_hash,
            ZCASH_TRANSPARENT_HASH_PERSONALIZATION,
        },
        Authorization, TransactionData, TransparentDigests, TxDigests,
    },
};

#[cfg(zcash_unstable = "zfuture")]
use {
    crate::{
        encoding::WriteBytesExt,
        transaction::{components::tze, TzeDigests},
    },
>>>>>>> a1c9aa12
    zcash_encoding::{CompactSize, Vector},
};

const ZCASH_TRANSPARENT_INPUT_HASH_PERSONALIZATION: &[u8; 16] = b"Zcash___TxInHash";
const ZCASH_TRANSPARENT_AMOUNTS_HASH_PERSONALIZATION: &[u8; 16] = b"ZTxTrAmountsHash";
const ZCASH_TRANSPARENT_SCRIPTS_HASH_PERSONALIZATION: &[u8; 16] = b"ZTxTrScriptsHash";

#[cfg(zcash_unstable = "zfuture")]
const ZCASH_TZE_INPUT_HASH_PERSONALIZATION: &[u8; 16] = b"Zcash__TzeInHash";

fn hasher(personal: &[u8; 16]) -> StateWrite {
    StateWrite(Params::new().hash_length(32).personal(personal).to_state())
}

/// Implements [ZIP 244 section S.2](https://zips.z.cash/zip-0244#s-2-transparent-sig-digest).
pub fn transparent_sig_digest<A: TransparentAuthorizingContext>(
    tx_data: Option<(&transparent::Bundle<A>, &TransparentDigests<Blake2bHash>)>,
    input: &SignableInput<'_>,
) -> Blake2bHash {
    match tx_data {
        // No transparent inputs or outputs.
        None => hash_transparent_txid_data(None),
        // No transparent inputs, or coinbase.
        Some((bundle, txid_digests)) if bundle.is_coinbase() || bundle.vin.is_empty() => {
            hash_transparent_txid_data(Some(txid_digests))
        }
        // Some transparent inputs, and not coinbase.
        Some((bundle, txid_digests)) => {
            let hash_type = input.hash_type();
            let flag_anyonecanpay = hash_type & SIGHASH_ANYONECANPAY != 0;
            let flag_single = hash_type & SIGHASH_MASK == SIGHASH_SINGLE;
            let flag_none = hash_type & SIGHASH_MASK == SIGHASH_NONE;

            let prevouts_digest = if flag_anyonecanpay {
                transparent_prevout_hash::<A>(&[])
            } else {
                txid_digests.prevouts_digest
            };

            let amounts_digest = {
                let mut h = hasher(ZCASH_TRANSPARENT_AMOUNTS_HASH_PERSONALIZATION);
                if !flag_anyonecanpay {
                    Array::write(&mut h, bundle.authorization.input_amounts(), |w, amount| {
                        w.write_all(&amount.to_i64_le_bytes())
                    })
                    .unwrap();
                }
                h.finalize()
            };

            let scripts_digest = {
                let mut h = hasher(ZCASH_TRANSPARENT_SCRIPTS_HASH_PERSONALIZATION);
                if !flag_anyonecanpay {
                    Array::write(
                        &mut h,
                        bundle.authorization.input_scriptpubkeys(),
                        |w, script| script.write(w),
                    )
                    .unwrap();
                }
                h.finalize()
            };

            let sequence_digest = if flag_anyonecanpay {
                transparent_sequence_hash::<A>(&[])
            } else {
                txid_digests.sequence_digest
            };

            let outputs_digest = if let SignableInput::Transparent(input) = input {
                if flag_single {
                    if *input.index() < bundle.vout.len() {
                        transparent_outputs_hash(&[&bundle.vout[*input.index()]])
                    } else {
                        transparent_outputs_hash::<TxOut>(&[])
                    }
                } else if flag_none {
                    transparent_outputs_hash::<TxOut>(&[])
                } else {
                    txid_digests.outputs_digest
                }
            } else {
                txid_digests.outputs_digest
            };

            //S.2g.i:   prevout      (field encoding)
            //S.2g.ii:  value        (8-byte signed little-endian)
            //S.2g.iii: scriptPubKey (field encoding)
            //S.2g.iv:  nSequence    (4-byte unsigned little-endian)
            let mut ch = hasher(ZCASH_TRANSPARENT_INPUT_HASH_PERSONALIZATION);
            if let SignableInput::Transparent(input) = input {
                let txin = &bundle.vin[*input.index()];
                txin.prevout.write(&mut ch).unwrap();
<<<<<<< HEAD
                ch.write_all(&value.to_i64_le_bytes()).unwrap();
                script_pubkey.write(&mut ch).unwrap();
=======
                ch.write_all(&input.value().to_i64_le_bytes()).unwrap();
                input.script_pubkey().write(&mut ch).unwrap();
>>>>>>> a1c9aa12
                ch.write_all(&txin.sequence.to_le_bytes()).unwrap();
            }
            let txin_sig_digest = ch.finalize();

            let mut h = hasher(ZCASH_TRANSPARENT_HASH_PERSONALIZATION);
            h.write_all(&[hash_type]).unwrap();
            h.write_all(prevouts_digest.as_bytes()).unwrap();
            h.write_all(amounts_digest.as_bytes()).unwrap();
            h.write_all(scripts_digest.as_bytes()).unwrap();
            h.write_all(sequence_digest.as_bytes()).unwrap();
            h.write_all(outputs_digest.as_bytes()).unwrap();
            h.write_all(txin_sig_digest.as_bytes()).unwrap();
            h.finalize()
        }
    }
}

#[cfg(zcash_unstable = "zfuture")]
fn tze_input_sigdigests<A: tze::Authorization>(
    bundle: &tze::Bundle<A>,
    input: &SignableInput<'_>,
    txid_digests: &TzeDigests<Blake2bHash>,
) -> TzeDigests<Blake2bHash> {
    let mut ch = hasher(ZCASH_TZE_INPUT_HASH_PERSONALIZATION);
    if let SignableInput::Tze {
        index,
        precondition,
        value,
    } = input
    {
        let tzein = &bundle.vin[*index];
        tzein.prevout.write(&mut ch).unwrap();
        CompactSize::write(&mut ch, precondition.extension_id.try_into().unwrap()).unwrap();
        CompactSize::write(&mut ch, precondition.mode.try_into().unwrap()).unwrap();
        Vector::write(&mut ch, &precondition.payload, |w, e| w.write_u8(*e)).unwrap();
        ch.write_all(&value.to_i64_le_bytes()).unwrap();
    }
    let per_input_digest = ch.finalize();

    TzeDigests {
        inputs_digest: txid_digests.inputs_digest,
        outputs_digest: txid_digests.outputs_digest,
        per_input_digest: Some(per_input_digest),
    }
}

/// Implements the [Signature Digest section of ZIP 244](https://zips.z.cash/zip-0244#signature-digest)
pub fn v5_v6_signature_hash<
    TA: TransparentAuthorizingContext,
    A: Authorization<TransparentAuth = TA>,
>(
    tx: &TransactionData<A>,
    signable_input: &SignableInput<'_>,
    txid_parts: &TxDigests<Blake2bHash>,
) -> Blake2bHash {
    // The caller must provide the transparent digests if and only if the transaction has a
    // transparent component.
    assert_eq!(
        tx.transparent_bundle.is_some(),
        txid_parts.transparent_digests.is_some()
    );

    to_hash(
        tx.version,
        tx.consensus_branch_id,
        txid_parts.header_digest,
        transparent_sig_digest(
            tx.transparent_bundle
                .as_ref()
                .zip(txid_parts.transparent_digests.as_ref()),
            signable_input,
        ),
        txid_parts.sapling_digest,
        txid_parts.orchard_digest,
<<<<<<< HEAD
        #[cfg(zcash_unstable = "nu6" /* TODO nu7 */ )]
        txid_parts.issue_digest,
=======
>>>>>>> a1c9aa12
        #[cfg(zcash_unstable = "zfuture")]
        tx.tze_bundle
            .as_ref()
            .zip(txid_parts.tze_digests.as_ref())
            .map(|(bundle, tze_digests)| tze_input_sigdigests(bundle, signable_input, tze_digests))
            .as_ref(),
    )
}<|MERGE_RESOLUTION|>--- conflicted
+++ resolved
@@ -1,16 +1,8 @@
 use blake2b_simd::{Hash as Blake2bHash, Params};
 use core2::io::Write;
 
-<<<<<<< HEAD
-use blake2b_simd::{Hash as Blake2bHash, Params, State};
-use zcash_encoding::Array;
-
-use crate::transaction::{
-    components::transparent::{self, TxOut},
-=======
 use ::transparent::{
     bundle::{self as transparent, TxOut},
->>>>>>> a1c9aa12
     sighash::{
         TransparentAuthorizingContext, SIGHASH_ANYONECANPAY, SIGHASH_MASK, SIGHASH_NONE,
         SIGHASH_SINGLE,
@@ -18,12 +10,6 @@
 };
 use zcash_encoding::Array;
 
-<<<<<<< HEAD
-#[cfg(zcash_unstable = "zfuture")]
-use {
-    crate::transaction::{components::tze, TzeDigests},
-    byteorder::WriteBytesExt,
-=======
 use crate::{
     encoding::StateWrite,
     transaction::{
@@ -43,7 +29,6 @@
         encoding::WriteBytesExt,
         transaction::{components::tze, TzeDigests},
     },
->>>>>>> a1c9aa12
     zcash_encoding::{CompactSize, Vector},
 };
 
@@ -59,7 +44,7 @@
 }
 
 /// Implements [ZIP 244 section S.2](https://zips.z.cash/zip-0244#s-2-transparent-sig-digest).
-pub fn transparent_sig_digest<A: TransparentAuthorizingContext>(
+fn transparent_sig_digest<A: TransparentAuthorizingContext>(
     tx_data: Option<(&transparent::Bundle<A>, &TransparentDigests<Blake2bHash>)>,
     input: &SignableInput<'_>,
 ) -> Blake2bHash {
@@ -137,13 +122,8 @@
             if let SignableInput::Transparent(input) = input {
                 let txin = &bundle.vin[*input.index()];
                 txin.prevout.write(&mut ch).unwrap();
-<<<<<<< HEAD
-                ch.write_all(&value.to_i64_le_bytes()).unwrap();
-                script_pubkey.write(&mut ch).unwrap();
-=======
                 ch.write_all(&input.value().to_i64_le_bytes()).unwrap();
                 input.script_pubkey().write(&mut ch).unwrap();
->>>>>>> a1c9aa12
                 ch.write_all(&txin.sequence.to_le_bytes()).unwrap();
             }
             let txin_sig_digest = ch.finalize();
@@ -191,7 +171,7 @@
 }
 
 /// Implements the [Signature Digest section of ZIP 244](https://zips.z.cash/zip-0244#signature-digest)
-pub fn v5_v6_signature_hash<
+pub fn v5_signature_hash<
     TA: TransparentAuthorizingContext,
     A: Authorization<TransparentAuth = TA>,
 >(
@@ -218,11 +198,6 @@
         ),
         txid_parts.sapling_digest,
         txid_parts.orchard_digest,
-<<<<<<< HEAD
-        #[cfg(zcash_unstable = "nu6" /* TODO nu7 */ )]
-        txid_parts.issue_digest,
-=======
->>>>>>> a1c9aa12
         #[cfg(zcash_unstable = "zfuture")]
         tx.tze_bundle
             .as_ref()

use crate::transaction::fees::transparent;

use zcash_protocol::{
    consensus::{self, BlockHeight},
<<<<<<< HEAD
    transaction::components::amount::NonNegativeAmount,
    transaction::fees::{transparent, zip317},
=======
    value::Zatoshis,
>>>>>>> a1c9aa12
};

#[cfg(zcash_unstable = "zfuture")]
use crate::transaction::fees::tze;

/// A fee rule that always returns a fixed fee, irrespective of the structure of
/// the transaction being constructed.
#[derive(Clone, Copy, Debug)]
pub struct FeeRule {
<<<<<<< HEAD
    fixed_fee: NonNegativeAmount,
=======
    fixed_fee: Zatoshis,
>>>>>>> a1c9aa12
}

impl FeeRule {
    /// Creates a new nonstandard fixed fee rule with the specified fixed fee.
<<<<<<< HEAD
    pub fn non_standard(fixed_fee: NonNegativeAmount) -> Self {
        Self { fixed_fee }
    }

    /// Creates a new fixed fee rule with the minimum possible [ZIP 317] fee,
    /// i.e. 10000 zatoshis.
    ///
    /// Note that using a fixed fee is not compliant with [ZIP 317]; consider
    /// using [`zcash_primitives::transaction::fees::zip317::FeeRule::standard()`]
    /// instead.
    ///
    /// [`zcash_primitives::transaction::fees::zip317::FeeRule::standard()`]: crate::transaction::fees::zip317::FeeRule::standard
    /// [ZIP 317]: https://zips.z.cash/zip-0317
    #[deprecated(
        since = "0.12.0",
        note = "To calculate the ZIP 317 fee, use `transaction::fees::zip317::FeeRule::standard()`. For a fixed fee, use the `non_standard` constructor."
    )]
    pub fn standard() -> Self {
        Self {
            fixed_fee: zip317::MINIMUM_FEE,
        }
    }

    /// Returns the fixed fee amount which which this rule was configured.
    pub fn fixed_fee(&self) -> NonNegativeAmount {
=======
    pub fn non_standard(fixed_fee: Zatoshis) -> Self {
        Self { fixed_fee }
    }

    /// Returns the fixed fee amount which this rule was configured.
    pub fn fixed_fee(&self) -> Zatoshis {
>>>>>>> a1c9aa12
        self.fixed_fee
    }
}

impl super::FeeRule for FeeRule {
    type Error = core::convert::Infallible;

    fn fee_required<P: consensus::Parameters>(
        &self,
        _params: &P,
        _target_height: BlockHeight,
        _transparent_input_sizes: impl IntoIterator<Item = transparent::InputSize>,
        _transparent_output_sizes: impl IntoIterator<Item = usize>,
        _sapling_input_count: usize,
        _sapling_output_count: usize,
        _orchard_action_count: usize,
<<<<<<< HEAD
    ) -> Result<NonNegativeAmount, Self::Error> {
=======
    ) -> Result<Zatoshis, Self::Error> {
>>>>>>> a1c9aa12
        Ok(self.fixed_fee)
    }
}

#[cfg(zcash_unstable = "zfuture")]
impl super::FutureFeeRule for FeeRule {
    fn fee_required_zfuture<P: consensus::Parameters>(
        &self,
        _params: &P,
        _target_height: BlockHeight,
        _transparent_input_sizes: impl IntoIterator<Item = transparent::InputSize>,
        _transparent_output_sizes: impl IntoIterator<Item = usize>,
        _sapling_input_count: usize,
        _sapling_output_count: usize,
        _orchard_action_count: usize,
        _tze_inputs: &[impl tze::InputView],
        _tze_outputs: &[impl tze::OutputView],
<<<<<<< HEAD
    ) -> Result<NonNegativeAmount, Self::Error> {
=======
    ) -> Result<Zatoshis, Self::Error> {
>>>>>>> a1c9aa12
        Ok(self.fixed_fee)
    }
}<|MERGE_RESOLUTION|>--- conflicted
+++ resolved
@@ -2,12 +2,7 @@
 
 use zcash_protocol::{
     consensus::{self, BlockHeight},
-<<<<<<< HEAD
-    transaction::components::amount::NonNegativeAmount,
-    transaction::fees::{transparent, zip317},
-=======
     value::Zatoshis,
->>>>>>> a1c9aa12
 };
 
 #[cfg(zcash_unstable = "zfuture")]
@@ -17,49 +12,17 @@
 /// the transaction being constructed.
 #[derive(Clone, Copy, Debug)]
 pub struct FeeRule {
-<<<<<<< HEAD
-    fixed_fee: NonNegativeAmount,
-=======
     fixed_fee: Zatoshis,
->>>>>>> a1c9aa12
 }
 
 impl FeeRule {
     /// Creates a new nonstandard fixed fee rule with the specified fixed fee.
-<<<<<<< HEAD
-    pub fn non_standard(fixed_fee: NonNegativeAmount) -> Self {
-        Self { fixed_fee }
-    }
-
-    /// Creates a new fixed fee rule with the minimum possible [ZIP 317] fee,
-    /// i.e. 10000 zatoshis.
-    ///
-    /// Note that using a fixed fee is not compliant with [ZIP 317]; consider
-    /// using [`zcash_primitives::transaction::fees::zip317::FeeRule::standard()`]
-    /// instead.
-    ///
-    /// [`zcash_primitives::transaction::fees::zip317::FeeRule::standard()`]: crate::transaction::fees::zip317::FeeRule::standard
-    /// [ZIP 317]: https://zips.z.cash/zip-0317
-    #[deprecated(
-        since = "0.12.0",
-        note = "To calculate the ZIP 317 fee, use `transaction::fees::zip317::FeeRule::standard()`. For a fixed fee, use the `non_standard` constructor."
-    )]
-    pub fn standard() -> Self {
-        Self {
-            fixed_fee: zip317::MINIMUM_FEE,
-        }
-    }
-
-    /// Returns the fixed fee amount which which this rule was configured.
-    pub fn fixed_fee(&self) -> NonNegativeAmount {
-=======
     pub fn non_standard(fixed_fee: Zatoshis) -> Self {
         Self { fixed_fee }
     }
 
     /// Returns the fixed fee amount which this rule was configured.
     pub fn fixed_fee(&self) -> Zatoshis {
->>>>>>> a1c9aa12
         self.fixed_fee
     }
 }
@@ -76,11 +39,7 @@
         _sapling_input_count: usize,
         _sapling_output_count: usize,
         _orchard_action_count: usize,
-<<<<<<< HEAD
-    ) -> Result<NonNegativeAmount, Self::Error> {
-=======
     ) -> Result<Zatoshis, Self::Error> {
->>>>>>> a1c9aa12
         Ok(self.fixed_fee)
     }
 }
@@ -98,11 +57,7 @@
         _orchard_action_count: usize,
         _tze_inputs: &[impl tze::InputView],
         _tze_outputs: &[impl tze::OutputView],
-<<<<<<< HEAD
-    ) -> Result<NonNegativeAmount, Self::Error> {
-=======
     ) -> Result<Zatoshis, Self::Error> {
->>>>>>> a1c9aa12
         Ok(self.fixed_fee)
     }
 }
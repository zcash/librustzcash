//! Structs and methods for handling Zcash transactions.

use byteorder::{LittleEndian, ReadBytesExt, WriteBytesExt};
use hex;
use sha2::{Digest, Sha256};
use std::fmt;
use std::io::{self, Read, Write};
use std::ops::Deref;

use crate::redjubjub::Signature;
use crate::serialize::Vector;

pub mod builder;
pub mod components;
mod sighash;

#[cfg(test)]
mod tests;

pub use self::sighash::{signature_hash, signature_hash_data, SIGHASH_ALL};

use self::components::{
<<<<<<< HEAD
    Amount, JSDescription, OutputDescription, SpendDescription, TxIn, TxOut, WtpIn, WtpOut,
=======
    Amount, JSDescription, OutputDescription, SpendDescription, TxIn, TxOut, TzeIn, TzeOut,
>>>>>>> dbe713a9
};

const OVERWINTER_VERSION_GROUP_ID: u32 = 0x03C48270;
const OVERWINTER_TX_VERSION: u32 = 3;
const SAPLING_VERSION_GROUP_ID: u32 = 0x892F2085;
const SAPLING_TX_VERSION: u32 = 4;
const NU4_VERSION_GROUP_ID: u32 = 0x77777777;
const NU4_TX_VERSION: u32 = 5;

#[derive(Clone, Copy, Debug, PartialOrd, Ord, PartialEq, Eq, Hash)]
pub struct TxId(pub [u8; 32]);

impl fmt::Display for TxId {
    fn fmt(&self, formatter: &mut fmt::Formatter<'_>) -> fmt::Result {
        let mut data = self.0;
        data.reverse();
        formatter.write_str(&hex::encode(data))
    }
}

/// A Zcash transaction.
#[derive(Debug)]
pub struct Transaction {
    txid: TxId,
    data: TransactionData,
}

impl Deref for Transaction {
    type Target = TransactionData;

    fn deref(&self) -> &TransactionData {
        &self.data
    }
}

impl PartialEq for Transaction {
    fn eq(&self, other: &Transaction) -> bool {
        self.txid == other.txid
    }
}

pub struct TransactionData {
    pub overwintered: bool,
    pub version: u32,
    pub version_group_id: u32,
    pub vin: Vec<TxIn>,
    pub vout: Vec<TxOut>,
<<<<<<< HEAD
    pub wtp_inputs: Vec<WtpIn>,
    pub wtp_outputs: Vec<WtpOut>,
=======
    pub tze_inputs: Vec<TzeIn>,
    pub tze_outputs: Vec<TzeOut>,
>>>>>>> dbe713a9
    pub lock_time: u32,
    pub expiry_height: u32,
    pub value_balance: Amount,
    pub shielded_spends: Vec<SpendDescription>,
    pub shielded_outputs: Vec<OutputDescription>,
    pub joinsplits: Vec<JSDescription>,
    pub joinsplit_pubkey: Option<[u8; 32]>,
    pub joinsplit_sig: Option<[u8; 64]>,
    pub binding_sig: Option<Signature>,
}

impl std::fmt::Debug for TransactionData {
    fn fmt(&self, f: &mut std::fmt::Formatter<'_>) -> Result<(), std::fmt::Error> {
        write!(
            f,
            "TransactionData(
                overwintered = {:?},
                version = {:?},
                version_group_id = {:?},
                vin = {:?},
                vout = {:?},
<<<<<<< HEAD
                wtp_inputs = {:?},
                wtp_outputs = {:?},
=======
                tze_inputs = {:?},
                tze_outputs = {:?},
>>>>>>> dbe713a9
                lock_time = {:?},
                expiry_height = {:?},
                value_balance = {:?},
                shielded_spends = {:?},
                shielded_outputs = {:?},
                joinsplits = {:?},
                joinsplit_pubkey = {:?},
                binding_sig = {:?})",
            self.overwintered,
            self.version,
            self.version_group_id,
            self.vin,
            self.vout,
<<<<<<< HEAD
            self.wtp_inputs,
            self.wtp_outputs,
=======
            self.tze_inputs,
            self.tze_outputs,
>>>>>>> dbe713a9
            self.lock_time,
            self.expiry_height,
            self.value_balance,
            self.shielded_spends,
            self.shielded_outputs,
            self.joinsplits,
            self.joinsplit_pubkey,
            self.binding_sig
        )
    }
}

impl TransactionData {
    pub fn new() -> Self {
        TransactionData {
            overwintered: true,
            version: SAPLING_TX_VERSION,
            version_group_id: SAPLING_VERSION_GROUP_ID,
            vin: vec![],
            vout: vec![],
<<<<<<< HEAD
            wtp_inputs: vec![],
            wtp_outputs: vec![],
=======
            tze_inputs: vec![],
            tze_outputs: vec![],
>>>>>>> dbe713a9
            lock_time: 0,
            expiry_height: 0,
            value_balance: Amount::zero(),
            shielded_spends: vec![],
            shielded_outputs: vec![],
            joinsplits: vec![],
            joinsplit_pubkey: None,
            joinsplit_sig: None,
            binding_sig: None,
        }
    }

    pub fn nu4() -> Self {
        TransactionData {
            overwintered: true,
            version: NU4_TX_VERSION,
            version_group_id: NU4_VERSION_GROUP_ID,
            vin: vec![],
            vout: vec![],
<<<<<<< HEAD
            wtp_inputs: vec![],
            wtp_outputs: vec![],
=======
            tze_inputs: vec![],
            tze_outputs: vec![],
>>>>>>> dbe713a9
            lock_time: 0,
            expiry_height: 0,
            value_balance: Amount::zero(),
            shielded_spends: vec![],
            shielded_outputs: vec![],
            joinsplits: vec![],
            joinsplit_pubkey: None,
            joinsplit_sig: None,
            binding_sig: None,
        }
    }

    fn header(&self) -> u32 {
        let mut header = self.version;
        if self.overwintered {
            header |= 1 << 31;
        }
        header
    }

    pub fn freeze(self) -> io::Result<Transaction> {
        Transaction::from_data(self)
    }
}

impl Transaction {
    fn from_data(data: TransactionData) -> io::Result<Self> {
        let mut tx = Transaction {
            txid: TxId([0; 32]),
            data,
        };
        let mut raw = vec![];
        tx.write(&mut raw)?;
        tx.txid
            .0
            .copy_from_slice(&Sha256::digest(&Sha256::digest(&raw)));
        Ok(tx)
    }

    pub fn txid(&self) -> TxId {
        self.txid
    }

    pub fn read<R: Read>(mut reader: R) -> io::Result<Self> {
        let header = reader.read_u32::<LittleEndian>()?;
        let overwintered = (header >> 31) == 1;
        let version = header & 0x7FFFFFFF;

        let version_group_id = if overwintered {
            reader.read_u32::<LittleEndian>()?
        } else {
            0
        };

        let is_overwinter_v3 = overwintered
            && version_group_id == OVERWINTER_VERSION_GROUP_ID
            && version == OVERWINTER_TX_VERSION;
        let is_sapling_v4 = overwintered
            && version_group_id == SAPLING_VERSION_GROUP_ID
            && version == SAPLING_TX_VERSION;
        let is_nu4_v5 =
            overwintered && version_group_id == NU4_VERSION_GROUP_ID && version == NU4_TX_VERSION;
        if overwintered && !(is_overwinter_v3 || is_sapling_v4 || is_nu4_v5) {
            return Err(io::Error::new(
                io::ErrorKind::InvalidInput,
                "Unknown transaction format",
            ));
        }

        let vin = Vector::read(&mut reader, TxIn::read)?;
        let vout = Vector::read(&mut reader, TxOut::read)?;
<<<<<<< HEAD
        let (wtp_inputs, wtp_outputs) = if is_nu4_v5 {
            let wi = Vector::read(&mut reader, WtpIn::read)?;
            let wo = Vector::read(&mut reader, WtpOut::read)?;
=======
        let (tze_inputs, tze_outputs) = if is_nu4_v5 {
            let wi = Vector::read(&mut reader, TzeIn::read)?;
            let wo = Vector::read(&mut reader, TzeOut::read)?;
>>>>>>> dbe713a9
            (wi, wo)
        } else {
            (vec![], vec![])
        };
        let lock_time = reader.read_u32::<LittleEndian>()?;
        let expiry_height = if is_overwinter_v3 || is_sapling_v4 || is_nu4_v5 {
            reader.read_u32::<LittleEndian>()?
        } else {
            0
        };

        let (value_balance, shielded_spends, shielded_outputs) = if is_sapling_v4 || is_nu4_v5 {
            let vb = {
                let mut tmp = [0; 8];
                reader.read_exact(&mut tmp)?;
                Amount::from_i64_le_bytes(tmp)
            }
            .map_err(|_| io::Error::new(io::ErrorKind::InvalidData, "valueBalance out of range"))?;
            let ss = Vector::read(&mut reader, SpendDescription::read)?;
            let so = Vector::read(&mut reader, OutputDescription::read)?;
            (vb, ss, so)
        } else {
            (Amount::zero(), vec![], vec![])
        };

        let (joinsplits, joinsplit_pubkey, joinsplit_sig) = if version >= 2 {
            let jss = Vector::read(&mut reader, |r| {
                JSDescription::read(r, overwintered && version >= SAPLING_TX_VERSION)
            })?;
            let (pubkey, sig) = if !jss.is_empty() {
                let mut joinsplit_pubkey = [0; 32];
                let mut joinsplit_sig = [0; 64];
                reader.read_exact(&mut joinsplit_pubkey)?;
                reader.read_exact(&mut joinsplit_sig)?;
                (Some(joinsplit_pubkey), Some(joinsplit_sig))
            } else {
                (None, None)
            };
            (jss, pubkey, sig)
        } else {
            (vec![], None, None)
        };

        let binding_sig = if (is_sapling_v4 || is_nu4_v5)
            && !(shielded_spends.is_empty() && shielded_outputs.is_empty())
        {
            Some(Signature::read(&mut reader)?)
        } else {
            None
        };

        Transaction::from_data(TransactionData {
            overwintered,
            version,
            version_group_id,
            vin,
            vout,
<<<<<<< HEAD
            wtp_inputs,
            wtp_outputs,
=======
            tze_inputs,
            tze_outputs,
>>>>>>> dbe713a9
            lock_time,
            expiry_height,
            value_balance,
            shielded_spends,
            shielded_outputs,
            joinsplits,
            joinsplit_pubkey,
            joinsplit_sig,
            binding_sig,
        })
    }

    pub fn write<W: Write>(&self, mut writer: W) -> io::Result<()> {
        writer.write_u32::<LittleEndian>(self.header())?;
        if self.overwintered {
            writer.write_u32::<LittleEndian>(self.version_group_id)?;
        }

        let is_overwinter_v3 = self.overwintered
            && self.version_group_id == OVERWINTER_VERSION_GROUP_ID
            && self.version == OVERWINTER_TX_VERSION;
        let is_sapling_v4 = self.overwintered
            && self.version_group_id == SAPLING_VERSION_GROUP_ID
            && self.version == SAPLING_TX_VERSION;
        let is_nu4_v5 = self.overwintered
            && self.version_group_id == NU4_VERSION_GROUP_ID
            && self.version == NU4_TX_VERSION;
        if self.overwintered && !(is_overwinter_v3 || is_sapling_v4 || is_nu4_v5) {
            return Err(io::Error::new(
                io::ErrorKind::InvalidInput,
                "Unknown transaction format",
            ));
        }

        Vector::write(&mut writer, &self.vin, |w, e| e.write(w))?;
        Vector::write(&mut writer, &self.vout, |w, e| e.write(w))?;
        if is_nu4_v5 {
<<<<<<< HEAD
            Vector::write(&mut writer, &self.wtp_inputs, |w, e| e.write(w))?;
            Vector::write(&mut writer, &self.wtp_outputs, |w, e| e.write(w))?;
=======
            Vector::write(&mut writer, &self.tze_inputs, |w, e| e.write(w))?;
            Vector::write(&mut writer, &self.tze_outputs, |w, e| e.write(w))?;
>>>>>>> dbe713a9
        }
        writer.write_u32::<LittleEndian>(self.lock_time)?;
        if is_overwinter_v3 || is_sapling_v4 || is_nu4_v5 {
            writer.write_u32::<LittleEndian>(self.expiry_height)?;
        }

        if is_sapling_v4 || is_nu4_v5 {
            writer.write_all(&self.value_balance.to_i64_le_bytes())?;
            Vector::write(&mut writer, &self.shielded_spends, |w, e| e.write(w))?;
            Vector::write(&mut writer, &self.shielded_outputs, |w, e| e.write(w))?;
        }

        if self.version >= 2 {
            Vector::write(&mut writer, &self.joinsplits, |w, e| e.write(w))?;
            if !self.joinsplits.is_empty() {
                match self.joinsplit_pubkey {
                    Some(pubkey) => writer.write_all(&pubkey)?,
                    None => {
                        return Err(io::Error::new(
                            io::ErrorKind::InvalidInput,
                            "Missing JoinSplit pubkey",
                        ));
                    }
                }
                match self.joinsplit_sig {
                    Some(sig) => writer.write_all(&sig)?,
                    None => {
                        return Err(io::Error::new(
                            io::ErrorKind::InvalidInput,
                            "Missing JoinSplit signature",
                        ));
                    }
                }
            }
        }

        if self.version < 2 || self.joinsplits.is_empty() {
            if self.joinsplit_pubkey.is_some() {
                return Err(io::Error::new(
                    io::ErrorKind::InvalidInput,
                    "JoinSplit pubkey should not be present",
                ));
            }
            if self.joinsplit_sig.is_some() {
                return Err(io::Error::new(
                    io::ErrorKind::InvalidInput,
                    "JoinSplit signature should not be present",
                ));
            }
        }

        if (is_sapling_v4 || is_nu4_v5)
            && !(self.shielded_spends.is_empty() && self.shielded_outputs.is_empty())
        {
            match self.binding_sig {
                Some(sig) => sig.write(&mut writer)?,
                None => {
                    return Err(io::Error::new(
                        io::ErrorKind::InvalidInput,
                        "Missing binding signature",
                    ));
                }
            }
        } else if self.binding_sig.is_some() {
            return Err(io::Error::new(
                io::ErrorKind::InvalidInput,
                "Binding signature should not be present",
            ));
        }

        Ok(())
    }
}<|MERGE_RESOLUTION|>--- conflicted
+++ resolved
@@ -20,11 +20,7 @@
 pub use self::sighash::{signature_hash, signature_hash_data, SIGHASH_ALL};
 
 use self::components::{
-<<<<<<< HEAD
-    Amount, JSDescription, OutputDescription, SpendDescription, TxIn, TxOut, WtpIn, WtpOut,
-=======
     Amount, JSDescription, OutputDescription, SpendDescription, TxIn, TxOut, TzeIn, TzeOut,
->>>>>>> dbe713a9
 };
 
 const OVERWINTER_VERSION_GROUP_ID: u32 = 0x03C48270;
@@ -72,13 +68,8 @@
     pub version_group_id: u32,
     pub vin: Vec<TxIn>,
     pub vout: Vec<TxOut>,
-<<<<<<< HEAD
-    pub wtp_inputs: Vec<WtpIn>,
-    pub wtp_outputs: Vec<WtpOut>,
-=======
     pub tze_inputs: Vec<TzeIn>,
     pub tze_outputs: Vec<TzeOut>,
->>>>>>> dbe713a9
     pub lock_time: u32,
     pub expiry_height: u32,
     pub value_balance: Amount,
@@ -100,13 +91,8 @@
                 version_group_id = {:?},
                 vin = {:?},
                 vout = {:?},
-<<<<<<< HEAD
-                wtp_inputs = {:?},
-                wtp_outputs = {:?},
-=======
                 tze_inputs = {:?},
                 tze_outputs = {:?},
->>>>>>> dbe713a9
                 lock_time = {:?},
                 expiry_height = {:?},
                 value_balance = {:?},
@@ -120,13 +106,8 @@
             self.version_group_id,
             self.vin,
             self.vout,
-<<<<<<< HEAD
-            self.wtp_inputs,
-            self.wtp_outputs,
-=======
             self.tze_inputs,
             self.tze_outputs,
->>>>>>> dbe713a9
             self.lock_time,
             self.expiry_height,
             self.value_balance,
@@ -147,13 +128,8 @@
             version_group_id: SAPLING_VERSION_GROUP_ID,
             vin: vec![],
             vout: vec![],
-<<<<<<< HEAD
-            wtp_inputs: vec![],
-            wtp_outputs: vec![],
-=======
             tze_inputs: vec![],
             tze_outputs: vec![],
->>>>>>> dbe713a9
             lock_time: 0,
             expiry_height: 0,
             value_balance: Amount::zero(),
@@ -173,13 +149,8 @@
             version_group_id: NU4_VERSION_GROUP_ID,
             vin: vec![],
             vout: vec![],
-<<<<<<< HEAD
-            wtp_inputs: vec![],
-            wtp_outputs: vec![],
-=======
             tze_inputs: vec![],
             tze_outputs: vec![],
->>>>>>> dbe713a9
             lock_time: 0,
             expiry_height: 0,
             value_balance: Amount::zero(),
@@ -251,15 +222,9 @@
 
         let vin = Vector::read(&mut reader, TxIn::read)?;
         let vout = Vector::read(&mut reader, TxOut::read)?;
-<<<<<<< HEAD
-        let (wtp_inputs, wtp_outputs) = if is_nu4_v5 {
-            let wi = Vector::read(&mut reader, WtpIn::read)?;
-            let wo = Vector::read(&mut reader, WtpOut::read)?;
-=======
         let (tze_inputs, tze_outputs) = if is_nu4_v5 {
             let wi = Vector::read(&mut reader, TzeIn::read)?;
             let wo = Vector::read(&mut reader, TzeOut::read)?;
->>>>>>> dbe713a9
             (wi, wo)
         } else {
             (vec![], vec![])
@@ -317,13 +282,8 @@
             version_group_id,
             vin,
             vout,
-<<<<<<< HEAD
-            wtp_inputs,
-            wtp_outputs,
-=======
             tze_inputs,
             tze_outputs,
->>>>>>> dbe713a9
             lock_time,
             expiry_height,
             value_balance,
@@ -361,13 +321,8 @@
         Vector::write(&mut writer, &self.vin, |w, e| e.write(w))?;
         Vector::write(&mut writer, &self.vout, |w, e| e.write(w))?;
         if is_nu4_v5 {
-<<<<<<< HEAD
-            Vector::write(&mut writer, &self.wtp_inputs, |w, e| e.write(w))?;
-            Vector::write(&mut writer, &self.wtp_outputs, |w, e| e.write(w))?;
-=======
             Vector::write(&mut writer, &self.tze_inputs, |w, e| e.write(w))?;
             Vector::write(&mut writer, &self.tze_outputs, |w, e| e.write(w))?;
->>>>>>> dbe713a9
         }
         writer.write_u32::<LittleEndian>(self.lock_time)?;
         if is_overwinter_v3 || is_sapling_v4 || is_nu4_v5 {

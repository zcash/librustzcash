--- conflicted
+++ resolved
@@ -13,21 +13,6 @@
 
 use crate::encoding::{ReadBytesExt, WriteBytesExt};
 use blake2b_simd::Hash as Blake2bHash;
-<<<<<<< HEAD
-use byteorder::{LittleEndian, ReadBytesExt, WriteBytesExt};
-use memuse::DynamicUsage;
-use orchard::{builder::Unproven, orchard_flavor::OrchardVanilla, Bundle};
-use std::convert::TryFrom;
-use std::fmt;
-use std::fmt::Debug;
-use std::io::{self, Read, Write};
-use std::ops::Deref;
-use zcash_encoding::{CompactSize, Vector};
-
-use crate::{
-    consensus::{BlockHeight, BranchId},
-    sapling::{self, builder as sapling_builder},
-=======
 use core::convert::TryFrom;
 use core::fmt::Debug;
 use core::ops::Deref;
@@ -38,15 +23,10 @@
 use zcash_protocol::{
     consensus::{BlockHeight, BranchId},
     value::{BalanceError, ZatBalance},
->>>>>>> a1c9aa12
 };
 
 use self::{
     components::{
-<<<<<<< HEAD
-        amount::{Amount, BalanceError},
-=======
->>>>>>> a1c9aa12
         orchard as orchard_serialization, sapling as sapling_serialization,
         sprout::{self, JsDescription},
     },
@@ -54,62 +34,8 @@
     util::sha256d::{HashReader, HashWriter},
 };
 
-<<<<<<< HEAD
-#[cfg(zcash_unstable = "zfuture")]
-use self::components::tze::{self, TzeIn, TzeOut};
-#[cfg(zcash_unstable = "nu6" /* TODO nu7 */ )]
-use crate::transaction::components::issuance;
-#[cfg(zcash_unstable = "nu6" /* TODO nu7 */ )]
-use orchard::{issuance::IssueBundle, orchard_flavor::OrchardZSA};
-
-const OVERWINTER_VERSION_GROUP_ID: u32 = 0x03C48270;
-const OVERWINTER_TX_VERSION: u32 = 3;
-const SAPLING_VERSION_GROUP_ID: u32 = 0x892F2085;
-const SAPLING_TX_VERSION: u32 = 4;
-
-const V5_TX_VERSION: u32 = 5;
-const V5_VERSION_GROUP_ID: u32 = 0x26A7270A;
-
-#[cfg(zcash_unstable = "nu6" /* TODO nu7 */ )]
-const V6_TX_VERSION: u32 = 6;
-#[cfg(zcash_unstable = "nu6" /* TODO nu7 */ )]
-const V6_VERSION_GROUP_ID: u32 = 0x77777777; // TODO ???
-
-/// These versions are used exclusively for in-development transaction
-/// serialization, and will never be active under the consensus rules.
-/// When new consensus transaction versions are added, all call sites
-/// using these constants should be inspected, and use of these constants
-/// should be removed as appropriate in favor of the new consensus
-/// transaction version and group.
-#[cfg(zcash_unstable = "zfuture")]
-const ZFUTURE_VERSION_GROUP_ID: u32 = 0xFFFFFFFF;
-#[cfg(zcash_unstable = "zfuture")]
-const ZFUTURE_TX_VERSION: u32 = 0x0000FFFF;
-
-/// The identifier for a Zcash transaction.
-///
-/// - For v1-4 transactions, this is a double-SHA-256 hash of the encoded transaction.
-///   This means that it is malleable, and only a reliable identifier for transactions
-///   that have been mined.
-/// - For v5 transactions onwards, this identifier is derived only from "effecting" data,
-///   and is non-malleable in all contexts.
-#[derive(Clone, Copy, PartialOrd, Ord, PartialEq, Eq, Hash)]
-pub struct TxId(pub [u8; 32]);
-
-memuse::impl_no_dynamic_usage!(TxId);
-
-impl fmt::Debug for TxId {
-    fn fmt(&self, f: &mut fmt::Formatter<'_>) -> fmt::Result {
-        // The (byte-flipped) hex string is more useful than the raw bytes, because we can
-        // look that up in RPC methods and block explorers.
-        let txid_str = self.to_string();
-        f.debug_tuple("TxId").field(&txid_str).finish()
-    }
-}
-=======
 #[cfg(feature = "circuits")]
 use ::sapling::builder as sapling_builder;
->>>>>>> a1c9aa12
 
 #[cfg(zcash_unstable = "zfuture")]
 use self::components::tze::{self, TzeIn, TzeOut};
@@ -119,21 +45,8 @@
     V5_VERSION_GROUP_ID,
 };
 
-<<<<<<< HEAD
-impl From<TxId> for [u8; 32] {
-    fn from(value: TxId) -> Self {
-        value.0
-    }
-}
-
-impl TxId {
-    pub fn from_bytes(bytes: [u8; 32]) -> Self {
-        TxId(bytes)
-    }
-=======
 #[cfg(zcash_unstable = "nu7")]
 use zcash_protocol::constants::{V6_TX_VERSION, V6_VERSION_GROUP_ID};
->>>>>>> a1c9aa12
 
 #[cfg(zcash_unstable = "zfuture")]
 use zcash_protocol::constants::{ZFUTURE_TX_VERSION, ZFUTURE_VERSION_GROUP_ID};
@@ -154,13 +67,6 @@
     /// was allowed by consensus but considered equivalent to 2. This is specified in
     /// [§ 7.1 Transaction Encoding and Consensus](https://zips.z.cash/protocol/protocol.pdf#txnencoding).
     Sprout(u32),
-<<<<<<< HEAD
-    Overwinter,
-    Sapling,
-    Zip225,
-    #[cfg(zcash_unstable = "nu6" /* TODO nu7 */ )]
-    Zsa,
-=======
     /// Transaction version 3, which was introduced by the Overwinter network upgrade
     /// and allowed until Sapling activation. It is specified in
     /// [§ 7.1 Transaction Encoding and Consensus](https://zips.z.cash/protocol/protocol.pdf#txnencoding).
@@ -180,7 +86,6 @@
     /// When new consensus transaction versions are added, all call sites
     /// using this constant should be inspected, and uses should be
     /// removed as appropriate in favor of the new transaction version.
->>>>>>> a1c9aa12
     #[cfg(zcash_unstable = "zfuture")]
     ZFuture,
 }
@@ -192,21 +97,12 @@
         let version = header & 0x7FFFFFFF;
 
         if overwintered {
-<<<<<<< HEAD
-            match (version, reader.read_u32::<LittleEndian>()?) {
-                (OVERWINTER_TX_VERSION, OVERWINTER_VERSION_GROUP_ID) => Ok(TxVersion::Overwinter),
-                (SAPLING_TX_VERSION, SAPLING_VERSION_GROUP_ID) => Ok(TxVersion::Sapling),
-                (V5_TX_VERSION, V5_VERSION_GROUP_ID) => Ok(TxVersion::Zip225),
-                #[cfg(zcash_unstable = "nu6" /* TODO nu7 */ )]
-                (V6_TX_VERSION, V6_VERSION_GROUP_ID) => Ok(TxVersion::Zsa),
-=======
             match (version, reader.read_u32_le()?) {
                 (V3_TX_VERSION, V3_VERSION_GROUP_ID) => Ok(TxVersion::V3),
                 (V4_TX_VERSION, V4_VERSION_GROUP_ID) => Ok(TxVersion::V4),
                 (V5_TX_VERSION, V5_VERSION_GROUP_ID) => Ok(TxVersion::V5),
                 #[cfg(zcash_unstable = "nu7")]
                 (V6_TX_VERSION, V6_VERSION_GROUP_ID) => Ok(TxVersion::V6),
->>>>>>> a1c9aa12
                 #[cfg(zcash_unstable = "zfuture")]
                 (ZFUTURE_TX_VERSION, ZFUTURE_VERSION_GROUP_ID) => Ok(TxVersion::ZFuture),
                 _ => Err(io::Error::new(
@@ -234,19 +130,11 @@
         overwintered
             | match self {
                 TxVersion::Sprout(v) => *v,
-<<<<<<< HEAD
-                TxVersion::Overwinter => OVERWINTER_TX_VERSION,
-                TxVersion::Sapling => SAPLING_TX_VERSION,
-                TxVersion::Zip225 => V5_TX_VERSION,
-                #[cfg(zcash_unstable = "nu6" /* TODO nu7 */ )]
-                TxVersion::Zsa => V6_TX_VERSION,
-=======
                 TxVersion::V3 => V3_TX_VERSION,
                 TxVersion::V4 => V4_TX_VERSION,
                 TxVersion::V5 => V5_TX_VERSION,
                 #[cfg(zcash_unstable = "nu7")]
                 TxVersion::V6 => V6_TX_VERSION,
->>>>>>> a1c9aa12
                 #[cfg(zcash_unstable = "zfuture")]
                 TxVersion::ZFuture => ZFUTURE_TX_VERSION,
             }
@@ -255,19 +143,11 @@
     pub fn version_group_id(&self) -> u32 {
         match self {
             TxVersion::Sprout(_) => 0,
-<<<<<<< HEAD
-            TxVersion::Overwinter => OVERWINTER_VERSION_GROUP_ID,
-            TxVersion::Sapling => SAPLING_VERSION_GROUP_ID,
-            TxVersion::Zip225 => V5_VERSION_GROUP_ID,
-            #[cfg(zcash_unstable = "nu6" /* TODO nu7 */ )]
-            TxVersion::Zsa => V6_VERSION_GROUP_ID,
-=======
             TxVersion::V3 => V3_VERSION_GROUP_ID,
             TxVersion::V4 => V4_VERSION_GROUP_ID,
             TxVersion::V5 => V5_VERSION_GROUP_ID,
             #[cfg(zcash_unstable = "nu7")]
             TxVersion::V6 => V6_VERSION_GROUP_ID,
->>>>>>> a1c9aa12
             #[cfg(zcash_unstable = "zfuture")]
             TxVersion::ZFuture => ZFUTURE_VERSION_GROUP_ID,
         }
@@ -285,21 +165,12 @@
     pub fn has_sprout(&self) -> bool {
         match self {
             TxVersion::Sprout(v) => *v >= 2u32,
-<<<<<<< HEAD
-            TxVersion::Overwinter | TxVersion::Sapling => true,
-            TxVersion::Zip225 => false,
-            #[cfg(zcash_unstable = "nu6" /* TODO nu7 */ )]
-            TxVersion::Zsa => false,
-            #[cfg(zcash_unstable = "zfuture")]
-            TxVersion::ZFuture => true,
-=======
             TxVersion::V3 | TxVersion::V4 => true,
             TxVersion::V5 => false,
             #[cfg(zcash_unstable = "nu7")]
             TxVersion::V6 => false,
             #[cfg(zcash_unstable = "zfuture")]
             TxVersion::ZFuture => false,
->>>>>>> a1c9aa12
         }
     }
 
@@ -310,19 +181,11 @@
     /// Returns `true` if this transaction version supports the Sapling protocol.
     pub fn has_sapling(&self) -> bool {
         match self {
-<<<<<<< HEAD
-            TxVersion::Sprout(_) | TxVersion::Overwinter => false,
-            TxVersion::Sapling => true,
-            TxVersion::Zip225 => true,
-            #[cfg(zcash_unstable = "nu6" /* TODO nu7 */ )]
-            TxVersion::Zsa => true,
-=======
             TxVersion::Sprout(_) | TxVersion::V3 => false,
             TxVersion::V4 => true,
             TxVersion::V5 => true,
             #[cfg(zcash_unstable = "nu7")]
             TxVersion::V6 => true,
->>>>>>> a1c9aa12
             #[cfg(zcash_unstable = "zfuture")]
             TxVersion::ZFuture => true,
         }
@@ -331,33 +194,15 @@
     /// Returns `true` if this transaction version supports the Orchard protocol.
     pub fn has_orchard(&self) -> bool {
         match self {
-<<<<<<< HEAD
-            TxVersion::Sprout(_) | TxVersion::Overwinter | TxVersion::Sapling => false,
-            TxVersion::Zip225 => true,
-            #[cfg(zcash_unstable = "nu6" /* TODO nu7 */ )]
-            TxVersion::Zsa => false,
-=======
             TxVersion::Sprout(_) | TxVersion::V3 | TxVersion::V4 => false,
             TxVersion::V5 => true,
             #[cfg(zcash_unstable = "nu7")]
             TxVersion::V6 => true,
->>>>>>> a1c9aa12
             #[cfg(zcash_unstable = "zfuture")]
             TxVersion::ZFuture => true,
         }
     }
 
-<<<<<<< HEAD
-    pub fn has_orchard_zsa(&self) -> bool {
-        match self {
-            #[cfg(zcash_unstable = "nu6" /* TODO nu7 */ )]
-            TxVersion::Zsa => true,
-            _ => false,
-        }
-    }
-
-=======
->>>>>>> a1c9aa12
     #[cfg(zcash_unstable = "zfuture")]
     pub fn has_tze(&self) -> bool {
         matches!(self, TxVersion::ZFuture)
@@ -371,20 +216,12 @@
             BranchId::Sapling | BranchId::Blossom | BranchId::Heartwood | BranchId::Canopy => {
                 TxVersion::V4
             }
-<<<<<<< HEAD
-            BranchId::Nu5 => TxVersion::Zip225,
-            #[cfg(zcash_unstable = "nu6")]
-            BranchId::Nu6 => TxVersion::Zip225,
-            #[cfg(zcash_unstable = "nu6" /* TODO nu7 */ )]
-            BranchId::Nu7 => TxVersion::Zsa,
-=======
             BranchId::Nu5 => TxVersion::V5,
             BranchId::Nu6 => TxVersion::V5,
             #[cfg(zcash_unstable = "nu6.1")]
             BranchId::Nu6_1 => TxVersion::V5,
             #[cfg(zcash_unstable = "nu7")]
             BranchId::Nu7 => TxVersion::V6,
->>>>>>> a1c9aa12
             #[cfg(zcash_unstable = "zfuture")]
             BranchId::ZFuture => TxVersion::ZFuture,
         }
@@ -397,22 +234,12 @@
     type SaplingAuth: sapling::bundle::Authorization;
     type OrchardAuth: orchard::bundle::Authorization;
 
-<<<<<<< HEAD
-    #[cfg(zcash_unstable = "nu6" /* TODO nu7 */ )]
-    type IssueAuth: orchard::issuance::IssueAuth;
-
-=======
->>>>>>> a1c9aa12
     #[cfg(zcash_unstable = "zfuture")]
     type TzeAuth: tze::Authorization;
 }
 
 /// [`Authorization`] marker type for fully-authorized transactions.
-<<<<<<< HEAD
-#[derive(Debug, Clone)]
-=======
 #[derive(Debug)]
->>>>>>> a1c9aa12
 pub struct Authorized;
 
 impl Authorization for Authorized {
@@ -420,12 +247,6 @@
     type SaplingAuth = sapling::bundle::Authorized;
     type OrchardAuth = orchard::bundle::Authorized;
 
-<<<<<<< HEAD
-    #[cfg(zcash_unstable = "nu6" /* TODO nu7 */ )]
-    type IssueAuth = orchard::issuance::Signed;
-
-=======
->>>>>>> a1c9aa12
     #[cfg(zcash_unstable = "zfuture")]
     type TzeAuth = tze::Authorized;
 }
@@ -438,23 +259,12 @@
 
 #[cfg(feature = "circuits")]
 impl Authorization for Unauthorized {
-<<<<<<< HEAD
-    type TransparentAuth = transparent::builder::Unauthorized;
-    type SaplingAuth =
-        sapling_builder::InProgress<sapling_builder::Proven, sapling_builder::Unsigned>;
-    type OrchardAuth = orchard::builder::InProgress<Unproven, orchard::builder::Unauthorized>;
-
-    #[cfg(zcash_unstable = "nu6" /* TODO nu7 */ )]
-    type IssueAuth = orchard::issuance::AwaitingSighash;
-
-=======
     type TransparentAuth = ::transparent::builder::Unauthorized;
     type SaplingAuth =
         sapling_builder::InProgress<sapling_builder::Proven, sapling_builder::Unsigned>;
     type OrchardAuth =
         orchard::builder::InProgress<orchard::builder::Unproven, orchard::builder::Unauthorized>;
 
->>>>>>> a1c9aa12
     #[cfg(zcash_unstable = "zfuture")]
     type TzeAuth = tze::builder::Unauthorized;
 }
@@ -480,59 +290,6 @@
     }
 }
 
-<<<<<<< HEAD
-#[derive(Debug, Clone)]
-pub enum OrchardBundle<A: orchard::bundle::Authorization> {
-    OrchardVanilla(Bundle<A, Amount, OrchardVanilla>),
-    #[cfg(zcash_unstable = "nu6" /* TODO nu7 */ )]
-    OrchardZSA(Bundle<A, Amount, OrchardZSA>),
-}
-
-impl<A: orchard::bundle::Authorization> OrchardBundle<A> {
-    pub fn value_balance(&self) -> &Amount {
-        match self {
-            OrchardBundle::OrchardVanilla(b) => b.value_balance(),
-            #[cfg(zcash_unstable = "nu6" /* TODO nu7 */ )]
-            OrchardBundle::OrchardZSA(b) => b.value_balance(),
-        }
-    }
-
-    pub fn map_authorization<R, B: orchard::bundle::Authorization>(
-        self,
-        context: &mut R,
-        spend_auth: impl FnMut(&mut R, &A, A::SpendAuth) -> B::SpendAuth,
-        step: impl FnOnce(&mut R, A) -> B,
-    ) -> OrchardBundle<B> {
-        match self {
-            OrchardBundle::OrchardVanilla(b) => {
-                OrchardBundle::OrchardVanilla(b.map_authorization(context, spend_auth, step))
-            }
-            #[cfg(zcash_unstable = "nu6" /* TODO nu7 */ )]
-            OrchardBundle::OrchardZSA(b) => {
-                OrchardBundle::OrchardZSA(b.map_authorization(context, spend_auth, step))
-            }
-        }
-    }
-
-    pub fn as_vanilla_bundle(&self) -> &Bundle<A, Amount, OrchardVanilla> {
-        match self {
-            OrchardBundle::OrchardVanilla(b) => b,
-            #[cfg(zcash_unstable = "nu6" /* TODO nu7 */ )]
-            OrchardBundle::OrchardZSA(_) => panic!("Wrong bundle type"),
-        }
-    }
-
-    #[cfg(zcash_unstable = "nu6" /* TODO nu7 */ )]
-    pub fn as_zsa_bundle(&self) -> &Bundle<A, Amount, OrchardZSA> {
-        match self {
-            OrchardBundle::OrchardVanilla(_) => panic!("Wrong bundle type"),
-            OrchardBundle::OrchardZSA(b) => b,
-        }
-    }
-}
-
-=======
->>>>>>> a1c9aa12
 /// The information contained in a Zcash transaction.
 #[derive(Debug)]
 pub struct TransactionData<A: Authorization> {
@@ -542,15 +299,8 @@
     expiry_height: BlockHeight,
     transparent_bundle: Option<transparent::Bundle<A::TransparentAuth>>,
     sprout_bundle: Option<sprout::Bundle>,
-<<<<<<< HEAD
-    sapling_bundle: Option<sapling::Bundle<A::SaplingAuth, Amount>>,
-    orchard_bundle: Option<OrchardBundle<A::OrchardAuth>>,
-    #[cfg(zcash_unstable = "nu6" /* TODO nu7 */ )]
-    issue_bundle: Option<IssueBundle<A::IssueAuth>>,
-=======
     sapling_bundle: Option<sapling::Bundle<A::SaplingAuth, ZatBalance>>,
     orchard_bundle: Option<orchard::bundle::Bundle<A::OrchardAuth, ZatBalance>>,
->>>>>>> a1c9aa12
     #[cfg(zcash_unstable = "zfuture")]
     tze_bundle: Option<tze::Bundle<A::TzeAuth>>,
 }
@@ -565,16 +315,8 @@
         expiry_height: BlockHeight,
         transparent_bundle: Option<transparent::Bundle<A::TransparentAuth>>,
         sprout_bundle: Option<sprout::Bundle>,
-<<<<<<< HEAD
-        sapling_bundle: Option<sapling::Bundle<A::SaplingAuth, Amount>>,
-        orchard_bundle: Option<OrchardBundle<A::OrchardAuth>>,
-        #[rustfmt::skip]
-        #[cfg(zcash_unstable = "nu6" /* TODO nu7 */ )]
-        issue_bundle: Option<IssueBundle<A::IssueAuth>>,
-=======
         sapling_bundle: Option<sapling::Bundle<A::SaplingAuth, ZatBalance>>,
         orchard_bundle: Option<orchard::Bundle<A::OrchardAuth, ZatBalance>>,
->>>>>>> a1c9aa12
     ) -> Self {
         TransactionData {
             version,
@@ -585,11 +327,6 @@
             sprout_bundle,
             sapling_bundle,
             orchard_bundle,
-<<<<<<< HEAD
-            #[cfg(zcash_unstable = "nu6" /* TODO nu7 */ )]
-            issue_bundle,
-=======
->>>>>>> a1c9aa12
             #[cfg(zcash_unstable = "zfuture")]
             tze_bundle: None,
         }
@@ -606,13 +343,8 @@
         expiry_height: BlockHeight,
         transparent_bundle: Option<transparent::Bundle<A::TransparentAuth>>,
         sprout_bundle: Option<sprout::Bundle>,
-<<<<<<< HEAD
-        sapling_bundle: Option<sapling::Bundle<A::SaplingAuth, Amount>>,
-        orchard_bundle: Option<OrchardBundle<A::OrchardAuth>>,
-=======
         sapling_bundle: Option<sapling::Bundle<A::SaplingAuth, ZatBalance>>,
         orchard_bundle: Option<orchard::Bundle<A::OrchardAuth, ZatBalance>>,
->>>>>>> a1c9aa12
         tze_bundle: Option<tze::Bundle<A::TzeAuth>>,
     ) -> Self {
         TransactionData {
@@ -654,21 +386,6 @@
         self.sprout_bundle.as_ref()
     }
 
-<<<<<<< HEAD
-    pub fn sapling_bundle(&self) -> Option<&sapling::Bundle<A::SaplingAuth, Amount>> {
-        self.sapling_bundle.as_ref()
-    }
-
-    pub fn orchard_bundle(&self) -> Option<&OrchardBundle<A::OrchardAuth>> {
-        self.orchard_bundle.as_ref()
-    }
-
-    #[cfg(zcash_unstable = "nu6" /* TODO nu7 */ )]
-    pub fn issue_bundle(&self) -> Option<&IssueBundle<A::IssueAuth>> {
-        self.issue_bundle.as_ref()
-    }
-
-=======
     pub fn sapling_bundle(&self) -> Option<&sapling::Bundle<A::SaplingAuth, ZatBalance>> {
         self.sapling_bundle.as_ref()
     }
@@ -677,7 +394,6 @@
         self.orchard_bundle.as_ref()
     }
 
->>>>>>> a1c9aa12
     #[cfg(zcash_unstable = "zfuture")]
     pub fn tze_bundle(&self) -> Option<&tze::Bundle<A::TzeAuth>> {
         self.tze_bundle.as_ref()
@@ -723,20 +439,10 @@
             ),
             digester.digest_transparent(self.transparent_bundle.as_ref()),
             digester.digest_sapling(self.sapling_bundle.as_ref()),
-<<<<<<< HEAD
-            self.digest_orchard(&digester),
-            #[cfg(zcash_unstable = "nu6" /* TODO nu7 */ )]
-            digester.digest_issue(self.issue_bundle.as_ref()),
-=======
             digester.digest_orchard(self.orchard_bundle.as_ref()),
->>>>>>> a1c9aa12
             #[cfg(zcash_unstable = "zfuture")]
             digester.digest_tze(self.tze_bundle.as_ref()),
         )
-    }
-
-    fn digest_orchard<D: TransactionDigest<A>>(&self, digester: &D) -> D::OrchardDigest {
-        digester.digest_orchard(self.orchard_bundle.as_ref())
     }
 
     /// Maps the bundles from one type to another.
@@ -749,24 +455,11 @@
             Option<transparent::Bundle<A::TransparentAuth>>,
         ) -> Option<transparent::Bundle<B::TransparentAuth>>,
         f_sapling: impl FnOnce(
-<<<<<<< HEAD
-            Option<sapling::Bundle<A::SaplingAuth, Amount>>,
-        ) -> Option<sapling::Bundle<B::SaplingAuth, Amount>>,
-        f_orchard: impl FnOnce(
-            Option<OrchardBundle<A::OrchardAuth>>,
-        ) -> Option<OrchardBundle<B::OrchardAuth>>,
-        #[rustfmt::skip]
-        #[cfg(zcash_unstable = "nu6" /* TODO nu7 */ )]
-        f_issue: impl FnOnce(
-            Option<orchard::issuance::IssueBundle<A::IssueAuth>>,
-        ) -> Option<orchard::issuance::IssueBundle<B::IssueAuth>>,
-=======
             Option<sapling::Bundle<A::SaplingAuth, ZatBalance>>,
         ) -> Option<sapling::Bundle<B::SaplingAuth, ZatBalance>>,
         f_orchard: impl FnOnce(
             Option<orchard::bundle::Bundle<A::OrchardAuth, ZatBalance>>,
         ) -> Option<orchard::bundle::Bundle<B::OrchardAuth, ZatBalance>>,
->>>>>>> a1c9aa12
         #[cfg(zcash_unstable = "zfuture")] f_tze: impl FnOnce(
             Option<tze::Bundle<A::TzeAuth>>,
         )
@@ -781,11 +474,6 @@
             sprout_bundle: self.sprout_bundle,
             sapling_bundle: f_sapling(self.sapling_bundle),
             orchard_bundle: f_orchard(self.orchard_bundle),
-<<<<<<< HEAD
-            #[cfg(zcash_unstable = "nu6" /* TODO nu7 */ )]
-            issue_bundle: f_issue(self.issue_bundle),
-=======
->>>>>>> a1c9aa12
             #[cfg(zcash_unstable = "zfuture")]
             tze_bundle: f_tze(self.tze_bundle),
         }
@@ -835,12 +523,6 @@
         f_transparent: impl transparent::MapAuth<A::TransparentAuth, B::TransparentAuth>,
         mut f_sapling: impl sapling_serialization::MapAuth<A::SaplingAuth, B::SaplingAuth>,
         mut f_orchard: impl orchard_serialization::MapAuth<A::OrchardAuth, B::OrchardAuth>,
-<<<<<<< HEAD
-        #[rustfmt::skip]
-        #[cfg(zcash_unstable = "nu6" /* TODO nu7 */ )]
-        f_issue: impl issuance::MapIssueAuth<A::IssueAuth, B::IssueAuth>,
-=======
->>>>>>> a1c9aa12
         #[cfg(zcash_unstable = "zfuture")] f_tze: impl tze::MapAuth<A::TzeAuth, B::TzeAuth>,
     ) -> TransactionData<B> {
         TransactionData {
@@ -868,13 +550,6 @@
                     |f, a| f.map_authorization(a),
                 )
             }),
-<<<<<<< HEAD
-            #[cfg(zcash_unstable = "nu6" /* TODO nu7 */ )]
-            issue_bundle: self
-                .issue_bundle
-                .map(|b| b.map_authorization(|a| f_issue.map_issue_authorization(a))),
-=======
->>>>>>> a1c9aa12
             #[cfg(zcash_unstable = "zfuture")]
             tze_bundle: self.tze_bundle.map(|b| b.map_authorization(f_tze)),
         }
@@ -898,19 +573,10 @@
 impl Transaction {
     fn from_data(data: TransactionData<Authorized>) -> io::Result<Self> {
         match data.version {
-<<<<<<< HEAD
-            TxVersion::Sprout(_) | TxVersion::Overwinter | TxVersion::Sapling => {
-                Self::from_data_v4(data)
-            }
-            TxVersion::Zip225 => Ok(Self::from_data_v5(data)),
-            #[cfg(zcash_unstable = "nu6" /* TODO nu7 */ )]
-            TxVersion::Zsa => Ok(Self::from_data_v6(data)),
-=======
             TxVersion::Sprout(_) | TxVersion::V3 | TxVersion::V4 => Self::from_data_v4(data),
             TxVersion::V5 => Ok(Self::from_data_v5(data)),
             #[cfg(zcash_unstable = "nu7")]
             TxVersion::V6 => todo!(),
->>>>>>> a1c9aa12
             #[cfg(zcash_unstable = "zfuture")]
             TxVersion::ZFuture => Ok(Self::from_data_v5(data)),
         }
@@ -937,12 +603,6 @@
         Transaction { txid, data }
     }
 
-    #[cfg(zcash_unstable = "nu6" /* TODO nu7 */ )]
-    fn from_data_v6(data: TransactionData<Authorized>) -> Self {
-        // We use the same type TransactionData for both v5 and V6
-        Self::from_data_v5(data)
-    }
-
     pub fn into_data(self) -> TransactionData<Authorized> {
         self.data
     }
@@ -959,15 +619,9 @@
             TxVersion::Sprout(_) | TxVersion::V3 | TxVersion::V4 => {
                 Self::read_v4(reader, version, consensus_branch_id)
             }
-<<<<<<< HEAD
-            TxVersion::Zip225 => Self::read_v5(reader.into_base_reader(), version),
-            #[cfg(zcash_unstable = "nu6" /* TODO nu7 */ )]
-            TxVersion::Zsa => Self::read_v6(reader.into_base_reader(), version),
-=======
             TxVersion::V5 => Self::read_v5(reader.into_base_reader(), version),
             #[cfg(zcash_unstable = "nu7")]
             TxVersion::V6 => todo!(),
->>>>>>> a1c9aa12
             #[cfg(zcash_unstable = "zfuture")]
             TxVersion::ZFuture => Self::read_v5(reader.into_base_reader(), version),
         }
@@ -1044,11 +698,6 @@
                     )
                 }),
                 orchard_bundle: None,
-<<<<<<< HEAD
-                #[cfg(zcash_unstable = "nu6" /* TODO nu7 */ )]
-                issue_bundle: None,
-=======
->>>>>>> a1c9aa12
                 #[cfg(zcash_unstable = "zfuture")]
                 tze_bundle: None,
             },
@@ -1083,11 +732,7 @@
             Self::read_v5_header_fragment(&mut reader)?;
         let transparent_bundle = Self::read_transparent(&mut reader)?;
         let sapling_bundle = sapling_serialization::read_v5_bundle(&mut reader)?;
-<<<<<<< HEAD
-        let orchard_bundle = orchard_serialization::read_orchard_bundle(&mut reader)?;
-=======
         let orchard_bundle = orchard_serialization::read_v5_bundle(&mut reader)?;
->>>>>>> a1c9aa12
 
         #[cfg(zcash_unstable = "zfuture")]
         let tze_bundle = if version.has_tze() {
@@ -1104,13 +749,7 @@
             transparent_bundle,
             sprout_bundle: None,
             sapling_bundle,
-<<<<<<< HEAD
-            orchard_bundle: orchard_bundle.map(OrchardBundle::OrchardVanilla),
-            #[cfg(zcash_unstable = "nu6" /* TODO nu7 */ )]
-            issue_bundle: None,
-=======
             orchard_bundle,
->>>>>>> a1c9aa12
             #[cfg(zcash_unstable = "zfuture")]
             tze_bundle,
         };
@@ -1141,46 +780,8 @@
     #[cfg(feature = "temporary-zcashd")]
     pub fn temporary_zcashd_read_v5_sapling<R: Read>(
         reader: R,
-<<<<<<< HEAD
-    ) -> io::Result<Option<sapling::Bundle<sapling::bundle::Authorized, Amount>>> {
-        sapling_serialization::read_v5_bundle(reader)
-    }
-
-    #[cfg(zcash_unstable = "nu6" /* TODO nu7 */ )]
-    fn read_v6<R: Read>(mut reader: R, version: TxVersion) -> io::Result<Self> {
-        let (consensus_branch_id, lock_time, expiry_height) =
-            Self::read_v5_header_fragment(&mut reader)?;
-        let transparent_bundle = Self::read_transparent(&mut reader)?;
-        let sapling_bundle = sapling_serialization::read_v5_bundle(&mut reader)?;
-        let orchard_zsa_bundle = orchard_serialization::read_orchard_zsa_bundle(&mut reader)?;
-        let issue_bundle = issuance::read_v6_bundle(&mut reader)?;
-
-        #[cfg(zcash_unstable = "zfuture")]
-        let tze_bundle = if version.has_tze() {
-            Self::read_tze(&mut reader)?
-        } else {
-            None
-        };
-
-        let data = TransactionData {
-            version,
-            consensus_branch_id,
-            lock_time,
-            expiry_height,
-            transparent_bundle,
-            sprout_bundle: None,
-            sapling_bundle,
-            orchard_bundle: orchard_zsa_bundle.map(OrchardBundle::OrchardZSA),
-            issue_bundle,
-            #[cfg(zcash_unstable = "zfuture")]
-            tze_bundle,
-        };
-
-        Ok(Self::from_data_v6(data))
-=======
     ) -> io::Result<Option<sapling::Bundle<sapling::bundle::Authorized, ZatBalance>>> {
         sapling_serialization::read_v5_bundle(reader)
->>>>>>> a1c9aa12
     }
 
     #[cfg(zcash_unstable = "zfuture")]
@@ -1200,19 +801,10 @@
 
     pub fn write<W: Write>(&self, writer: W) -> io::Result<()> {
         match self.version {
-<<<<<<< HEAD
-            TxVersion::Sprout(_) | TxVersion::Overwinter | TxVersion::Sapling => {
-                self.write_v4(writer)
-            }
-            TxVersion::Zip225 => self.write_v5(writer),
-            #[cfg(zcash_unstable = "nu6" /* TODO nu7 */ )]
-            TxVersion::Zsa => self.write_v6(writer),
-=======
             TxVersion::Sprout(_) | TxVersion::V3 | TxVersion::V4 => self.write_v4(writer),
             TxVersion::V5 => self.write_v5(writer),
             #[cfg(zcash_unstable = "nu7")]
             TxVersion::V6 => todo!(),
->>>>>>> a1c9aa12
             #[cfg(zcash_unstable = "zfuture")]
             TxVersion::ZFuture => self.write_v5(writer),
         }
@@ -1278,21 +870,16 @@
                 "Sprout components cannot be present when serializing to the V5 transaction format.",
             ));
         }
-        self.write_header(&mut writer)?;
+        self.write_v5_header(&mut writer)?;
         self.write_transparent(&mut writer)?;
-<<<<<<< HEAD
-        self.write_sapling(&mut writer)?;
-        orchard_serialization::write_orchard_bundle(&mut writer, self.orchard_bundle.as_ref())?;
-=======
         self.write_v5_sapling(&mut writer)?;
         orchard_serialization::write_v5_bundle(self.orchard_bundle.as_ref(), &mut writer)?;
->>>>>>> a1c9aa12
         #[cfg(zcash_unstable = "zfuture")]
         self.write_tze(&mut writer)?;
         Ok(())
     }
 
-    pub fn write_header<W: Write>(&self, mut writer: W) -> io::Result<()> {
+    pub fn write_v5_header<W: Write>(&self, mut writer: W) -> io::Result<()> {
         self.version.write(&mut writer)?;
         writer.write_u32_le(u32::from(self.consensus_branch_id))?;
         writer.write_u32_le(self.lock_time)?;
@@ -1302,41 +889,14 @@
 
     #[cfg(feature = "temporary-zcashd")]
     pub fn temporary_zcashd_write_v5_sapling<W: Write>(
-<<<<<<< HEAD
-        sapling_bundle: Option<&sapling::Bundle<sapling::bundle::Authorized, Amount>>,
-=======
         sapling_bundle: Option<&sapling::Bundle<sapling::bundle::Authorized, ZatBalance>>,
->>>>>>> a1c9aa12
         writer: W,
     ) -> io::Result<()> {
         sapling_serialization::write_v5_bundle(writer, sapling_bundle)
     }
 
-<<<<<<< HEAD
-    pub fn write_sapling<W: Write>(&self, writer: W) -> io::Result<()> {
-        sapling_serialization::write_v5_bundle(writer, self.sapling_bundle.as_ref())
-    }
-
-    #[cfg(zcash_unstable = "nu6" /* TODO nu7 */ )]
-    pub fn write_v6<W: Write>(&self, mut writer: W) -> io::Result<()> {
-        if self.sprout_bundle.is_some() {
-            return Err(io::Error::new(
-                io::ErrorKind::InvalidInput,
-                "Sprout components cannot be present when serializing to the V6 transaction format.",
-            ));
-        }
-        self.write_header(&mut writer)?;
-        self.write_transparent(&mut writer)?;
-        self.write_sapling(&mut writer)?;
-        orchard_serialization::write_orchard_bundle(&mut writer, self.orchard_bundle.as_ref())?;
-        issuance::write_v6_bundle(self.issue_bundle.as_ref(), &mut writer)?;
-        #[cfg(zcash_unstable = "zfuture")]
-        self.write_tze(&mut writer)?;
-        Ok(())
-=======
     pub fn write_v5_sapling<W: Write>(&self, writer: W) -> io::Result<()> {
         sapling_serialization::write_v5_bundle(writer, self.sapling_bundle.as_ref())
->>>>>>> a1c9aa12
     }
 
     #[cfg(zcash_unstable = "zfuture")]
@@ -1378,11 +938,6 @@
     pub transparent_digests: Option<TransparentDigests<A>>,
     pub sapling_digest: Option<A>,
     pub orchard_digest: Option<A>,
-<<<<<<< HEAD
-    #[cfg(zcash_unstable = "nu6" /* TODO nu7 */ )]
-    pub issue_digest: Option<A>,
-=======
->>>>>>> a1c9aa12
     #[cfg(zcash_unstable = "zfuture")]
     pub tze_digests: Option<TzeDigests<A>>,
 }
@@ -1393,12 +948,6 @@
     type SaplingDigest;
     type OrchardDigest;
 
-<<<<<<< HEAD
-    #[cfg(zcash_unstable = "nu6" /* TODO nu7 */ )]
-    type IssueDigest;
-
-=======
->>>>>>> a1c9aa12
     #[cfg(zcash_unstable = "zfuture")]
     type TzeDigest;
 
@@ -1419,27 +968,14 @@
 
     fn digest_sapling(
         &self,
-<<<<<<< HEAD
-        sapling_bundle: Option<&sapling::Bundle<A::SaplingAuth, Amount>>,
-=======
         sapling_bundle: Option<&sapling::Bundle<A::SaplingAuth, ZatBalance>>,
->>>>>>> a1c9aa12
     ) -> Self::SaplingDigest;
 
     fn digest_orchard(
         &self,
-<<<<<<< HEAD
-        orchard_bundle: Option<&OrchardBundle<A::OrchardAuth>>,
-    ) -> Self::OrchardDigest;
-
-    #[cfg(zcash_unstable = "nu6" /* TODO nu7 */ )]
-    fn digest_issue(&self, issue_bundle: Option<&IssueBundle<A::IssueAuth>>) -> Self::IssueDigest;
-
-=======
         orchard_bundle: Option<&orchard::Bundle<A::OrchardAuth, ZatBalance>>,
     ) -> Self::OrchardDigest;
 
->>>>>>> a1c9aa12
     #[cfg(zcash_unstable = "zfuture")]
     fn digest_tze(&self, tze_bundle: Option<&tze::Bundle<A::TzeAuth>>) -> Self::TzeDigest;
 
@@ -1449,10 +985,6 @@
         transparent_digest: Self::TransparentDigest,
         sapling_digest: Self::SaplingDigest,
         orchard_digest: Self::OrchardDigest,
-<<<<<<< HEAD
-        #[cfg(zcash_unstable = "nu6" /* TODO nu7 */ )] issue_digest: Self::IssueDigest,
-=======
->>>>>>> a1c9aa12
         #[cfg(zcash_unstable = "zfuture")] tze_digest: Self::TzeDigest,
     ) -> Self::Digest;
 }
@@ -1463,16 +995,6 @@
 
 #[cfg(any(test, feature = "test-dependencies"))]
 pub mod testing {
-<<<<<<< HEAD
-    use crate::consensus::BranchId;
-    use proptest::prelude::*;
-
-    use super::{
-        components::{
-            orchard::testing::{self as orchard_testing},
-            sapling::testing::{self as sapling_testing},
-            transparent::testing::{self as transparent_testing},
-=======
     use proptest::prelude::*;
 
     use ::transparent::bundle::testing::{self as transparent};
@@ -1482,16 +1004,12 @@
         components::{
             orchard::testing::{self as orchard},
             sapling::testing::{self as sapling},
->>>>>>> a1c9aa12
         },
         Authorized, Transaction, TransactionData, TxId, TxVersion,
     };
 
     #[cfg(zcash_unstable = "zfuture")]
     use super::components::tze::testing::{self as tze};
-
-    #[cfg(not(zcash_unstable = "zfuture"))]
-    use crate::transaction::components::issuance;
 
     pub fn arb_txid() -> impl Strategy<Value = TxId> {
         prop::array::uniform32(any::<u8>()).prop_map(TxId::from_bytes)
@@ -1504,20 +1022,12 @@
             BranchId::Sapling | BranchId::Blossom | BranchId::Heartwood | BranchId::Canopy => {
                 Just(TxVersion::V4).boxed()
             }
-<<<<<<< HEAD
-            BranchId::Nu5 => Just(TxVersion::Zip225).boxed(),
-            #[cfg(zcash_unstable = "nu6")]
-            BranchId::Nu6 => Just(TxVersion::Zip225).boxed(),
-            #[cfg(zcash_unstable = "nu6" /* TODO nu7 */ )]
-            BranchId::Nu7 => Just(TxVersion::Zsa).boxed(),
-=======
             BranchId::Nu5 => Just(TxVersion::V5).boxed(),
             BranchId::Nu6 => Just(TxVersion::V5).boxed(),
             #[cfg(zcash_unstable = "nu6.1")]
             BranchId::Nu6_1 => Just(TxVersion::V5).boxed(),
             #[cfg(zcash_unstable = "nu7")]
             BranchId::Nu7 => Just(TxVersion::V6).boxed(),
->>>>>>> a1c9aa12
             #[cfg(zcash_unstable = "zfuture")]
             BranchId::ZFuture => Just(TxVersion::ZFuture).boxed(),
         }
@@ -1530,10 +1040,9 @@
         )(
             lock_time in any::<u32>(),
             expiry_height in any::<u32>(),
-            transparent_bundle in transparent_testing::arb_bundle(),
-            sapling_bundle in sapling_testing::arb_bundle_for_version(version),
-            orchard_bundle in orchard_testing::arb_bundle_for_version(version),
-            _issue_bundle in issuance::testing::arb_bundle_for_version(version),
+            transparent_bundle in transparent::arb_bundle(),
+            sapling_bundle in sapling::arb_bundle_for_version(version),
+            orchard_bundle in orchard::arb_bundle_for_version(version),
             version in Just(version)
         ) -> TransactionData<Authorized> {
             TransactionData {
@@ -1544,9 +1053,7 @@
                 transparent_bundle,
                 sprout_bundle: None,
                 sapling_bundle,
-                orchard_bundle,
-                #[cfg(zcash_unstable = "nu6" /* TODO nu7 */ )]
-                issue_bundle: _issue_bundle,
+                orchard_bundle
             }
         }
     }
@@ -1558,9 +1065,9 @@
         )(
             lock_time in any::<u32>(),
             expiry_height in any::<u32>(),
-            transparent_bundle in transparent_testing::arb_bundle(),
-            sapling_bundle in sapling_testing::arb_bundle_for_version(version),
-            orchard_bundle in orchard_testing::arb_bundle_for_version(version),
+            transparent_bundle in transparent::arb_bundle(),
+            sapling_bundle in sapling::arb_bundle_for_version(version),
+            orchard_bundle in orchard::arb_bundle_for_version(version),
             tze_bundle in tze::arb_bundle(consensus_branch_id),
             version in Just(version)
         ) -> TransactionData<Authorized> {

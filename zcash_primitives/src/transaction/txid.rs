--- conflicted
+++ resolved
@@ -6,12 +6,8 @@
 use blake2b_simd::{Hash as Blake2bHash, Params};
 use ff::PrimeField;
 
-<<<<<<< HEAD
 use ::orchard::bundle::{self as orchard_bundle};
-=======
-use ::orchard::bundle::{self as orchard};
 use ::sapling::bundle::{OutputDescription, SpendDescription};
->>>>>>> dfe54743
 use ::transparent::bundle::{self as transparent, TxIn, TxOut};
 use zcash_protocol::{
     consensus::{BlockHeight, BranchId},
@@ -19,19 +15,11 @@
     TxId,
 };
 
-<<<<<<< HEAD
-use ::sapling::bundle::{OutputDescription, SpendDescription};
-=======
-use super::{
-    Authorization, Authorized, TransactionDigest, TransparentDigests, TxDigests, TxId, TxVersion,
-};
-
 #[cfg(all(
     any(zcash_unstable = "nu7", zcash_unstable = "zfuture"),
     feature = "zip-233"
 ))]
 use zcash_protocol::value::Zatoshis;
->>>>>>> dfe54743
 
 #[cfg(zcash_unstable = "zfuture")]
 use super::{

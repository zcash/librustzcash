use std::convert::TryInto;

use blake2b_simd::{Hash as Blake2bHash, Params as Blake2bParams};
use byteorder::{LittleEndian, WriteBytesExt};
use ff::PrimeField;
use group::GroupEncoding;

use crate::{
    consensus,
    extensions::transparent::Precondition,
    legacy::Script,
    serialize::{CompactSize, Vector},
};

use super::{
    components::{Amount, TxOut},
<<<<<<< HEAD
    Transaction, TransactionData, FUTURE_VERSION_GROUP_ID, OVERWINTER_VERSION_GROUP_ID,
    SAPLING_TX_VERSION, SAPLING_VERSION_GROUP_ID,
};
use crate::{consensus, extensions::transparent::Precondition, legacy::Script};
=======
    Transaction, TransactionData, OVERWINTER_VERSION_GROUP_ID, SAPLING_TX_VERSION,
    SAPLING_VERSION_GROUP_ID, ZFUTURE_VERSION_GROUP_ID,
};
>>>>>>> 5363ce91

const ZCASH_SIGHASH_PERSONALIZATION_PREFIX: &[u8; 12] = b"ZcashSigHash";
const ZCASH_PREVOUTS_HASH_PERSONALIZATION: &[u8; 16] = b"ZcashPrevoutHash";
const ZCASH_SEQUENCE_HASH_PERSONALIZATION: &[u8; 16] = b"ZcashSequencHash";
const ZCASH_OUTPUTS_HASH_PERSONALIZATION: &[u8; 16] = b"ZcashOutputsHash";
const ZCASH_JOINSPLITS_HASH_PERSONALIZATION: &[u8; 16] = b"ZcashJSplitsHash";
const ZCASH_SHIELDED_SPENDS_HASH_PERSONALIZATION: &[u8; 16] = b"ZcashSSpendsHash";
const ZCASH_SHIELDED_OUTPUTS_HASH_PERSONALIZATION: &[u8; 16] = b"ZcashSOutputHash";
<<<<<<< HEAD
const ZCASH_TZE_SIGNED_INPUT_DOMAIN_SEPARATOR: &[u8; 16] = b"ZcashTZE_SigHash";
=======
const ZCASH_TZE_INPUTS_HASH_PERSONALIZATION: &[u8; 16] = b"Zcash_TzeInsHash";
const ZCASH_TZE_OUTPUTS_HASH_PERSONALIZATION: &[u8; 16] = b"ZcashTzeOutsHash";

const ZCASH_TZE_SIGNED_INPUT_DOMAIN_SEPARATOR: &[u8; 16] = b"ZcashTZESigInput";
const ZCASH_TRANSPARENT_SIGNED_INPUT_DOMAIN_SEPARATOR: &[u8; 16] = b"Zcash_TransInput";
>>>>>>> 5363ce91

pub const SIGHASH_ALL: u32 = 1;
const SIGHASH_NONE: u32 = 2;
const SIGHASH_SINGLE: u32 = 3;
const SIGHASH_MASK: u32 = 0x1f;
const SIGHASH_ANYONECANPAY: u32 = 0x80;

macro_rules! update_u32 {
    ($h:expr, $value:expr, $tmp:expr) => {
        (&mut $tmp[..4]).write_u32::<LittleEndian>($value).unwrap();
        $h.update(&$tmp[..4]);
    };
}

macro_rules! update_hash {
    ($h:expr, $cond:expr, $value:expr) => {
        if $cond {
            $h.update(&$value.as_ref());
        } else {
            $h.update(&[0; 32]);
        }
    };
}

#[derive(PartialEq)]
enum SigHashVersion {
    Sprout,
    Overwinter,
    Sapling,
<<<<<<< HEAD
    Future,
=======
    ZFuture,
>>>>>>> 5363ce91
}

impl SigHashVersion {
    fn from_tx(tx: &TransactionData) -> Self {
        if tx.overwintered {
            match tx.version_group_id {
                OVERWINTER_VERSION_GROUP_ID => SigHashVersion::Overwinter,
                SAPLING_VERSION_GROUP_ID => SigHashVersion::Sapling,
<<<<<<< HEAD
                FUTURE_VERSION_GROUP_ID => SigHashVersion::Future,
=======
                ZFUTURE_VERSION_GROUP_ID => SigHashVersion::ZFuture,
>>>>>>> 5363ce91
                _ => unimplemented!(),
            }
        } else {
            SigHashVersion::Sprout
        }
    }
}

fn prevout_hash(tx: &TransactionData) -> Blake2bHash {
    let mut data = Vec::with_capacity(tx.vin.len() * 36);
    for t_in in &tx.vin {
        t_in.prevout.write(&mut data).unwrap();
    }
    Blake2bParams::new()
        .hash_length(32)
        .personal(ZCASH_PREVOUTS_HASH_PERSONALIZATION)
        .hash(&data)
}

fn sequence_hash(tx: &TransactionData) -> Blake2bHash {
    let mut data = Vec::with_capacity(tx.vin.len() * 4);
    for t_in in &tx.vin {
        (&mut data)
            .write_u32::<LittleEndian>(t_in.sequence)
            .unwrap();
    }
    Blake2bParams::new()
        .hash_length(32)
        .personal(ZCASH_SEQUENCE_HASH_PERSONALIZATION)
        .hash(&data)
}

fn outputs_hash(tx: &TransactionData) -> Blake2bHash {
    let mut data = Vec::with_capacity(tx.vout.len() * (4 + 1));
    for t_out in &tx.vout {
        t_out.write(&mut data).unwrap();
    }
    Blake2bParams::new()
        .hash_length(32)
        .personal(ZCASH_OUTPUTS_HASH_PERSONALIZATION)
        .hash(&data)
}

fn single_output_hash(tx_out: &TxOut) -> Blake2bHash {
    let mut data = vec![];
    tx_out.write(&mut data).unwrap();
    Blake2bParams::new()
        .hash_length(32)
        .personal(ZCASH_OUTPUTS_HASH_PERSONALIZATION)
        .hash(&data)
}

fn joinsplits_hash(tx: &TransactionData) -> Blake2bHash {
    let mut data = Vec::with_capacity(
        tx.joinsplits.len()
            * if tx.version < SAPLING_TX_VERSION {
                1802 // JSDescription with PHGR13 proof
            } else {
                1698 // JSDescription with Groth16 proof
            },
    );
    for js in &tx.joinsplits {
        js.write(&mut data).unwrap();
    }
    data.extend_from_slice(&tx.joinsplit_pubkey.unwrap());
    Blake2bParams::new()
        .hash_length(32)
        .personal(ZCASH_JOINSPLITS_HASH_PERSONALIZATION)
        .hash(&data)
}

fn shielded_spends_hash(tx: &TransactionData) -> Blake2bHash {
    let mut data = Vec::with_capacity(tx.shielded_spends.len() * 384);
    for s_spend in &tx.shielded_spends {
        data.extend_from_slice(&s_spend.cv.to_bytes());
        data.extend_from_slice(s_spend.anchor.to_repr().as_ref());
        data.extend_from_slice(&s_spend.nullifier);
        s_spend.rk.write(&mut data).unwrap();
        data.extend_from_slice(&s_spend.zkproof);
    }
    Blake2bParams::new()
        .hash_length(32)
        .personal(ZCASH_SHIELDED_SPENDS_HASH_PERSONALIZATION)
        .hash(&data)
}

fn shielded_outputs_hash(tx: &TransactionData) -> Blake2bHash {
    let mut data = Vec::with_capacity(tx.shielded_outputs.len() * 948);
    for s_out in &tx.shielded_outputs {
        s_out.write(&mut data).unwrap();
    }
    Blake2bParams::new()
        .hash_length(32)
        .personal(ZCASH_SHIELDED_OUTPUTS_HASH_PERSONALIZATION)
        .hash(&data)
}

<<<<<<< HEAD
=======
fn tze_inputs_hash(tx: &TransactionData) -> Blake2bHash {
    let mut data = vec![];
    for tzein in &tx.tze_inputs {
        tzein.write_without_witness(&mut data).unwrap();
    }
    Blake2bParams::new()
        .hash_length(32)
        .personal(ZCASH_TZE_INPUTS_HASH_PERSONALIZATION)
        .hash(&data)
}

fn tze_outputs_hash(tx: &TransactionData) -> Blake2bHash {
    let mut data = vec![];
    for tzeout in &tx.tze_outputs {
        tzeout.write(&mut data).unwrap();
    }
    Blake2bParams::new()
        .hash_length(32)
        .personal(ZCASH_TZE_OUTPUTS_HASH_PERSONALIZATION)
        .hash(&data)
}

>>>>>>> 5363ce91
pub enum SignableInput<'a> {
    Shielded,
    Transparent {
        index: usize,
        script_code: &'a Script,
        value: Amount,
    },
    Tze {
        index: usize,
        precondition: &'a Precondition,
        value: Amount,
    },
}

impl<'a> SignableInput<'a> {
    pub fn transparent(index: usize, script_code: &'a Script, value: Amount) -> Self {
        SignableInput::Transparent {
            index,
            script_code,
            value,
        }
    }

    pub fn tze(index: usize, precondition: &'a Precondition, value: Amount) -> Self {
        SignableInput::Tze {
            index,
            precondition,
            value,
        }
    }
}

pub fn signature_hash_data<'a>(
    tx: &TransactionData,
    consensus_branch_id: consensus::BranchId,
    hash_type: u32,
    signable_input: SignableInput<'a>,
) -> Vec<u8> {
    let sigversion = SigHashVersion::from_tx(tx);
    match sigversion {
<<<<<<< HEAD
        SigHashVersion::Overwinter | SigHashVersion::Sapling | SigHashVersion::Future => {
=======
        SigHashVersion::Overwinter | SigHashVersion::Sapling | SigHashVersion::ZFuture => {
>>>>>>> 5363ce91
            let mut personal = [0; 16];
            (&mut personal[..12]).copy_from_slice(ZCASH_SIGHASH_PERSONALIZATION_PREFIX);
            (&mut personal[12..])
                .write_u32::<LittleEndian>(consensus_branch_id.into())
                .unwrap();

            let mut h = Blake2bParams::new()
                .hash_length(32)
                .personal(&personal)
                .to_state();
            let mut tmp = [0; 8];

            update_u32!(h, tx.header(), tmp);
            update_u32!(h, tx.version_group_id, tmp);
            update_hash!(h, hash_type & SIGHASH_ANYONECANPAY == 0, prevout_hash(tx));
            update_hash!(
                h,
                hash_type & SIGHASH_ANYONECANPAY == 0
                    && (hash_type & SIGHASH_MASK) != SIGHASH_SINGLE
                    && (hash_type & SIGHASH_MASK) != SIGHASH_NONE,
                sequence_hash(tx)
            );

            if (hash_type & SIGHASH_MASK) != SIGHASH_SINGLE
                && (hash_type & SIGHASH_MASK) != SIGHASH_NONE
            {
                h.update(outputs_hash(tx).as_ref());
            } else if (hash_type & SIGHASH_MASK) == SIGHASH_SINGLE {
                match signable_input {
                    SignableInput::Transparent { index, .. } if index < tx.vout.len() => {
                        h.update(single_output_hash(&tx.vout[index]).as_ref())
                    }
                    _ => h.update(&[0; 32]),
                };
            } else {
                h.update(&[0; 32]);
            };
            if sigversion == SigHashVersion::ZFuture {
                update_hash!(h, !tx.tze_inputs.is_empty(), tze_inputs_hash(tx));
                update_hash!(h, !tx.tze_outputs.is_empty(), tze_outputs_hash(tx));
            }
            update_hash!(h, !tx.joinsplits.is_empty(), joinsplits_hash(tx));
            if sigversion == SigHashVersion::Sapling || sigversion == SigHashVersion::ZFuture {
                update_hash!(h, !tx.shielded_spends.is_empty(), shielded_spends_hash(tx));
                update_hash!(
                    h,
                    !tx.shielded_outputs.is_empty(),
                    shielded_outputs_hash(tx)
                );
            }
            update_u32!(h, tx.lock_time, tmp);
            update_u32!(h, tx.expiry_height.into(), tmp);
            if sigversion == SigHashVersion::Sapling || sigversion == SigHashVersion::ZFuture {
                h.update(&tx.value_balance.to_i64_le_bytes());
            }
            update_u32!(h, hash_type, tmp);

            match signable_input {
                SignableInput::Transparent {
                    index,
                    script_code,
                    value,
                } => {
<<<<<<< HEAD
                    let mut data = vec![];
=======
                    let mut data = if sigversion == SigHashVersion::ZFuture {
                        ZCASH_TRANSPARENT_SIGNED_INPUT_DOMAIN_SEPARATOR.to_vec()
                    } else {
                        vec![]
                    };

>>>>>>> 5363ce91
                    tx.vin[index].prevout.write(&mut data).unwrap();
                    script_code.write(&mut data).unwrap();
                    data.extend_from_slice(&value.to_i64_le_bytes());
                    (&mut data)
                        .write_u32::<LittleEndian>(tx.vin[index].sequence)
                        .unwrap();
                    h.update(&data);
                }

                SignableInput::Tze {
                    index,
                    precondition,
                    value,
<<<<<<< HEAD
                } if sigversion == SigHashVersion::Future => {
                    let mut data = ZCASH_TZE_SIGNED_INPUT_DOMAIN_SEPARATOR.to_vec();

                    tx.tze_inputs[index].prevout.write(&mut data).unwrap();
                    data.write_u32::<LittleEndian>(precondition.extension_id)
                        .unwrap();
                    data.write_u32::<LittleEndian>(precondition.mode).unwrap();
                    data.extend(&precondition.payload);
                    data.extend_from_slice(&value.to_i64_le_bytes());
                    h.update(&data);
                }
=======
                } if sigversion == SigHashVersion::ZFuture => {
                    let mut data = ZCASH_TZE_SIGNED_INPUT_DOMAIN_SEPARATOR.to_vec();

                    tx.tze_inputs[index].prevout.write(&mut data).unwrap();
                    CompactSize::write(&mut data, precondition.extension_id.try_into().unwrap())
                        .unwrap();
                    CompactSize::write(&mut data, precondition.mode.try_into().unwrap()).unwrap();
                    Vector::write(&mut data, &precondition.payload, |w, e| w.write_u8(*e)).unwrap();
                    data.extend_from_slice(&value.to_i64_le_bytes());
                    h.update(&data);
                }

                SignableInput::Tze { .. } => {
                    panic!("A request has been made to sign a TZE input, but the signature hash version is not ZFuture");
                }

>>>>>>> 5363ce91
                _ => (),
            }

            h.finalize().as_ref().to_vec()
        }
        SigHashVersion::Sprout => unimplemented!(),
    }
}

pub fn signature_hash<'a>(
    tx: &Transaction,
    consensus_branch_id: consensus::BranchId,
    hash_type: u32,
    signable_input: SignableInput<'a>,
) -> Vec<u8> {
    signature_hash_data(tx, consensus_branch_id, hash_type, signable_input)
}<|MERGE_RESOLUTION|>--- conflicted
+++ resolved
@@ -14,16 +14,9 @@
 
 use super::{
     components::{Amount, TxOut},
-<<<<<<< HEAD
-    Transaction, TransactionData, FUTURE_VERSION_GROUP_ID, OVERWINTER_VERSION_GROUP_ID,
-    SAPLING_TX_VERSION, SAPLING_VERSION_GROUP_ID,
-};
-use crate::{consensus, extensions::transparent::Precondition, legacy::Script};
-=======
     Transaction, TransactionData, OVERWINTER_VERSION_GROUP_ID, SAPLING_TX_VERSION,
     SAPLING_VERSION_GROUP_ID, ZFUTURE_VERSION_GROUP_ID,
 };
->>>>>>> 5363ce91
 
 const ZCASH_SIGHASH_PERSONALIZATION_PREFIX: &[u8; 12] = b"ZcashSigHash";
 const ZCASH_PREVOUTS_HASH_PERSONALIZATION: &[u8; 16] = b"ZcashPrevoutHash";
@@ -32,15 +25,11 @@
 const ZCASH_JOINSPLITS_HASH_PERSONALIZATION: &[u8; 16] = b"ZcashJSplitsHash";
 const ZCASH_SHIELDED_SPENDS_HASH_PERSONALIZATION: &[u8; 16] = b"ZcashSSpendsHash";
 const ZCASH_SHIELDED_OUTPUTS_HASH_PERSONALIZATION: &[u8; 16] = b"ZcashSOutputHash";
-<<<<<<< HEAD
-const ZCASH_TZE_SIGNED_INPUT_DOMAIN_SEPARATOR: &[u8; 16] = b"ZcashTZE_SigHash";
-=======
 const ZCASH_TZE_INPUTS_HASH_PERSONALIZATION: &[u8; 16] = b"Zcash_TzeInsHash";
 const ZCASH_TZE_OUTPUTS_HASH_PERSONALIZATION: &[u8; 16] = b"ZcashTzeOutsHash";
 
 const ZCASH_TZE_SIGNED_INPUT_DOMAIN_SEPARATOR: &[u8; 16] = b"ZcashTZESigInput";
 const ZCASH_TRANSPARENT_SIGNED_INPUT_DOMAIN_SEPARATOR: &[u8; 16] = b"Zcash_TransInput";
->>>>>>> 5363ce91
 
 pub const SIGHASH_ALL: u32 = 1;
 const SIGHASH_NONE: u32 = 2;
@@ -70,11 +59,7 @@
     Sprout,
     Overwinter,
     Sapling,
-<<<<<<< HEAD
-    Future,
-=======
     ZFuture,
->>>>>>> 5363ce91
 }
 
 impl SigHashVersion {
@@ -83,11 +68,7 @@
             match tx.version_group_id {
                 OVERWINTER_VERSION_GROUP_ID => SigHashVersion::Overwinter,
                 SAPLING_VERSION_GROUP_ID => SigHashVersion::Sapling,
-<<<<<<< HEAD
-                FUTURE_VERSION_GROUP_ID => SigHashVersion::Future,
-=======
                 ZFUTURE_VERSION_GROUP_ID => SigHashVersion::ZFuture,
->>>>>>> 5363ce91
                 _ => unimplemented!(),
             }
         } else {
@@ -185,8 +166,6 @@
         .hash(&data)
 }
 
-<<<<<<< HEAD
-=======
 fn tze_inputs_hash(tx: &TransactionData) -> Blake2bHash {
     let mut data = vec![];
     for tzein in &tx.tze_inputs {
@@ -209,7 +188,6 @@
         .hash(&data)
 }
 
->>>>>>> 5363ce91
 pub enum SignableInput<'a> {
     Shielded,
     Transparent {
@@ -250,11 +228,7 @@
 ) -> Vec<u8> {
     let sigversion = SigHashVersion::from_tx(tx);
     match sigversion {
-<<<<<<< HEAD
-        SigHashVersion::Overwinter | SigHashVersion::Sapling | SigHashVersion::Future => {
-=======
         SigHashVersion::Overwinter | SigHashVersion::Sapling | SigHashVersion::ZFuture => {
->>>>>>> 5363ce91
             let mut personal = [0; 16];
             (&mut personal[..12]).copy_from_slice(ZCASH_SIGHASH_PERSONALIZATION_PREFIX);
             (&mut personal[12..])
@@ -318,16 +292,12 @@
                     script_code,
                     value,
                 } => {
-<<<<<<< HEAD
-                    let mut data = vec![];
-=======
                     let mut data = if sigversion == SigHashVersion::ZFuture {
                         ZCASH_TRANSPARENT_SIGNED_INPUT_DOMAIN_SEPARATOR.to_vec()
                     } else {
                         vec![]
                     };
 
->>>>>>> 5363ce91
                     tx.vin[index].prevout.write(&mut data).unwrap();
                     script_code.write(&mut data).unwrap();
                     data.extend_from_slice(&value.to_i64_le_bytes());
@@ -341,19 +311,6 @@
                     index,
                     precondition,
                     value,
-<<<<<<< HEAD
-                } if sigversion == SigHashVersion::Future => {
-                    let mut data = ZCASH_TZE_SIGNED_INPUT_DOMAIN_SEPARATOR.to_vec();
-
-                    tx.tze_inputs[index].prevout.write(&mut data).unwrap();
-                    data.write_u32::<LittleEndian>(precondition.extension_id)
-                        .unwrap();
-                    data.write_u32::<LittleEndian>(precondition.mode).unwrap();
-                    data.extend(&precondition.payload);
-                    data.extend_from_slice(&value.to_i64_le_bytes());
-                    h.update(&data);
-                }
-=======
                 } if sigversion == SigHashVersion::ZFuture => {
                     let mut data = ZCASH_TZE_SIGNED_INPUT_DOMAIN_SEPARATOR.to_vec();
 
@@ -370,7 +327,6 @@
                     panic!("A request has been made to sign a TZE input, but the signature hash version is not ZFuture");
                 }
 
->>>>>>> 5363ce91
                 _ => (),
             }
 

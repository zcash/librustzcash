--- conflicted
+++ resolved
@@ -1,8 +1,8 @@
 use blake2b_simd::Hash as Blake2bHash;
 
 use super::{
-    sighash_v4::v4_signature_hash, sighash_v5::v5_v6_signature_hash, Authorization,
-    TransactionData, TxDigests, TxVersion,
+    sighash_v4::v4_signature_hash, sighash_v5::v5_signature_hash, Authorization, TransactionData,
+    TxDigests, TxVersion,
 };
 use ::sapling::bundle::GrothProofBytes;
 
@@ -74,18 +74,11 @@
             v4_signature_hash(tx, signable_input)
         }
 
-        TxVersion::V5 => v5_v6_signature_hash(tx, signable_input, txid_parts),
+        TxVersion::V5 => v5_signature_hash(tx, signable_input, txid_parts),
 
         #[cfg(zcash_unstable = "nu7")]
-<<<<<<< HEAD
-        TxVersion::V6 => v5_v6_signature_hash(tx, signable_input, txid_parts),
-
-        #[cfg(zcash_unstable = "zfuture")]
-        TxVersion::ZFuture => v5_v6_signature_hash(tx, signable_input, txid_parts),
-=======
         TxVersion::V6 => v6_signature_hash(tx, signable_input, txid_parts),
         #[cfg(zcash_unstable = "zfuture")]
         TxVersion::ZFuture => v6_signature_hash(tx, signable_input, txid_parts),
->>>>>>> dfe54743
     })
 }
# Changelog
All notable changes to this library will be documented in this file.

The format is based on [Keep a Changelog](https://keepachangelog.com/en/1.0.0/),
and this library adheres to Rust's notion of
[Semantic Versioning](https://semver.org/spec/v2.0.0.html). Future releases are
indicated by the `PLANNED` status in order to make it possible to correctly
represent the transitive `semver` implications of changes within the enclosing
workspace.

## [Unreleased]

<<<<<<< HEAD
### Added
- `zcash_primitives::transaction::builder::Builder::add_transparent_null_data_output`
=======

### Added
- `zcash_primitives::transaction::tests::data` has been exposed under the
  `test-dependencies` feature to provide access to test vectors.

## [0.24.0] - 2025-07-31

### Changed
- Migrated to `zcash_protocol 0.6`, `zcash_address 0.9`, `zcash_transparent 0.4`
- The type of `zcash_primitives::transaction::TransactionData::fee_paid` has
  changed. The closure provided to this method for input retrieval can now
  indicate that an input for the given outpoint is not available, and
  `fee_paid` will return `Ok(None)` when this is the case. In addition, this
  method now requires nonnegative input values be provided by the closure, and
  will only return positive fee value; negative fee value will result in an
  error instead of reporting a potentially invalid result.

## [0.23.1] - 2025-07-16

### Changed
- Migrated to `zcash_protocol 0.5.4` to alleviate a type inference issue
  observed by downstream users.
>>>>>>> 3f03a4ae

## [0.23.0] - 2025-05-30

### Changed
- Migrated to `zcash_address 0.8`, `zcash_transparent 0.3`
- Variants of `zcash_primitives::transaction::TxVersion` have changed. They
  now represent explicit transaction versions, in order to avoid accidental
  confusion with the names of the network upgrades that they were introduced
  in.

## [0.22.1] - 2025-07-18

### Fixed
- This fixes a potential build error caused by incautious use of `into()`,
  where the addition of a `From` impl can cause resolution failure.

## [0.22.0] - 2025-02-21

### Changed
- MSRV is now 1.81.0.
- Migrated to `bip32 =0.6.0-pre.1`, `nonempty 0.11`, `secp256k1 0.29`,
  `incrementalmerkletree 0.8`, `redjubjub 0.8`, `orchard 0.11`,
  `sapling-crypto 0.5`, `zcash_encoding 0.3`, `zcash_protocol 0.5`,
  `zcash_address 0.7`, `zcash_transparent 0.2`.

### Deprecated
- `zcash_primitives::consensus` (use `zcash_protocol::consensus` instead)
- `zcash_primitives::constants` (use `zcash_protocol::constants` instead)
- `zcash_primitives::memo` (use `zcash_protocol::memo` instead)
- `zcash_primitives::zip32` (use the `zip32` crate instead)
- `zcash_primitives::legacy` (use the `zcash_transparent` crate instead)
- `zcash_primitives::transaction::components::Amount` (use `zcash_protocol::value::ZatBalance` instead)
- `zcash_primitives::transaction::components::amount`:
  - `BalanceError` (use `zcash_protocol::value::BalanceError` instead)
  - `Amount` (use `zcash_protocol::value::ZatBalance` instead)
  - `NonNegativeAmount` (use `zcash_protocol::value::Zatoshis` instead)
  - `COIN` (use `zcash_protocol::value::COIN` instead)
  - module `testing` (use `zcash_protocol::value::testing` instead)
    - `arb_positive_amount` (use `zcash_protocol::value::testing::arb_positive_zat_balance` instead.)
    - `arb_amount` (use `zcash_protocol::value::testing::arb_zat_balance` instead.)
    - `arb_nonnegative_amount` (use `::zcash_protocol::value::testing::arb_zatoshis` instead.)

### Removed
- `zcash_primitives::transaction::sighash::TransparentAuthorizingContext` was
  removed as there is no way to deprecate a previously-reexported trait name.
  Use `zcash_transparent::sighash::TransparentAuthorizingContext` instead.

## [0.21.0] - 2024-12-16

### Added
- `zcash_primitives::legacy::Script::address`
- `zcash_primitives::transaction`
  - `TransactionData::try_map_bundles`
  - `builder::{PcztResult, PcztParts}`
  - `builder::Builder::build_for_pczt`
  - `components::transparent`:
    - `pczt` module.
    - `EffectsOnly`
    - `impl MapAuth<Authorized, Authorized> for ()`
    - `builder::TransparentSigningSet`
  - `sighash::SighashType`

### Changed
- Migrated to `sapling-crypto` version `0.4`.
- `zcash_primitives::transaction::components::transparent`:
  - `builder::TransparentBuilder::add_input` now takes `secp256k1::PublicKey`
    instead of `secp256k1::SecretKey`.
  - `Bundle<Unauthorized>::apply_signatures` has had its arguments replaced with
    a function providing the sighash calculation, and `&TransparentSigningSet`.
  - `builder::Error` has a new variant `MissingSigningKey`.
- `zcash_primitives::transaction::builder`:
  - `Builder::add_orchard_spend` now takes `orchard::keys::FullViewingKey`
    instead of `&orchard::keys::SpendingKey`.
  - `Builder::add_sapling_spend` now takes `sapling::keys::FullViewingKey`
    instead of `&sapling::zip32::ExtendedSpendingKey`.
  - `Builder::add_transparent_input` now takes `secp256k1::PublicKey` instead of
    `secp256k1::SecretKey`.
  - `Builder::build` now takes several additional arguments:
    - `&TransparentSigningSet`
    - `&[sapling::zip32::ExtendedSpendingKey]`
    - `&[orchard::keys::SpendAuthorizingKey]`
- `zcash_primitives::transaction::sighash`:
  - `SignableInput::Transparent` is now a wrapper around
    `zcash_transparent::sighash::SignableInput`.

## [0.19.1, 0.20.1] - 2025-05-09

### Fixed
- Migrated to `orchard 0.10.2` to fix a missing feature dependency.

## [0.20.0] - 2024-11-14

### Added
- A new feature flag, `non-standard-fees`, has been added. This flag is now
  required in order to make use of any types or methods that enable non-standard
  fee calculation.

### Changed
- MSRV is now 1.77.0.
- `zcash_primitives::transaction::fees`:
  - The `fixed` module has been moved behind the `non-standard-fees` feature
    flag. Using a fixed fee may result in a transaction that cannot be mined on
    the current Zcash network. To calculate the ZIP 317 fee, use
    `zip317::FeeRule::standard()`.
  - `zip317::FeeRule::non_standard` has been moved behind the `non-standard-fees`
    feature flag. Using a non-standard fee may result in a transaction that cannot
    be mined on the current `Zcash` network.

### Deprecated
- `zcash_primitives::transaction::fees`:
  - `StandardFeeRule` has been deprecated. It was never used within `zcash_primitives`
    and should have been a member of `zcash_client_backend::fees` instead.

### Removed
- `zcash_primitives::transaction::fees`:
  - `StandardFeeRule` itself has been removed; it was not used in this crate.
    Its use in `zcash_client_backend` has been replaced with
    `zcash_client_backend::fees::StandardFeeRule`.
  - `fixed::FeeRule::standard`. This constructor was misleadingly named: using a
    fixed fee does not conform to any current Zcash standard. To calculate the
    ZIP 317 fee, use `zip317::FeeRule::standard()`. To preserve the current
    behaviour, use `fixed::FeeRule::non_standard(zip317::MINIMUM_FEE)`,
    but note that this is likely to result in transactions that cannot be mined.

## [0.19.0] - 2024-10-02

### Changed
- Migrated to `zcash_address 0.6`.

### Fixed
- The previous release did not bump `zcash_address` and ended up depending on
  multiple versions of `zcash_protocol`, which didn't cause a code conflict but
  results in two different consensus protocol states being present in the
  dependency tree.

## [0.18.0] - 2024-10-02

### Changed
- Update dependencies to `incrementalmerkletree 0.7`, `orchard 0.10`,
  `sapling-crypto 0.3`, `zcash_protocol 0.4`.

## [0.17.0] - 2024-08-26

### Changed
- Update dependencies to `zcash_protocol 0.3`, `zcash_address 0.5`.

## [0.16.0] - 2024-08-19

### Added
- `zcash_primitives::legacy::keys`:
  - `impl From<TransparentKeyScope> for bip32::ChildNumber`
  - `impl From<NonHardenedChildIndex> for bip32::ChildNumber`
  - `impl TryFrom<bip32::ChildNumber> for NonHardenedChildIndex`
  - `EphemeralIvk`
  - `AccountPubKey::derive_ephemeral_ivk`
  - `TransparentKeyScope::custom` is now `const`.
  - `TransparentKeyScope::{EXTERNAL, INTERNAL, EPHEMERAL}`
- `zcash_primitives::legacy::Script::serialized_size`
- `zcash_primitives::transaction::fees::transparent`:
  - `InputSize`
  - `InputView::serialized_size`
  - `OutputView::serialized_size`
- `zcash_primitives::transaction::component::transparent::OutPoint::txid`
- `zcash_primitives::transaction::builder::DEFAULT_TX_EXPIRY_DELTA`

### Changed
- MSRV is now 1.70.0.
- Bumped dependencies to `secp256k1 0.27`, `incrementalmerkletree 0.6`,
  `orchard 0.9`, `sapling-crypto 0.2`.
- `zcash_primitives::legacy::keys`:
  - `AccountPrivKey::{from_bytes, to_bytes}` now use the byte encoding from the
    inside of a `xprv` Base58 string encoding from BIP 32, excluding the prefix
    bytes (i.e. starting with `depth`).
  - `AccountPrivKey::from_extended_privkey` now takes
    `bip32::ExtendedPrivateKey<secp256k1::SecretKey>`.
  - The following methods now return `Result<_, bip32::Error>`:
    - `AccountPrivKey::from_seed`
    - `AccountPrivKey::derive_secret_key`
    - `AccountPrivKey::derive_external_secret_key`
    - `AccountPrivKey::derive_internal_secret_key`
    - `AccountPubKey::derive_external_ivk`
    - `AccountPubKey::derive_internal_ivk`
    - `AccountPubKey::deserialize`
    - `IncomingViewingKey::derive_address`
- `zcash_primitives::transaction::fees::FeeRule::fee_required`: the types
  of parameters relating to transparent inputs and outputs have changed.
  This method now requires their `tx_in` and `tx_out` serialized sizes
  (expressed as iterators of `InputSize` for inputs and `usize` for outputs)
  rather than a slice of `InputView` or `OutputView`.

### Deprecated
- `zcash_primitives::transaction::fees::zip317::FeeRule::non_standard` has been
  deprecated, because in general it can calculate fees that violate ZIP 317, which
  might cause transactions built with it to fail. Maintaining the generality of the
  current implementation imposes ongoing maintenance costs, and so it is likely to
  be removed in the near future. Use `transaction::fees::zip317::FeeRule::standard()`
  instead to comply with ZIP 317.

### Removed
- The `zcash_primitives::zip339` module, which reexported parts of the API of
  the `bip0039` crate, has been removed. Use the `bip0039` crate directly
  instead.
- The `hdwallet` dependency and its effect on `zcash_primitives::legacy::keys`:
  - `impl From<TransparentKeyScope> for hdwallet::KeyIndex`
  - `impl From<NonHardenedChildIndex> for hdwallet::KeyIndex`
  - `impl TryFrom<hdwallet::KeyIndex> for NonHardenedChildIndex`

## [0.15.1] - 2024-05-23

- Fixed `sapling-crypto` dependency to not enable its `multicore` feature flag
  when the default features of `zcash_primitives` are disabled.

## [0.15.0] - 2024-03-25

### Added
- `zcash_primitives::transaction::components::sapling::zip212_enforcement`

### Changed
- The following modules are now re-exported from the `zcash_protocol` crate.
  Additional changes have also been made therein; refer to the `zcash_protocol`
  changelog for details.
  - `zcash_primitives::consensus` re-exports `zcash_protocol::consensus`.
  - `zcash_primitives::constants` re-exports `zcash_protocol::constants`.
  - `zcash_primitives::transaction::components::amount` re-exports
    `zcash_protocol::value`. Many of the conversions to and from the
    `Amount` and `NonNegativeAmount` value types now return
    `Result<_, BalanceError>` instead of `Result<_, ()>`.
  - `zcash_primitives::memo` re-exports `zcash_protocol::memo`.
  - Update to `orchard` version `0.8.0`

### Removed
- `zcash_primitives::consensus::sapling_zip212_enforcement` instead use
  `zcash_primitives::transaction::components::sapling::zip212_enforcement`.
- From `zcash_primitive::components::transaction`:
  - `impl From<Amount> for u64`
  - `impl TryFrom<sapling::value::NoteValue> for NonNegativeAmount`
  - `impl From<NonNegativeAmount> for sapling::value::NoteValue`
  - `impl TryFrom<orchard::ValueSum> for Amount`
  - `impl From<NonNegativeAmount> for orchard::NoteValue`
- The `local_consensus` module and feature flag have been removed; use the module
  from the `zcash_protocol` crate instead.
- `unstable-nu6` and `zfuture` feature flags (use `--cfg zcash_unstable=\"nu6\"`
  or `--cfg zcash_unstable=\"zfuture\"` in `RUSTFLAGS` and `RUSTDOCFLAGS`
  instead).

## [0.14.0] - 2024-03-01
### Added
- Dependency on `bellman 0.14`, `sapling-crypto 0.1`.
- `zcash_primitives::consensus::sapling_zip212_enforcement`
- `zcash_primitives::legacy::keys`:
  - `AccountPrivKey::derive_secret_key`
  - `NonHardenedChildIndex`
  - `TransparentKeyScope`
- `zcash_primitives::local_consensus` module, behind the `local-consensus`
  feature flag.
  - The `LocalNetwork` struct provides a type for specifying network upgrade
    activation heights for a local or specific configuration of a full node.
    Developers can make use of this type when connecting to a Regtest node by
    replicating the activation heights used on their node configuration.
  - `impl zcash_primitives::consensus::Parameters for LocalNetwork` uses the
    provided activation heights, and `zcash_primitives::constants::regtest::`
    for everything else.
- `zcash_primitives::transaction`:
  - `builder::{BuildConfig, FeeError, get_fee, BuildResult}`
  - `builder::Error::SaplingBuilderNotAvailable`
  - `components::sapling`:
    - Sapling bundle component parsers, behind the `temporary-zcashd` feature
      flag:
      - `temporary_zcashd_read_spend_v4`
      - `temporary_zcashd_read_output_v4`
      - `temporary_zcashd_write_output_v4`
      - `temporary_zcashd_read_v4_components`
      - `temporary_zcashd_write_v4_components`
  - `components::transparent`:
    - `builder::TransparentInputInfo`
  - `fees::StandardFeeRule`
  - Constants in `fees::zip317`:
    - `MARGINAL_FEE`
    - `GRACE_ACTIONS`
    - `P2PKH_STANDARD_INPUT_SIZE`
    - `P2PKH_STANDARD_OUTPUT_SIZE`
  - `impl From<TxId> for [u8; 32]`
- `zcash_primitives::zip32`:
  - `ChildIndex::hardened`
  - `ChildIndex::index`
  - `ChainCode::new`
  - `ChainCode::as_bytes`
  - `impl From<AccountId> for ChildIndex`
- Additions related to `zcash_primitive::components::amount::Amount`
  and `zcash_primitive::components::amount::NonNegativeAmount`:
  - `impl TryFrom<Amount> for u64`
  - `Amount::const_from_u64`
  - `NonNegativeAmount::const_from_u64`
  - `NonNegativeAmount::from_nonnegative_i64_le_bytes`
  - `NonNegativeAmount::to_i64_le_bytes`
  - `NonNegativeAmount::is_zero`
  - `NonNegativeAmount::is_positive`
  - `impl From<&NonNegativeAmount> for Amount`
  - `impl From<NonNegativeAmount> for u64`
  - `impl From<NonNegativeAmount> for zcash_primitives::sapling::value::NoteValue`
  - `impl From<NonNegativeAmount> for orchard::::NoteValue`
  - `impl Sum<NonNegativeAmount> for Option<NonNegativeAmount>`
  - `impl<'a> Sum<&'a NonNegativeAmount> for Option<NonNegativeAmount>`
  - `impl TryFrom<sapling::value::NoteValue> for NonNegativeAmount`
  - `impl TryFrom<orchard::NoteValue> for NonNegativeAmount`
- `impl {Clone, PartialEq, Eq} for zcash_primitives::memo::Error`

### Changed
- Migrated to `orchard 0.7`.
- `zcash_primitives::legacy`:
  - `TransparentAddress` variants have changed:
    - `TransparentAddress::PublicKey` has been renamed to `PublicKeyHash`
    - `TransparentAddress::Script` has been renamed to `ScriptHash`
  - `keys::{derive_external_secret_key, derive_internal_secret_key}` arguments
    changed from `u32` to `NonHardenedChildIndex`.
- `zcash_primitives::transaction`:
  - `builder`:
    - `Builder` now has a generic parameter for the type of progress notifier,
      which needs to implement `sapling::builder::ProverProgress` in order to
      build transactions.
    - `Builder::new` now takes a `BuildConfig` argument instead of an optional
      Orchard anchor. Anchors for both Sapling and Orchard are now required at
      the time of builder construction.
    - `Builder::{build, build_zfuture}` now take
      `&impl SpendProver, &impl OutputProver` instead of `&impl TxProver`.
    - `Builder::add_sapling_spend` no longer takes a `diversifier` argument as
      the diversifier may be obtained from the note.
    - `Builder::add_sapling_spend` now takes its `ExtendedSpendingKey` argument
      by reference.
    - `Builder::{add_sapling_spend, add_sapling_output}` now return `Error`s
      instead of the underlying `sapling_crypto::builder::Error`s when returning
      `Err`.
    - `Builder::add_orchard_spend` now takes its `SpendingKey` argument by
      reference.
    - `Builder::with_progress_notifier` now consumes `self` and returns a
      `Builder` typed on the provided channel.
    - `Builder::get_fee` now returns a `builder::FeeError` instead of the bare
      `FeeRule::Error` when returning `Err`.
    - `Builder::build` now returns a `Result<BuildResult, ...>` instead of
      using a tuple to return the constructed transaction and build metadata.
    - `Error::OrchardAnchorNotAvailable` has been renamed to
      `OrchardBuilderNotAvailable`.
    - `build` and `build_zfuture` each now take an additional `rng` argument.
  - `components`:
    - `transparent::TxOut.value` now has type `NonNegativeAmount` instead of
      `Amount`.
    - `sapling::MapAuth` trait methods now take `&mut self` instead of `&self`.
    - `transparent::fees` has been moved to
      `zcash_primitives::transaction::fees::transparent`
    - `transparent::builder::TransparentBuilder::{inputs, outputs}` have changed
      to return `&[TransparentInputInfo]` and `&[TxOut]` respectively, in order
      to avoid coupling to the fee traits.
  - `Unauthorized::SaplingAuth` now has type `InProgress<Proven, Unsigned>`.
  - `fees::FeeRule::fee_required` now takes an additional `orchard_action_count`
    argument.
  - The following methods now take `NonNegativeAmount` instead of `Amount`:
    - `builder::Builder::{add_sapling_output, add_transparent_output}`
    - `components::transparent::builder::TransparentBuilder::add_output`
    - `fees::fixed::FeeRule::non_standard`
    - `fees::zip317::FeeRule::non_standard`
  - The following methods now return `NonNegativeAmount` instead of `Amount`:
    - `components::amount::testing::arb_nonnegative_amount`
    - `fees::transparent`:
      - `InputView::value`
      - `OutputView::value`
    - `fees::FeeRule::{fee_required, fee_required_zfuture}`
    - `fees::fixed::FeeRule::fixed_fee`
    - `fees::zip317::FeeRule::marginal_fee`
    - `sighash::TransparentAuthorizingContext::input_amounts`
- `zcash_primitives::zip32`:
  - `ChildIndex` has been changed from an enum to an opaque struct, and no
    longer supports non-hardened indices.

### Removed
- `zcash_primitives::constants`:
  - All `const` values (moved to `sapling_crypto::constants`).
- `zcash_primitives::keys` module, as it was empty after the removal of:
  - `PRF_EXPAND_PERSONALIZATION`
  - `OutgoingViewingKey` (use `sapling_crypto::keys::OutgoingViewingKey`
    instead).
  - `prf_expand, prf_expand_vec` (use `zcash_spec::PrfExpand` instead).
- `zcash_primitives::sapling` module (use the `sapling-crypto` crate instead).
- `zcash_primitives::transaction::components::sapling`:
  - The following types were removed from this module (moved into
    `sapling_crypto::bundle`):
    - `Bundle`
    - `SpendDescription, SpendDescriptionV5`
    - `OutputDescription, OutputDescriptionV5`
    - `Authorization, Authorized`
    - `GrothProofBytes`
  - `CompactOutputDescription` (moved to `sapling_crypto::note_encryption`).
  - `Unproven`
  - `builder` (moved to `sapling_crypto::builder`).
  - `builder::Unauthorized` (use `builder::InProgress` instead).
  - `testing::{arb_bundle, arb_output_description}` (moved into
    `sapling_crypto::bundle::testing`).
  - `SpendDescription::<Unauthorized>::apply_signature`
  - `Bundle::<Unauthorized>::apply_signatures` (use
    `Bundle::<InProgress<Proven, Unsigned>>::apply_signatures` instead).
  - The `fees` module was removed. Its contents were unused in this crate,
    are now instead made available by `zcash_client_backend::fees::sapling`.
- `impl From<zcash_primitive::components::transaction::Amount> for u64`
- `zcash_primitives::zip32`:
  - `sapling` module (moved to `sapling_crypto::zip32`).
  - `ChildIndex::Hardened` (use `ChildIndex::hardened` instead).
  - `ChildIndex::NonHardened`
  - `sapling::ExtendedFullViewingKey::derive_child`

### Fixed
- `zcash_primitives::keys::ExpandedSpendingKey::from_spending_key` now panics if the
  spending key expands to `ask = 0`. This has a negligible probability of occurring.
- `zcash_primitives::zip32::ExtendedSpendingKey::derive_child` now panics if the
  child key has `ask = 0`. This has a negligible probability of occurring.

## [0.13.0] - 2023-09-25
### Added
- `zcash_primitives::consensus::BlockHeight::saturating_sub`
- `zcash_primitives::transaction::builder`:
  - `Builder::add_orchard_spend`
  - `Builder::add_orchard_output`
- `zcash_primitives::transaction::components::orchard::builder` module
- `impl HashSer for String` is provided under the `test-dependencies` feature
  flag. This is a test-only impl; the identity leaf value is `_` and the combining
  operation is concatenation.
- `zcash_primitives::transaction::components::amount::NonNegativeAmount::ZERO`
- Additional trait implementations for `NonNegativeAmount`:
  - `TryFrom<Amount> for NonNegativeAmount`
  - `Add<NonNegativeAmount> for NonNegativeAmount`
  - `Add<NonNegativeAmount> for Option<NonNegativeAmount>`
  - `Sub<NonNegativeAmount> for NonNegativeAmount`
  - `Sub<NonNegativeAmount> for Option<NonNegativeAmount>`
  - `Mul<usize> for NonNegativeAmount`
- `zcash_primitives::block::BlockHash::try_from_slice`

### Changed
- Migrated to `incrementalmerkletree 0.5`, `orchard 0.6`.
- `zcash_primitives::transaction`:
  - `builder::Builder::{new, new_with_rng}` now take an optional `orchard_anchor`
    argument which must be provided in order to enable Orchard spends and recipients.
  - All `builder::Builder` methods now require the bound `R: CryptoRng` on
    `Builder<'a, P, R>`. A non-`CryptoRng` randomness source is still accepted
    by `builder::Builder::test_only_new_with_rng`, which **MUST NOT** be used in
    production.
  - `builder::Error` has several additional variants for Orchard-related errors.
  - `fees::FeeRule::fee_required` now takes an additional argument,
    `orchard_action_count`
  - `Unauthorized`'s associated type `OrchardAuth` is now
    `orchard::builder::InProgress<orchard::builder::Unproven, orchard::builder::Unauthorized>`
    instead of `zcash_primitives::transaction::components::orchard::Unauthorized`
- `zcash_primitives::consensus::NetworkUpgrade` now implements `PartialEq`, `Eq`
- `zcash_primitives::legacy::Script` now has a custom `Debug` implementation that
  renders script details in a much more legible fashion.
- `zcash_primitives::sapling::redjubjub::Signature` now has a custom `Debug`
  implementation that renders details in a much more legible fashion.
- `zcash_primitives::sapling::tree::Node` now has a custom `Debug`
  implementation that renders details in a much more legible fashion.

### Removed
- `impl {PartialEq, Eq} for transaction::builder::Error`
  (use `assert_matches!` where error comparisons are required)
- `zcash_primitives::transaction::components::orchard::Unauthorized`
- `zcash_primitives::transaction::components::amount::DEFAULT_FEE` was
  deprecated in 0.12.0 and has now been removed.

## [0.12.0] - 2023-06-06
### Added
- `zcash_primitives::transaction`:
  - `Transaction::temporary_zcashd_read_v5_sapling`
  - `Transaction::temporary_zcashd_write_v5_sapling`
- Implementations of `memuse::DynamicUsage` for the following types:
  - `zcash_primitives::transaction::components::sapling`:
    - `Bundle<Authorized>`
    - `SpendDescription<Authorized>`

### Changed
- MSRV is now 1.65.0.
- Bumped dependencies to `secp256k1 0.26`, `hdwallet 0.4`, `incrementalmerkletree 0.4`
  `zcash_note_encryption 0.4`, `orchard 0.5`

### Removed
- `merkle_tree::Hashable` has been removed and its uses have been replaced by
  `incrementalmerkletree::Hashable` and `merkle_tree::HashSer`.
- The `Hashable` bound on the `Node` parameter to the `IncrementalWitness`
  type has been removed.
- `sapling::SAPLING_COMMITMENT_TREE_DEPTH_U8` and `sapling::SAPLING_COMMITMENT_TREE_DEPTH`
  have been removed; use `sapling::NOTE_COMMITMENT_TREE_DEPTH` instead.
- `merkle_tree::{CommitmentTree, IncrementalWitness, MerklePath}` have been removed in
  favor of versions of these types that are now provided by the
  `incrementalmerkletree` crate. The replacement types now use const generic
  parameters for enforcing the note commitment tree depth. Serialization
  methods for these types that do not exist for the `incrementalmerkletree`
  replacement types have been replaced by new methods in the `merkle_tree` module.
- `merkle_tree::incremental::write_auth_fragment_v1` has been removed without replacement.
- The `merkle_tree::incremental` module has been removed; its former contents
  were either moved to the `merkle_tree` module or were `zcashd`-specific
  serialization methods which have been removed entirely and moved into the
  [zcashd](https://github.com/zcash/zcash) repository.
- The dependency on the `bridgetree` crate has been removed from
  `zcash_primitives` and the following zcashd-specific serialization methods
  have been moved to the [zcashd](https://github.com/zcash/zcash) repository:
  - `read_auth_fragment_v1`
  - `read_bridge_v1`
  - `read_bridge_v2`
  - `write_bridge_v2`
  - `write_bridge`
  - `read_checkpoint_v1`
  - `read_checkpoint_v2`
  - `write_checkpoint_v2`
  - `read_tree`
  - `write_tree`
- `merkle_tree::{SER_V1, SER_V2}` have been removed as they are now unused.

### Moved
- The following constants and methods have been moved from the
  `merkle_tree::incremental` module into the `merkle_tree` module to
  consolidate the serialization code for commitment tree frontiers:
  - `write_usize_leu64`
  - `read_leu64_usize`
  - `write_position`
  - `read_position`
  - `write_address`
  - `read_address`
  - `read_frontier_v0`
  - `write_nonempty_frontier`
  - `read_nonempty_frontier_v1`
  - `write_frontier_v1`
  - `read_frontier_v1`

### Added
- `merkle_tree::incremental::{read_address, write_address}`
- `merkle_tree::incremental::read_bridge_v2`
- `merkle_tree::write_commitment_tree` replaces `merkle_tree::CommitmentTree::write`
- `merkle_tree::read_commitment_tree` replaces `merkle_tree::CommitmentTree::read`
- `merkle_tree::write_incremental_witness` replaces `merkle_tree::IncrementalWitness::write`
- `merkle_tree::read_incremental_witness` replaces `merkle_tree::IncrementalWitness::read`
- `merkle_tree::merkle_path_from_slice` replaces `merkle_tree::MerklePath::from_slice`
- `sapling::{CommitmentTree, IncrementalWitness, MerklePath, NOTE_COMMITMENT_TREE_DEPTH}`
- `transaction::fees::zip317::MINIMUM_FEE`, reflecting the minimum possible
  [ZIP 317](https://zips.z.cash/zip-0317) conventional fee.
- `transaction::components::amount::Amount::const_from_i64`, intended for constructing
  a constant `Amount`.

### Changed
- The bounds on the `H` parameter to the following methods have changed:
  - `merkle_tree::incremental::read_frontier_v0`
  - `merkle_tree::incremental::read_auth_fragment_v1`
- The depth of the `merkle_tree::{CommitmentTree, IncrementalWitness, and MerklePath}`
  data types are now statically constrained using const generic type parameters.
- `transaction::fees::fixed::FeeRule::standard()` now uses the ZIP 317 minimum fee
  (10000 zatoshis rather than 1000 zatoshis) as the fixed fee. To be compliant with
  ZIP 317, use `transaction::fees::zip317::FeeRule::standard()` instead.

### Deprecated
- `transaction::components::amount::DEFAULT_FEE` has been deprecated. Depending on
  context, you may want to use `transaction::fees::zip317::MINIMUM_FEE`, or calculate
  the ZIP 317 conventional fee using `transaction::fees::zip317::FeeRule` instead.
- `transaction::fees::fixed::FeeRule::standard()` has been deprecated.
  Use either `transaction::fees::zip317::FeeRule::standard()` or
  `transaction::fees::fixed::FeeRule::non_standard`.

## [0.11.0] - 2023-04-15
### Added
- `zcash_primitives::zip32::fingerprint` module, containing types for deriving
  ZIP 32 Seed Fingerprints.

### Changed
- Bumped dependencies to `bls12_381 0.8`, `ff 0.13`, `group 0.13`,
  `jubjub 0.10`, `orchard 0.4`, `sha2 0.10`, `bip0039 0.10`,
  `zcash_note_encryption 0.3`.

## [0.10.2] - 2023-03-16
### Added
- `zcash_primitives::sapling::note`:
  - `NoteCommitment::temporary_zcashd_derive`
- A new feature flag, `multicore`, has been added and is enabled by default.
  This allows users to selectively disable multicore support for Orchard proof
  creation by setting `default_features = false` on their `zcash_primitives`
  dependency, such as is needed to enable `wasm32-wasi` compilation.

## [0.10.1] - 2023-03-08
### Added
- Sapling bundle component constructors, behind the `temporary-zcashd` feature
  flag. These temporarily re-expose the ability to construct invalid Sapling
  bundles (that was removed in 0.10.0), and will be removed in a future release:
  - `zcash_primitives::transaction::components::sapling`:
    - `Bundle::temporary_zcashd_from_parts`
    - `SpendDescription::temporary_zcashd_from_parts`
    - `OutputDescription::temporary_zcashd_from_parts`

## [0.10.0] - 2023-02-01
### Added
- `zcash_primitives::sapling`:
  - `keys::DiversifiedTransmissionKey`
  - `keys::{EphemeralSecretKey, EphemeralPublicKey, SharedSecret}`
  - `keys::{PreparedIncomingViewingKey, PreparedEphemeralPublicKey}`
    (re-exported from `note_encryption`).
  - `note`, a module containing types related to Sapling notes. The existing
    `Note` and `Rseed` types are re-exported here, and new types are added.
  - `Node::from_cmu`
  - `value`, containing types for handling Sapling note values and value
    commitments.
  - `Note::from_parts`
  - `Note::{recipient, value, rseed}` getter methods.
  - `impl Eq for Note`
  - `impl Copy for PaymentAddress`

### Changed
- MSRV is now 1.60.0.
- `zcash_primitives::transaction::components::sapling::builder`:
  - `SaplingBuilder::add_output` now takes a
    `zcash_primitives::sapling::value::NoteValue`.
- `zcash_primitives::sapling`:
  - `PaymentAddress::from_parts` now rejects invalid diversifiers.
  - `PaymentAddress::create_note` is now infallible.
  - `DiversifiedTransmissionKey` is now used instead of `jubjub::SubgroupPoint`
    in the following places:
    - `PaymentAddress::from_parts`
    - `PaymentAddress::pk_d`
    - `note_encryption::SaplingDomain::DiversifiedTransmissionKey`
  - `EphemeralSecretKey` is now used instead of `jubjub::Scalar` in the
    following places:
    - `Note::generate_or_derive_esk`
    - `note_encryption::SaplingDomain::EphemeralSecretKey`
  - `note_encryption::SaplingDomain::EphemeralPublicKey` is now
    `EphemeralPublicKey` instead of `jubjub::ExtendedPoint`.
  - `note_encryption::SaplingDomain::SharedSecret` is now `SharedSecret` instead
    of `jubjub::SubgroupPoint`.
- Note commitments now use
  `zcash_primitives::sapling::note::ExtractedNoteCommitment` instead of
  `bls12_381::Scalar` in the following places:
  - `zcash_primitives::sapling`:
    - `Note::cmu`
  - `zcash_primitives::sapling::note_encryption`:
    - `SaplingDomain::ExtractedCommitment`
  - `zcash_primitives::transaction::components::sapling`:
    - `OutputDescription::cmu`
    - The `cmu` field of `CompactOutputDescription`.
- Value commitments now use `zcash_primitives::sapling::value::ValueCommitment`
  instead of `jubjub::ExtendedPoint` in the following places:
  - `zcash_primitives::sapling::note_encryption`:
    - `prf_ock`
    - `SaplingDomain::ValueCommitment`
  - `zcash_primitives::sapling::prover`:
    - `TxProver::{spend_proof, output_proof}` return type.
  - `zcash_primitives::transaction::components`:
    - `SpendDescription::cv`
    - `OutputDescription::cv`
- `zcash_primitives::transaction::components`:
  - `sapling::{Bundle, SpendDescription, OutputDescription}` have had their
    fields replaced by getter methods.
  - The associated type `sapling::Authorization::Proof` has been replaced by
    `Authorization::{SpendProof, OutputProof}`.
  - `sapling::MapAuth::map_proof` has been replaced by
    `MapAuth::{map_spend_proof, map_output_proof}`.

### Removed
- `zcash_primitives::sapling`:
  - The fields of `Note` are now private (use the new getter methods instead).
  - `Note::uncommitted` (use `Node::empty_leaf` instead).
  - `Note::derive_esk` (use `SaplingDomain::derive_esk` instead).
  - `Note::commitment` (use `Node::from_cmu` instead).
  - `PaymentAddress::g_d`
  - `NoteValue` (use `zcash_primitives::sapling::value::NoteValue` instead).
  - `ValueCommitment` (use `zcash_primitives::sapling::value::ValueCommitment`
    or `zcash_proofs::circuit::sapling::ValueCommitmentPreimage` instead).
  - `note_encryption::sapling_ka_agree`
  - `testing::{arb_note_value, arb_positive_note_value}` (use the methods in
    `zcash_primitives::sapling::value::testing` instead).
- `zcash_primitives::transaction::components`:
  - The fields of `sapling::{SpendDescriptionV5, OutputDescriptionV5}` (they are
    now opaque types; use `sapling::{SpendDescription, OutputDescription}`
    instead).
  - `sapling::read_point`

## [0.9.1] - 2022-12-06
### Fixed
- `zcash_primitives::transaction::builder`:
  - `Builder::build` was calling `FeeRule::fee_required` with the number of
    Sapling outputs that have been added to the builder. It now instead provides
    the number of outputs that will be in the final Sapling bundle, including
    any padding.

## [0.9.0] - 2022-11-12
### Added
- Added to `zcash_primitives::transaction::builder`:
  - `Error::{InsufficientFunds, ChangeRequired, Balance, Fee}`
  - `Builder` state accessor methods:
    - `Builder::{params, target_height}`
    - `Builder::{transparent_inputs, transparent_outputs}`
    - `Builder::{sapling_inputs, sapling_outputs}`
- `zcash_primitives::transaction::fees`, a new module containing abstractions
  and types related to fee calculations.
  - `FeeRule`, a trait that describes how to compute the fee required for a
    transaction given inputs and outputs to the transaction.
  - `fixed`, a module containing an implementation of the old fixed fee rule.
  - `zip317`, a module containing an implementation of the ZIP 317 fee rules.
- Added to `zcash_primitives::transaction::components`:
  - `amount::NonNegativeAmount`
  - Added to the `orchard` module:
    - `impl MapAuth<orchard::bundle::Authorized, orchard::bundle::Authorized> for ()`
      (the identity map).
  - Added to the `sapling` module:
    - `impl MapAuth<Authorized, Authorized> for ()` (the identity map).
    - `builder::SaplingBuilder::{inputs, outputs}`: accessors for Sapling
      builder state.
    - `fees`, a module with Sapling-specific fee traits.
  - Added to the `transparent` module:
    - `impl {PartialOrd, Ord} for OutPoint`
    - `builder::TransparentBuilder::{inputs, outputs}`: accessors for
      transparent builder state.
    - `fees`, a module with transparent-specific fee traits.
- Added to `zcash_primitives::sapling`:
  - `Note::commitment`
  - `impl Eq for PaymentAddress`
- Added to `zcash_primitives::zip32`:
  - `impl TryFrom<DiversifierIndex> for u32`
  - `sapling::DiversifiableFullViewingKey::{diversified_address, diversified_change_address}`

### Changed
- `zcash_primitives::transaction::builder`:
  - `Builder::build` now takes a `FeeRule` argument which is used to compute the
    fee for the transaction as part of the build process.
  - `Builder::value_balance` now returns `Result<Amount, BalanceError>` instead
    of `Option<Amount>`.
  - `Builder::{new, new_with_rng}` no longer fixes the fee for transactions to
    0.00001 ZEC; the builder instead computes the fee using a `FeeRule`
    implementation at build time.
  - `Error` now is parameterized by the types that can now be produced by fee
    calculation.
- `zcash_primitives::transaction::components::tze::builder::Builder::value_balance` now
  returns `Result<Amount, BalanceError>` instead of `Option<Amount>`.

### Deprecated
- `zcash_primitives::zip32::sapling::to_extended_full_viewing_key` (use
  `to_diversifiable_full_viewing_key` instead).

### Removed
- Removed from `zcash_primitives::transaction::builder`:
  - `Builder::{new_with_fee, new_with_rng_and_fee`} (use `Builder::{new, new_with_rng}`
    instead along with a `FeeRule` implementation passed to `Builder::build`.)
  - `Builder::send_change_to` (change outputs must be added to the builder by
    the caller, just like any other output).
  - `Error::ChangeIsNegative`
  - `Error::NoChangeAddress`
  - `Error::InvalidAmount` (replaced by `Error::BalanceError`).
- Removed from `zcash_primitives::transaction::components::sapling::builder`:
  - `SaplingBuilder::get_candidate_change_address` (change outputs must now be
    added by the caller).
- Removed from `zcash_primitives::zip32::sapling`:
  - `impl From<&ExtendedSpendingKey> for ExtendedFullViewingKey` (use
    `ExtendedSpendingKey::to_diversifiable_full_viewing_key` instead).
- `zcash_primitives::sapling::Node::new` (use `Node::from_scalar` or preferably
  `Note::commitment` instead).

## [0.8.1] - 2022-10-19
### Added
- `zcash_primitives::legacy`:
  - `impl {Copy, Eq, Ord} for TransparentAddress`
  - `keys::AccountPrivKey::{to_bytes, from_bytes}`
- `zcash_primitives::sapling::NullifierDerivingKey`
- Added in `zcash_primitives::sapling::keys`
  - `DecodingError`
  - `Scope`
  - `ExpandedSpendingKey::from_bytes`
  - `ExtendedSpendingKey::{from_bytes, to_bytes}`
- `zcash_primitives::sapling::note_encryption`:
  - `PreparedIncomingViewingKey`
  - `PreparedEphemeralPublicKey`
- Added in `zcash_primitives::zip32`
  - `ChainCode::as_bytes`
  - `DiversifierIndex::{as_bytes}`
  - Implementations of `From<u32>` and `From<u64>` for `DiversifierIndex`
- `zcash_primitives::zip32::sapling` has been added and now contains
  all of the Sapling zip32 key types that were previously located in
  `zcash_primitives::zip32` directly. The base `zip32` module reexports
  the moved types for backwards compatibility.
  - `DiversifierKey::{from_bytes, as_bytes}`
  - `ExtendedSpendingKey::{from_bytes, to_bytes}`
- `zcash_primitives::transaction::Builder` constructors:
  - `Builder::new_with_fee`
  - `Builder::new_with_rng_and_fee`
- `zcash_primitives::transaction::TransactionData::fee_paid`
- `zcash_primitives::transaction::components::amount::BalanceError`
- Added in `zcash_primitives::transaction::components::sprout`
  - `Bundle::value_balance`
  - `JSDescription::net_value`
- Added in `zcash_primitives::transaction::components::transparent`
  - `Bundle::value_balance`
  - `TxOut::recipient_address`
- Implementations of `memuse::DynamicUsage` for the following types:
  - `zcash_primitives::block::BlockHash`
  - `zcash_primitives::consensus`:
    - `BlockHeight`
    - `MainNetwork`, `TestNetwork`, `Network`
    - `NetworkUpgrade`, `BranchId`
  - `zcash_primitives::sapling`:
    - `keys::Scope`
    - `note_encryption::SaplingDomain`
  - `zcash_primitives::transaction`:
    - `TxId`
    - `components::sapling::CompactOutputDescription`
    - `components::sapling::{OutputDescription, OutputDescriptionV5}`
  - `zcash_primitives::zip32::AccountId`

### Changed
- Migrated to `group 0.13`, `orchard 0.3`, `zcash_address 0.2`, `zcash_encoding 0.2`.
- `zcash_primitives::sapling::ViewingKey` now stores `nk` as a
  `NullifierDerivingKey` instead of as a bare `jubjub::SubgroupPoint`.
- The signature of `zcash_primitives::sapling::Note::nf` has changed to
  take just a `NullifierDerivingKey` (the only capability it actually required)
  rather than the full `ViewingKey` as its first argument.
- Made the internals of `zip32::DiversifierKey` private; use `from_bytes` and
  `as_bytes` on this type instead.
- `zcash_primitives::sapling::note_encryption` APIs now expose precomputations
  explicitly (where previously they were performed internally), to enable users
  to avoid recomputing incoming viewing key precomputations. Users now need to
  call `PreparedIncomingViewingKey::new` to convert their `SaplingIvk`s into
  their precomputed forms, and can do so wherever it makes sense in their stack.
  - `SaplingDomain::IncomingViewingKey` is now `PreparedIncomingViewingKey`
    instead of `SaplingIvk`.
  - `try_sapling_note_decryption` and `try_sapling_compact_note_decryption` now
    take `&PreparedIncomingViewingKey` instead of `&SaplingIvk`.

### Removed
- `zcash_primitives::legacy::Script::address` This method was not generally
  safe to use on arbitrary scripts, only on script_pubkey values. Its
  functionality is now available via
  `zcash_primitives::transaction::components::transparent::TxOut::recipient_address`

## [0.8.0] - 2022-10-19
This release was yanked because it depended on the wrong versions of `zcash_address`
and `zcash_encoding`.

## [0.7.0] - 2022-06-24
### Changed
- Bumped dependencies to `equihash 0.2`, `orchard 0.2`.
- `zcash_primitives::consensus`:
  - `MainNetwork::activation_height` now returns the activation height for
    `NetworkUpgrade::Nu5`.

## [0.6.0] - 2022-05-11
### Added
- `zcash_primitives::sapling::redjubjub::PublicKey::verify_with_zip216`, for
  controlling how RedJubjub signatures are validated. `PublicKey::verify` has
  been altered to always use post-ZIP 216 validation rules.
- `zcash_primitives::transaction::Builder::with_progress_notifier`, for setting
  a notification channel on which transaction build progress updates will be
  sent.
- `zcash_primitives::transaction::Txid::{read, write, from_bytes}`
- `zcash_primitives::sapling::NoteValue` a typesafe wrapper for Sapling note values.
- `zcash_primitives::consensus::BranchId::{height_range, height_bounds}` functions
  to provide range values for branch active heights.
- `zcash_primitives::consensus::NetworkUpgrade::Nu5` value representing the Nu5 upgrade.
- `zcash_primitives::consensus::BranchId::Nu5` value representing the Nu5 consensus branch.
- New modules under `zcash_primitives::transaction::components` for building parts of
  transactions:
  - `sapling::builder` for Sapling transaction components.
  - `transparent::builder` for transparent transaction components.
  - `tze::builder` for TZE transaction components.
  - `orchard` parsing and serialization for Orchard transaction components.
- `zcash_primitives::transaction::Authorization` a trait representing a type-level
  record of authorization types that correspond to signatures, witnesses, and
  proofs for each Zcash sub-protocol (transparent, Sprout, Sapling, TZE, and
  Orchard). This type makes it possible to encode a type-safe state machine
  for the application of authorizing data to a transaction; implementations of
  this trait represent different states of the authorization process.
- New bundle types under the `zcash_primitives::transaction` submodules, one for
  each Zcash sub-protocol. These are now used instead of bare fields
  within the `TransactionData` type.
  - `components::sapling::Bundle` bundle of
    Sapling transaction elements. This new struct is parameterized by a
    type bounded on a newly added `sapling::Authorization` trait which
    is used to enable static reasoning about the state of Sapling proofs and
    authorizing data, as described above.
  - `components::transparent::Bundle` bundle of
    transparent transaction elements. This new struct is parameterized by a
    type bounded on a newly added `transparent::Authorization` trait which
    is used to enable static reasoning about the state of transparent witness
    data, as described above.
  - `components::tze::Bundle` bundle of TZE
    transaction elements. This new struct is parameterized by a
    type bounded on a newly added `tze::Authorization` trait which
    is used to enable static reasoning about the state of TZE witness
    data, as described above.
- `zcash_primitives::serialize` has been factored out as a new `zcash_encoding`
  crate, which can be found in the `components` directory.
- `zcash_primitives::transaction::components::Amount` now implements
  `memuse::DynamicUsage`, to enable `orchard::Bundle<_, Amount>::dynamic_usage`.
- `zcash_primitives::zip32::diversifier` has been renamed to `find_sapling_diversifier`
  and `sapling_diversifier` has been added. `find_sapling_diversifier` searches the
  diversifier index space, whereas `sapling_diversifier` just attempts to use the
  provided diversifier index and returns `None` if it does not produce a valid
  diversifier.
- `zcash_primitives::zip32::DiversifierKey::diversifier` has been renamed to
  `find_diversifier` and the `diversifier` method has new semantics.
  `find_diversifier` searches the diversifier index space to find a diversifier
  index which produces a valid diversifier, whereas `diversifier` just attempts
  to use the provided diversifier index and returns `None` if it does not
  produce a valid diversifier.
- `zcash_primitives::zip32::ExtendedFullViewingKey::address` has been renamed
  to `find_address` and the `address` method has new semantics. `find_address`
  searches the diversifier index space until it obtains a valid diversifier,
  and returns the address corresponding to that diversifier, whereas `address`
  just attempts to create an address corresponding to the diversifier derived
  from the provided diversifier index and returns `None` if the provided index
  does not produce a valid diversifier.
- `zcash_primitives::zip32::ExtendedSpendingKey.derive_internal` has been
  added to facilitate the derivation of an internal (change) spending key.
  This spending key can be used to spend change sent to an internal address
  corresponding to the associated full viewing key as specified in
  [ZIP 316](https://zips.z.cash/zip-0316#encoding-of-unified-full-incoming-viewing-keys)..
- `zcash_primitives::zip32::ExtendedFullViewingKey.derive_internal` has been
  added to facilitate the derivation of an internal (change) spending key.
  This spending key can be used to spend change sent to an internal address
  corresponding to the associated full viewing key as specified in
  [ZIP 32](https://zips.z.cash/zip-0032#deriving-a-sapling-internal-spending-key).
- `zcash_primitives::zip32::sapling_derive_internal_fvk` provides the
  internal implementation of `ExtendedFullViewingKey.derive_internal` but does
  not require a complete extended full viewing key, just the full viewing key
  and the diversifier key. In the future, this function will likely be
  refactored to become a member function of a new `DiversifiableFullViewingKey`
  type, which represents the ability to derive IVKs, OVKs, and addresses, but
  not child viewing keys.
- `zcash_primitives::sapling::keys::DiversifiableFullViewingKey::change_address`
  has been added as a convenience method for obtaining the change address
  at the default diversifier. This address **MUST NOT** be encoded and exposed
  to users. User interfaces should instead mark these notes as "change notes" or
  "internal wallet operations".
- A new module `zcash_primitives::legacy::keys` has been added under the
  `transparent-inputs` feature flag to support types related to supporting
  transparent components of unified addresses and derivation of OVKs for
  shielding funds from the transparent pool.
- A `zcash_primitives::transaction::components::amount::Amount::sum`
  convenience method has been added to facilitate bounds-checked summation of
  account values.
- The `zcash_primitives::zip32::AccountId`, a type-safe wrapper for ZIP 32
  account indices.
- In `zcash_primitives::transaction::components::amount`:
  - `impl Sum<&Amount> for Option<Amount>`

### Changed
- MSRV is now 1.56.1.
- Bumped dependencies to `ff 0.12`, `group 0.12`, `bls12_381 0.7`, `jubjub 0.9`,
  `bitvec 1`.
- The following modules and helpers have been moved into
  `zcash_primitives::sapling`:
  - `zcash_primitives::group_hash`
  - `zcash_primitives::keys`
    - `zcash_primitives::sapling::keys::{prf_expand, prf_expand_vec, OutgoingViewingKey}`
      have all been moved into to the this module to reflect the fact that they
      are used outside of the Sapling protocol.
  - `zcash_primitives::pedersen_hash`
  - `zcash_primitives::primitives::*` (moved into `zcash_primitives::sapling`)
  - `zcash_primitives::prover`
  - `zcash_primitives::redjubjub`
  - `zcash_primitives::util::{hash_to_scalar, generate_random_rseed}`
- Renamed `zcash_primitives::transaction::components::JSDescription` to
  `JsDescription` (matching Rust naming conventions).
- `zcash_primitives::transaction::TxId` contents is now private.
- Renamed `zcash_primitives::transaction::components::tze::hash` to
  `zcash_primitives::transaction::components::tze::txid`
- `zcash_primitives::transaction::components::tze::TzeOutPoint` constructor
  now taxes a TxId rather than a raw byte array.
- `zcash_primitives::transaction::components::Amount` addition, subtraction,
  and summation now return `Option` rather than panicing on overflow.
- `zcash_primitives::transaction::builder`:
  - `Error` has been modified to wrap the error types produced by its child
    builders.
  - `Builder::build` no longer takes a consensus branch ID parameter. The
    builder now selects the correct consensus branch ID for the given target
    height.
- The `zcash_primitives::transaction::TransactionData` struct has been modified
  such that it now contains common header information, and then contains
  a separate `Bundle` value for each sub-protocol (transparent, Sprout, Sapling,
  and TZE) and an Orchard bundle value has been added. `TransactionData` is now
  parameterized by a type bounded on the newly added
  `zcash_primitives::transaction::Authorization` trait. This bound has been
  propagated to the individual transaction builders, such that the authorization
  state of a transaction is clearly represented in the type and the presence
  or absence of witness and/or proof data is statically known, instead of being only
  determined at runtime via the presence or absence of `Option`al values.
- `zcash_primitives::transaction::components::sapling` parsing and serialization
  have been adapted for use with the new `sapling::Bundle` type.
- `zcash_primitives::transaction::Transaction` parsing and serialization
  have been adapted for use with the new `TransactionData` organization.
- Generators for property testing have been moved out of the main transaction
  module such that they are now colocated in the modules with the types
  that they generate.
- The `ephemeral_key` field of `OutputDescription` has had its type changed from
  `jubjub::ExtendedPoint` to `zcash_note_encryption::EphemeralKeyBytes`.
- The `epk: jubjub::ExtendedPoint` field of `CompactOutputDescription ` has been
  replaced by `ephemeral_key: zcash_note_encryption::EphemeralKeyBytes`.
- The `zcash_primitives::transaction::Builder::add_sapling_output` method
  now takes its `MemoBytes` argument as a required field rather than an
  optional one. If the empty memo is desired, use
  `MemoBytes::from(Memo::Empty)` explicitly.
- `zcash_primitives::zip32`:
  - `ExtendedSpendingKey::default_address` no longer returns `Option<_>`.
  - `ExtendedFullViewingKey::default_address` no longer returns `Option<_>`.

## [0.5.0] - 2021-03-26
### Added
- Support for implementing candidate ZIPs before they have been selected for a
  network upgrade, behind the `zfuture` feature flag.
  - At runtime, these ZIPs are gated behind the new `NetworkUpgrade::ZFuture`
    enum case, which is inaccessible without the `zfuture` feature flag. This
    pseudo-NU can be enabled for private testing using a custom implementation
    of the `Parameters` trait.
- New structs and methods:
  - `zcash_primitives::consensus`:
    - `BlockHeight`
    - New methods on the `Parameters` trait:
      - `coin_type`
      - `hrp_sapling_extended_spending_key`
      - `hrp_sapling_extended_full_viewing_key`
      - `hrp_sapling_payment_address`
      - `b58_pubkey_address_prefix`
      - `b58_script_address_prefix`
    - The `Network` enum, which enables code to be generic over the network type
      at runtime.
  - `zcash_primitives::memo`:
    - `MemoBytes`, a minimal wrapper around the memo bytes, that only imposes
      the existence of null-padding for shorter memos. `MemoBytes` is guaranteed
      to be round-trip encodable (modulo null padding).
    - `Memo`, an enum that implements the memo field format defined in
      [ZIP 302](https://zips.z.cash/zip-0302). It can be converted to and from
      `MemoBytes`.
  - `zcash_primitives::primitives::Nullifier` struct.
  - `zcash_primitives::transaction`:
    - `TxVersion` enum, representing the set of valid transaction format
      versions.
    - `SignableInput` enum, encapsulating per-input data used when
      creating transaction signatures.
  - `zcash_primitives::primitives::SaplingIvk`, a newtype wrapper around `jubjub::Fr`
    values that are semantically Sapling incoming viewing keys.
- Test helpers, behind the `test-dependencies` feature flag:
  - `zcash_primitives::prover::mock::MockTxProver`, for building transactions in
    tests without creating proofs.
  - `zcash_primitives::transaction::Builder::test_only_new_with_rng` constructor
    which accepts a non-`CryptoRng` randomness source (for e.g. deterministic
    tests).
  - `proptest` APIs for generating arbitrary Zcash types.
- New constants:
  - `zcash_primitives::consensus`:
    - `H0`, the height of the genesis block.
    - `MAIN_NETWORK`
    - `TEST_NETWORK`
  - `zcash_primitives::constants::{mainnet, testnet, regtest}` modules,
    containing network-specific constants.
  - `zcash_primitives::note_encryption`:
    - `ENC_CIPHERTEXT_SIZE`
    - `OUT_CIPHERTEXT_SIZE`
  - `zcash_primitives::transaction::components::amount`:
    - `COIN`
    - `MAX_MONEY`
- More implementations of standard traits:
  - `zcash_primitives::consensus`:
    - `Parameters: Clone`
    - `MainNetwork: PartialEq`
    - `TestNetwork: PartialEq`
  - `zcash_primitives::legacy`:
    - `Script: PartialEq`
    - `TransparentAddress: Clone + PartialOrd + Hash`
  - `zcash_primitives::redjubjub::PublicKey: Clone`
  - `zcash_primitives::transaction`:
    - `Transaction: Clone`
    - `TransactionData: Clone + Default`
    - `components::Amount: Eq + PartialOrd + Ord`
    - `components::TxIn: Clone + PartialEq`
    - `components::TxOut: PartialEq`
    - `components::SpendDescription: Clone`
    - `components::OutputDescription: Clone`
    - `components::SproutProof: Clone`
    - `components::JSDescription: Clone`
  - `zcash_primitives::zip32::DiversifierIndex: Default`

### Changed
- MSRV is now 1.47.0.
- Trial decryption using the APIs in `zcash_primitives::note_encryption` is now
  over 60% faster at detecting which notes are relevant.
  - Part of this improvement was achieved by changing the APIs to take `epk` as
    a `&jubjub::ExtendedPoint` instead of a `&SubgroupPoint`.
- Various APIs now take the network parameters as an explicit variable instead
  of a type parameter:
  - `zcash_primitives::consensus::BranchId::for_height`
  - The `zcash_primitives::note_encryption` APIs.
  - `zcash_primitives::transaction::builder`:
    - `SaplingOutput::new`
    - `Builder::new`
    - `Builder::new_with_rng`
  - `Parameters::activation_height` and `Parameters::is_nu_active` now take
    `&self`.
- `zcash_primitives::merkle_tree::CommitmentTree::new` has been renamed to
  `CommitmentTree::empty`.
- `zcash_primitives::note_encryption`:
  - `SaplingNoteEncryption::new` now takes `MemoBytes`.
  - The following APIs now return `MemoBytes`:
    - `try_sapling_note_decryption`
    - `try_sapling_output_recovery`
    - `try_sapling_output_recovery_with_ock`
- `zcash_primitives::primitives::SaplingIvk` is now used where functions
  previously used undistinguished `jubjub::Fr` values; this affects Sapling
  note decryption and handling of IVKs by the wallet backend code.
- `zcash_primitives::primitives::ViewingKey::ivk` now returns `SaplingIvk`
- `zcash_primitives::primitives::Note::nf` now returns `Nullifier`.
- `zcash_primitives::transaction`:
  - The `overwintered`, `version`, and `version_group_id` properties of the
    `Transaction` and `TransactionData` structs have been replaced by
    `version: TxVersion`.
  - `components::amount::DEFAULT_FEE` is now 1000 zatoshis, following
    [ZIP 313](https://zips.z.cash/zip-0313).
  - The `nullifier` property of `components::SpendDescription` now has the type
    `Nullifier`.
  - `signature_hash` and `signature_hash_data` now take a `SignableInput`
    argument instead of a `transparent_input` argument.
  - `builder::SaplingOutput::new` and `builder::Builder::add_sapling_output` now
    take `Option<MemoBytes>`.

### Removed
- `zcash_primitives::note_encryption::Memo` (replaced by
  `zcash_primitives::memo::{Memo, MemoBytes}`).

## [0.4.0] - 2020-09-09
### Added
- `zcash_primitives::note_encryption::OutgoingCipherKey` - a symmetric key that
  can be used to recover a single Sapling output. This will eventually be used
  to implement Sapling payment disclosures.

### Changed
- MSRV is now 1.44.1.
- `zcash_primitives::note_encryption`:
  - `SaplingNoteEncryption::new` now takes `Option<OutgoingViewingKey>`. Setting
    this to `None` prevents the note from being recovered from the block chain
    by the sender.
    - The `rng: &mut R` parameter (where `R: RngCore + CryptoRng`) has been
      changed to `rng: R` to enable this use case.
  - `prf_ock` now returns `OutgoingCipherKey`.
  - `try_sapling_output_recovery_with_ock` now takes `&OutgoingCipherKey`.
- `zcash_primitives::transaction::builder`:
  - `SaplingOutput::new` and `Builder::add_sapling_output` now take
    `Option<OutgoingViewingKey>` (exposing the new unrecoverable note option).
- Bumped dependencies to `ff 0.8`, `group 0.8`, `bls12_381 0.3.1`,
  `jubjub 0.5.1`, `secp256k1 0.19`.

## [0.3.0] - 2020-08-24
TBD

## [0.2.0] - 2020-03-13
TBD

## [0.1.0] - 2019-10-08
Initial release.<|MERGE_RESOLUTION|>--- conflicted
+++ resolved
@@ -10,14 +10,11 @@
 
 ## [Unreleased]
 
-<<<<<<< HEAD
-### Added
-- `zcash_primitives::transaction::builder::Builder::add_transparent_null_data_output`
-=======
 
 ### Added
 - `zcash_primitives::transaction::tests::data` has been exposed under the
   `test-dependencies` feature to provide access to test vectors.
+- `zcash_primitives::transaction::builder::Builder::add_transparent_null_data_output`
 
 ## [0.24.0] - 2025-07-31
 
@@ -36,7 +33,6 @@
 ### Changed
 - Migrated to `zcash_protocol 0.5.4` to alleviate a type inference issue
   observed by downstream users.
->>>>>>> 3f03a4ae
 
 ## [0.23.0] - 2025-05-30
 

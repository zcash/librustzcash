--- conflicted
+++ resolved
@@ -10,7 +10,6 @@
 
 ## [Unreleased]
 
-<<<<<<< HEAD
 ### Changed
 - MSRV is now 1.85.1.
 - Migrated to `orchard 0.12`, `sapling-crypto 0.6`.
@@ -45,7 +44,7 @@
     - `SIGHASH_ANYONECANPAY` (use `zcash_transparent::sighash::SIGHASH_ANYONECANPAY` instead).
     - `SighashType` (use `zcash_transparent::sighash::SighashType` instead).
 - `zcash_primitives::zip32` module (use the `zip32` crate instead).
-=======
+
 ## [0.26.2] - 2025-12-12
 
 ### Added
@@ -59,7 +58,6 @@
   `BuildConfig::Coinbase` was a configuration that could be selected, the
   transaction that was generated as a result would not be a valid coinbase
   transaction.
->>>>>>> bd7532da
 
 ## [0.26.1] - 2025-10-18
 

# Changelog
All notable changes to this library will be documented in this file.

The format is based on [Keep a Changelog](https://keepachangelog.com/en/1.0.0/),
and this library adheres to Rust's notion of
[Semantic Versioning](https://semver.org/spec/v2.0.0.html). Future releases are
indicated by the `PLANNED` status in order to make it possible to correctly
represent the transitive `semver` implications of changes within the enclosing
workspace.

## [Unreleased]

<<<<<<< HEAD
### Added
- `zcash_primitives::transaction::builder`:
  - `impl<FE> From<coinbase::Error> for Error<FE>`

### Changed
- MSRV is now 1.85.1.
- Migrated to `orchard 0.12`, `sapling-crypto 0.6`.
- `zcash_primitives::transaction::builder`:
  - `Error` has a new `Coinbase` variant.
  - `Builder::add_orchard_output`'s `value` parameter now has type `Zatoshis`
    instead of `u64`.
  - `BuildConfig`:
    -  The `Coinbase` variant now includes an `Option<zcash_script::opcode::PushValue>` payload.
    -  No longer implements `Copy`.

### Removed
- `zcash_primitives::consensus` module (use `zcash_protocol::consensus` instead).
- `zcash_primitives::constants` module (use `zcash_protocol::constants` instead).
- `zcash_primitives::legacy` module (use the `zcash_transparent` crate instead).
- `zcash_primitives::memo` module (use `zcash_protocol::memo` instead)
- `zcash_primitives::transaction`:
  - `builder::Builder::set_coinbase_miner_data` use the added
    `BuildConfig::Coinbase` payload instead.
  - `components`:
    - `amount::testing` module; use `zcash_protocol::value::testing` instead
      with the following renames:
      - `arb_positive_amount` to `zcash_protocol::value::testing::arb_positive_zat_balance`
      - `arb_amount` to `zcash_protocol::value::testing::arb_zat_balance`
      - `arb_nonnegative_amount` to `zcash_protocol::value::testing::arb_zatoshis`.
    - `amount` module (use `zcash_protocol::value` instead).
    - `transparent::builder` module (use `zcash_transparent::builder` instead).
    - `transparent::pczt` module (use `zcash_transparent::pczt` instead).
    - `transparent` module (use `zcash_transparent` instead).
    - `Amount` (use `zcash_protocol::value::ZatBalance` instead).
    - `Outpoint` (use `zcash_transparent::bundle::Outpoint` instead).
    - `OutputDescription` (use `sapling_crypto::bundle::OutputDescription` instead).
    - `SpendDescription` (use `sapling_crypto::bundle::SpendDescription` instead).
    - `TxIn` (use `zcash_transparent::bundle::TxIn` instead).
    - `TxOut` (use `zcash_transparent::bundle::TxOut` instead).
  - `sighash`:
    - `SIGHASH_ALL` (use `zcash_transparent::sighash::SIGHASH_ALL` instead).
    - `SIGHASH_NONE` (use `zcash_transparent::sighash::SIGHASH_NONE` instead).
    - `SIGHASH_SINGLE` (use `zcash_transparent::sighash::SIGHASH_SINGLE` instead).
    - `SIGHASH_MASK` (use `zcash_transparent::sighash::SIGHASH_MASK` instead).
    - `SIGHASH_ANYONECANPAY` (use `zcash_transparent::sighash::SIGHASH_ANYONECANPAY` instead).
    - `SighashType` (use `zcash_transparent::sighash::SighashType` instead).
- `zcash_primitives::zip32` module (use the `zip32` crate instead).

## [0.26.2] - 2025-12-12
=======
## [0.26.3] - 2025-12-15
>>>>>>> 2d3a6a55

### Added
- `zcash_primitives::transaction::builder`:
  - `BuildConfig::is_coinbase`
  - `Builder::set_coinbase_miner_data`

### Fixed
- `zcash_primitives::transaction::builder::Builder` has been modified to
  support constructing transparent coinbase transactions. Previously, although
  `BuildConfig::Coinbase` was a configuration that could be selected, the
  transaction that was generated as a result would not be a valid coinbase
  transaction.
- Fixed a problem in the `zcash_primitives-0.26.2` release where we missed
  updating to `zcash_transparent 0.6.2`; without this change, downstream crates
  using `cargo update -p zcash_primitives` would end up with their codebase
  failing to compile unless they also manually updated `zcash_transparent`.

## [0.26.2] - YANKED

## [0.26.1] - 2025-10-18

### Fixed
- Adjusted doc features to fix builds on docs.rs after nightly Rust update.

## [0.26.0] - 2025-10-02

### Added
- `zcash_primitives::transaction::builder::Builder::add_transparent_p2sh_input`
  (only for use in combination with `Builder::build_for_pczt`).

### Changed
- Migrated to `zcash_protocol 0.7`, `zcash_address 0.10`, `zcash_transparent 0.6`
- `zcash_primitives::transaction::fees::zip317`:
  - `FeeError::NonP2pkhInputs` has been renamed to `UnknownP2shInputs`.

## [0.25.0] - 2025-09-25

### Added
- `zcash_primitives::transaction::builder::Builder::add_transparent_null_data_output`

### Changed
- Migrated to `zcash_transparent 0.5`.

## [0.24.1] - 2025-09-09

### Added
- `zcash_primitives::transaction::tests::data` has been exposed under the
  `test-dependencies` feature to provide access to test vectors.

### Changed
- This release provides pre-release support for some planned Network Upgrade 7
  features under the `zcash_unstable=nu7` configuration flag. This
  configuration flag guards SemVer-breaking changes that will appear in a
  future `zcash_primitives` release.

## [0.24.0] - 2025-07-31

### Changed
- Migrated to `zcash_protocol 0.6`, `zcash_address 0.9`, `zcash_transparent 0.4`
- The type of `zcash_primitives::transaction::TransactionData::fee_paid` has
  changed. The closure provided to this method for input retrieval can now
  indicate that an input for the given outpoint is not available, and
  `fee_paid` will return `Ok(None)` when this is the case. In addition, this
  method now requires nonnegative input values be provided by the closure, and
  will only return positive fee value; negative fee value will result in an
  error instead of reporting a potentially invalid result.

## [0.23.1] - 2025-07-16

### Changed
- Migrated to `zcash_protocol 0.5.4` to alleviate a type inference issue
  observed by downstream users.

## [0.23.0] - 2025-05-30

### Changed
- Migrated to `zcash_address 0.8`, `zcash_transparent 0.3`
- Variants of `zcash_primitives::transaction::TxVersion` have changed. They
  now represent explicit transaction versions, in order to avoid accidental
  confusion with the names of the network upgrades that they were introduced
  in.

## [0.22.1] - 2025-07-18

### Fixed
- This fixes a potential build error caused by incautious use of `into()`,
  where the addition of a `From` impl can cause resolution failure.

## [0.22.0] - 2025-02-21

### Changed
- MSRV is now 1.81.0.
- Migrated to `bip32 =0.6.0-pre.1`, `nonempty 0.11`, `secp256k1 0.29`,
  `incrementalmerkletree 0.8`, `redjubjub 0.8`, `orchard 0.11`,
  `sapling-crypto 0.5`, `zcash_encoding 0.3`, `zcash_protocol 0.5`,
  `zcash_address 0.7`, `zcash_transparent 0.2`.

### Deprecated
- `zcash_primitives::consensus` (use `zcash_protocol::consensus` instead)
- `zcash_primitives::constants` (use `zcash_protocol::constants` instead)
- `zcash_primitives::memo` (use `zcash_protocol::memo` instead)
- `zcash_primitives::zip32` (use the `zip32` crate instead)
- `zcash_primitives::legacy` (use the `zcash_transparent` crate instead)
- `zcash_primitives::transaction::components::Amount` (use `zcash_protocol::value::ZatBalance` instead)
- `zcash_primitives::transaction::components::amount`:
  - `BalanceError` (use `zcash_protocol::value::BalanceError` instead)
  - `Amount` (use `zcash_protocol::value::ZatBalance` instead)
  - `NonNegativeAmount` (use `zcash_protocol::value::Zatoshis` instead)
  - `COIN` (use `zcash_protocol::value::COIN` instead)
  - module `testing` (use `zcash_protocol::value::testing` instead)
    - `arb_positive_amount` (use `zcash_protocol::value::testing::arb_positive_zat_balance` instead.)
    - `arb_amount` (use `zcash_protocol::value::testing::arb_zat_balance` instead.)
    - `arb_nonnegative_amount` (use `::zcash_protocol::value::testing::arb_zatoshis` instead.)

### Removed
- `zcash_primitives::transaction::sighash::TransparentAuthorizingContext` was
  removed as there is no way to deprecate a previously-reexported trait name.
  Use `zcash_transparent::sighash::TransparentAuthorizingContext` instead.

## [0.21.0] - 2024-12-16

### Added
- `zcash_primitives::legacy::Script::address`
- `zcash_primitives::transaction`
  - `TransactionData::try_map_bundles`
  - `builder::{PcztResult, PcztParts}`
  - `builder::Builder::build_for_pczt`
  - `components::transparent`:
    - `pczt` module.
    - `EffectsOnly`
    - `impl MapAuth<Authorized, Authorized> for ()`
    - `builder::TransparentSigningSet`
  - `sighash::SighashType`

### Changed
- Migrated to `sapling-crypto` version `0.4`.
- `zcash_primitives::transaction::components::transparent`:
  - `builder::TransparentBuilder::add_input` now takes `secp256k1::PublicKey`
    instead of `secp256k1::SecretKey`.
  - `Bundle<Unauthorized>::apply_signatures` has had its arguments replaced with
    a function providing the sighash calculation, and `&TransparentSigningSet`.
  - `builder::Error` has a new variant `MissingSigningKey`.
- `zcash_primitives::transaction::builder`:
  - `Builder::add_orchard_spend` now takes `orchard::keys::FullViewingKey`
    instead of `&orchard::keys::SpendingKey`.
  - `Builder::add_sapling_spend` now takes `sapling::keys::FullViewingKey`
    instead of `&sapling::zip32::ExtendedSpendingKey`.
  - `Builder::add_transparent_input` now takes `secp256k1::PublicKey` instead of
    `secp256k1::SecretKey`.
  - `Builder::build` now takes several additional arguments:
    - `&TransparentSigningSet`
    - `&[sapling::zip32::ExtendedSpendingKey]`
    - `&[orchard::keys::SpendAuthorizingKey]`
- `zcash_primitives::transaction::sighash`:
  - `SignableInput::Transparent` is now a wrapper around
    `zcash_transparent::sighash::SignableInput`.

## [0.19.1, 0.20.1] - 2025-05-09

### Fixed
- Migrated to `orchard 0.10.2` to fix a missing feature dependency.

## [0.20.0] - 2024-11-14

### Added
- A new feature flag, `non-standard-fees`, has been added. This flag is now
  required in order to make use of any types or methods that enable non-standard
  fee calculation.

### Changed
- MSRV is now 1.77.0.
- `zcash_primitives::transaction::fees`:
  - The `fixed` module has been moved behind the `non-standard-fees` feature
    flag. Using a fixed fee may result in a transaction that cannot be mined on
    the current Zcash network. To calculate the ZIP 317 fee, use
    `zip317::FeeRule::standard()`.
  - `zip317::FeeRule::non_standard` has been moved behind the `non-standard-fees`
    feature flag. Using a non-standard fee may result in a transaction that cannot
    be mined on the current `Zcash` network.

### Deprecated
- `zcash_primitives::transaction::fees`:
  - `StandardFeeRule` has been deprecated. It was never used within `zcash_primitives`
    and should have been a member of `zcash_client_backend::fees` instead.

### Removed
- `zcash_primitives::transaction::fees`:
  - `StandardFeeRule` itself has been removed; it was not used in this crate.
    Its use in `zcash_client_backend` has been replaced with
    `zcash_client_backend::fees::StandardFeeRule`.
  - `fixed::FeeRule::standard`. This constructor was misleadingly named: using a
    fixed fee does not conform to any current Zcash standard. To calculate the
    ZIP 317 fee, use `zip317::FeeRule::standard()`. To preserve the current
    behaviour, use `fixed::FeeRule::non_standard(zip317::MINIMUM_FEE)`,
    but note that this is likely to result in transactions that cannot be mined.

## [0.19.0] - 2024-10-02

### Changed
- Migrated to `zcash_address 0.6`.

### Fixed
- The previous release did not bump `zcash_address` and ended up depending on
  multiple versions of `zcash_protocol`, which didn't cause a code conflict but
  results in two different consensus protocol states being present in the
  dependency tree.

## [0.18.0] - 2024-10-02

### Changed
- Update dependencies to `incrementalmerkletree 0.7`, `orchard 0.10`,
  `sapling-crypto 0.3`, `zcash_protocol 0.4`.

## [0.17.0] - 2024-08-26

### Changed
- Update dependencies to `zcash_protocol 0.3`, `zcash_address 0.5`.

## [0.16.0] - 2024-08-19

### Added
- `zcash_primitives::legacy::keys`:
  - `impl From<TransparentKeyScope> for bip32::ChildNumber`
  - `impl From<NonHardenedChildIndex> for bip32::ChildNumber`
  - `impl TryFrom<bip32::ChildNumber> for NonHardenedChildIndex`
  - `EphemeralIvk`
  - `AccountPubKey::derive_ephemeral_ivk`
  - `TransparentKeyScope::custom` is now `const`.
  - `TransparentKeyScope::{EXTERNAL, INTERNAL, EPHEMERAL}`
- `zcash_primitives::legacy::Script::serialized_size`
- `zcash_primitives::transaction::fees::transparent`:
  - `InputSize`
  - `InputView::serialized_size`
  - `OutputView::serialized_size`
- `zcash_primitives::transaction::component::transparent::OutPoint::txid`
- `zcash_primitives::transaction::builder::DEFAULT_TX_EXPIRY_DELTA`

### Changed
- MSRV is now 1.70.0.
- Bumped dependencies to `secp256k1 0.27`, `incrementalmerkletree 0.6`,
  `orchard 0.9`, `sapling-crypto 0.2`.
- `zcash_primitives::legacy::keys`:
  - `AccountPrivKey::{from_bytes, to_bytes}` now use the byte encoding from the
    inside of a `xprv` Base58 string encoding from BIP 32, excluding the prefix
    bytes (i.e. starting with `depth`).
  - `AccountPrivKey::from_extended_privkey` now takes
    `bip32::ExtendedPrivateKey<secp256k1::SecretKey>`.
  - The following methods now return `Result<_, bip32::Error>`:
    - `AccountPrivKey::from_seed`
    - `AccountPrivKey::derive_secret_key`
    - `AccountPrivKey::derive_external_secret_key`
    - `AccountPrivKey::derive_internal_secret_key`
    - `AccountPubKey::derive_external_ivk`
    - `AccountPubKey::derive_internal_ivk`
    - `AccountPubKey::deserialize`
    - `IncomingViewingKey::derive_address`
- `zcash_primitives::transaction::fees::FeeRule::fee_required`: the types
  of parameters relating to transparent inputs and outputs have changed.
  This method now requires their `tx_in` and `tx_out` serialized sizes
  (expressed as iterators of `InputSize` for inputs and `usize` for outputs)
  rather than a slice of `InputView` or `OutputView`.

### Deprecated
- `zcash_primitives::transaction::fees::zip317::FeeRule::non_standard` has been
  deprecated, because in general it can calculate fees that violate ZIP 317, which
  might cause transactions built with it to fail. Maintaining the generality of the
  current implementation imposes ongoing maintenance costs, and so it is likely to
  be removed in the near future. Use `transaction::fees::zip317::FeeRule::standard()`
  instead to comply with ZIP 317.

### Removed
- The `zcash_primitives::zip339` module, which reexported parts of the API of
  the `bip0039` crate, has been removed. Use the `bip0039` crate directly
  instead.
- The `hdwallet` dependency and its effect on `zcash_primitives::legacy::keys`:
  - `impl From<TransparentKeyScope> for hdwallet::KeyIndex`
  - `impl From<NonHardenedChildIndex> for hdwallet::KeyIndex`
  - `impl TryFrom<hdwallet::KeyIndex> for NonHardenedChildIndex`

## [0.15.1] - 2024-05-23

- Fixed `sapling-crypto` dependency to not enable its `multicore` feature flag
  when the default features of `zcash_primitives` are disabled.

## [0.15.0] - 2024-03-25

### Added
- `zcash_primitives::transaction::components::sapling::zip212_enforcement`

### Changed
- The following modules are now re-exported from the `zcash_protocol` crate.
  Additional changes have also been made therein; refer to the `zcash_protocol`
  changelog for details.
  - `zcash_primitives::consensus` re-exports `zcash_protocol::consensus`.
  - `zcash_primitives::constants` re-exports `zcash_protocol::constants`.
  - `zcash_primitives::transaction::components::amount` re-exports
    `zcash_protocol::value`. Many of the conversions to and from the
    `Amount` and `NonNegativeAmount` value types now return
    `Result<_, BalanceError>` instead of `Result<_, ()>`.
  - `zcash_primitives::memo` re-exports `zcash_protocol::memo`.
  - Update to `orchard` version `0.8.0`

### Removed
- `zcash_primitives::consensus::sapling_zip212_enforcement` instead use
  `zcash_primitives::transaction::components::sapling::zip212_enforcement`.
- From `zcash_primitive::components::transaction`:
  - `impl From<Amount> for u64`
  - `impl TryFrom<sapling::value::NoteValue> for NonNegativeAmount`
  - `impl From<NonNegativeAmount> for sapling::value::NoteValue`
  - `impl TryFrom<orchard::ValueSum> for Amount`
  - `impl From<NonNegativeAmount> for orchard::NoteValue`
- The `local_consensus` module and feature flag have been removed; use the module
  from the `zcash_protocol` crate instead.
- `unstable-nu6` and `zfuture` feature flags (use `--cfg zcash_unstable=\"nu6\"`
  or `--cfg zcash_unstable=\"zfuture\"` in `RUSTFLAGS` and `RUSTDOCFLAGS`
  instead).

## [0.14.0] - 2024-03-01
### Added
- Dependency on `bellman 0.14`, `sapling-crypto 0.1`.
- `zcash_primitives::consensus::sapling_zip212_enforcement`
- `zcash_primitives::legacy::keys`:
  - `AccountPrivKey::derive_secret_key`
  - `NonHardenedChildIndex`
  - `TransparentKeyScope`
- `zcash_primitives::local_consensus` module, behind the `local-consensus`
  feature flag.
  - The `LocalNetwork` struct provides a type for specifying network upgrade
    activation heights for a local or specific configuration of a full node.
    Developers can make use of this type when connecting to a Regtest node by
    replicating the activation heights used on their node configuration.
  - `impl zcash_primitives::consensus::Parameters for LocalNetwork` uses the
    provided activation heights, and `zcash_primitives::constants::regtest::`
    for everything else.
- `zcash_primitives::transaction`:
  - `builder::{BuildConfig, FeeError, get_fee, BuildResult}`
  - `builder::Error::SaplingBuilderNotAvailable`
  - `components::sapling`:
    - Sapling bundle component parsers, behind the `temporary-zcashd` feature
      flag:
      - `temporary_zcashd_read_spend_v4`
      - `temporary_zcashd_read_output_v4`
      - `temporary_zcashd_write_output_v4`
      - `temporary_zcashd_read_v4_components`
      - `temporary_zcashd_write_v4_components`
  - `components::transparent`:
    - `builder::TransparentInputInfo`
  - `fees::StandardFeeRule`
  - Constants in `fees::zip317`:
    - `MARGINAL_FEE`
    - `GRACE_ACTIONS`
    - `P2PKH_STANDARD_INPUT_SIZE`
    - `P2PKH_STANDARD_OUTPUT_SIZE`
  - `impl From<TxId> for [u8; 32]`
- `zcash_primitives::zip32`:
  - `ChildIndex::hardened`
  - `ChildIndex::index`
  - `ChainCode::new`
  - `ChainCode::as_bytes`
  - `impl From<AccountId> for ChildIndex`
- Additions related to `zcash_primitive::components::amount::Amount`
  and `zcash_primitive::components::amount::NonNegativeAmount`:
  - `impl TryFrom<Amount> for u64`
  - `Amount::const_from_u64`
  - `NonNegativeAmount::const_from_u64`
  - `NonNegativeAmount::from_nonnegative_i64_le_bytes`
  - `NonNegativeAmount::to_i64_le_bytes`
  - `NonNegativeAmount::is_zero`
  - `NonNegativeAmount::is_positive`
  - `impl From<&NonNegativeAmount> for Amount`
  - `impl From<NonNegativeAmount> for u64`
  - `impl From<NonNegativeAmount> for zcash_primitives::sapling::value::NoteValue`
  - `impl From<NonNegativeAmount> for orchard::::NoteValue`
  - `impl Sum<NonNegativeAmount> for Option<NonNegativeAmount>`
  - `impl<'a> Sum<&'a NonNegativeAmount> for Option<NonNegativeAmount>`
  - `impl TryFrom<sapling::value::NoteValue> for NonNegativeAmount`
  - `impl TryFrom<orchard::NoteValue> for NonNegativeAmount`
- `impl {Clone, PartialEq, Eq} for zcash_primitives::memo::Error`

### Changed
- Migrated to `orchard 0.7`.
- `zcash_primitives::legacy`:
  - `TransparentAddress` variants have changed:
    - `TransparentAddress::PublicKey` has been renamed to `PublicKeyHash`
    - `TransparentAddress::Script` has been renamed to `ScriptHash`
  - `keys::{derive_external_secret_key, derive_internal_secret_key}` arguments
    changed from `u32` to `NonHardenedChildIndex`.
- `zcash_primitives::transaction`:
  - `builder`:
    - `Builder` now has a generic parameter for the type of progress notifier,
      which needs to implement `sapling::builder::ProverProgress` in order to
      build transactions.
    - `Builder::new` now takes a `BuildConfig` argument instead of an optional
      Orchard anchor. Anchors for both Sapling and Orchard are now required at
      the time of builder construction.
    - `Builder::{build, build_zfuture}` now take
      `&impl SpendProver, &impl OutputProver` instead of `&impl TxProver`.
    - `Builder::add_sapling_spend` no longer takes a `diversifier` argument as
      the diversifier may be obtained from the note.
    - `Builder::add_sapling_spend` now takes its `ExtendedSpendingKey` argument
      by reference.
    - `Builder::{add_sapling_spend, add_sapling_output}` now return `Error`s
      instead of the underlying `sapling_crypto::builder::Error`s when returning
      `Err`.
    - `Builder::add_orchard_spend` now takes its `SpendingKey` argument by
      reference.
    - `Builder::with_progress_notifier` now consumes `self` and returns a
      `Builder` typed on the provided channel.
    - `Builder::get_fee` now returns a `builder::FeeError` instead of the bare
      `FeeRule::Error` when returning `Err`.
    - `Builder::build` now returns a `Result<BuildResult, ...>` instead of
      using a tuple to return the constructed transaction and build metadata.
    - `Error::OrchardAnchorNotAvailable` has been renamed to
      `OrchardBuilderNotAvailable`.
    - `build` and `build_zfuture` each now take an additional `rng` argument.
  - `components`:
    - `transparent::TxOut.value` now has type `NonNegativeAmount` instead of
      `Amount`.
    - `sapling::MapAuth` trait methods now take `&mut self` instead of `&self`.
    - `transparent::fees` has been moved to
      `zcash_primitives::transaction::fees::transparent`
    - `transparent::builder::TransparentBuilder::{inputs, outputs}` have changed
      to return `&[TransparentInputInfo]` and `&[TxOut]` respectively, in order
      to avoid coupling to the fee traits.
  - `Unauthorized::SaplingAuth` now has type `InProgress<Proven, Unsigned>`.
  - `fees::FeeRule::fee_required` now takes an additional `orchard_action_count`
    argument.
  - The following methods now take `NonNegativeAmount` instead of `Amount`:
    - `builder::Builder::{add_sapling_output, add_transparent_output}`
    - `components::transparent::builder::TransparentBuilder::add_output`
    - `fees::fixed::FeeRule::non_standard`
    - `fees::zip317::FeeRule::non_standard`
  - The following methods now return `NonNegativeAmount` instead of `Amount`:
    - `components::amount::testing::arb_nonnegative_amount`
    - `fees::transparent`:
      - `InputView::value`
      - `OutputView::value`
    - `fees::FeeRule::{fee_required, fee_required_zfuture}`
    - `fees::fixed::FeeRule::fixed_fee`
    - `fees::zip317::FeeRule::marginal_fee`
    - `sighash::TransparentAuthorizingContext::input_amounts`
- `zcash_primitives::zip32`:
  - `ChildIndex` has been changed from an enum to an opaque struct, and no
    longer supports non-hardened indices.

### Removed
- `zcash_primitives::constants`:
  - All `const` values (moved to `sapling_crypto::constants`).
- `zcash_primitives::keys` module, as it was empty after the removal of:
  - `PRF_EXPAND_PERSONALIZATION`
  - `OutgoingViewingKey` (use `sapling_crypto::keys::OutgoingViewingKey`
    instead).
  - `prf_expand, prf_expand_vec` (use `zcash_spec::PrfExpand` instead).
- `zcash_primitives::sapling` module (use the `sapling-crypto` crate instead).
- `zcash_primitives::transaction::components::sapling`:
  - The following types were removed from this module (moved into
    `sapling_crypto::bundle`):
    - `Bundle`
    - `SpendDescription, SpendDescriptionV5`
    - `OutputDescription, OutputDescriptionV5`
    - `Authorization, Authorized`
    - `GrothProofBytes`
  - `CompactOutputDescription` (moved to `sapling_crypto::note_encryption`).
  - `Unproven`
  - `builder` (moved to `sapling_crypto::builder`).
  - `builder::Unauthorized` (use `builder::InProgress` instead).
  - `testing::{arb_bundle, arb_output_description}` (moved into
    `sapling_crypto::bundle::testing`).
  - `SpendDescription::<Unauthorized>::apply_signature`
  - `Bundle::<Unauthorized>::apply_signatures` (use
    `Bundle::<InProgress<Proven, Unsigned>>::apply_signatures` instead).
  - The `fees` module was removed. Its contents were unused in this crate,
    are now instead made available by `zcash_client_backend::fees::sapling`.
- `impl From<zcash_primitive::components::transaction::Amount> for u64`
- `zcash_primitives::zip32`:
  - `sapling` module (moved to `sapling_crypto::zip32`).
  - `ChildIndex::Hardened` (use `ChildIndex::hardened` instead).
  - `ChildIndex::NonHardened`
  - `sapling::ExtendedFullViewingKey::derive_child`

### Fixed
- `zcash_primitives::keys::ExpandedSpendingKey::from_spending_key` now panics if the
  spending key expands to `ask = 0`. This has a negligible probability of occurring.
- `zcash_primitives::zip32::ExtendedSpendingKey::derive_child` now panics if the
  child key has `ask = 0`. This has a negligible probability of occurring.

## [0.13.0] - 2023-09-25
### Added
- `zcash_primitives::consensus::BlockHeight::saturating_sub`
- `zcash_primitives::transaction::builder`:
  - `Builder::add_orchard_spend`
  - `Builder::add_orchard_output`
- `zcash_primitives::transaction::components::orchard::builder` module
- `impl HashSer for String` is provided under the `test-dependencies` feature
  flag. This is a test-only impl; the identity leaf value is `_` and the combining
  operation is concatenation.
- `zcash_primitives::transaction::components::amount::NonNegativeAmount::ZERO`
- Additional trait implementations for `NonNegativeAmount`:
  - `TryFrom<Amount> for NonNegativeAmount`
  - `Add<NonNegativeAmount> for NonNegativeAmount`
  - `Add<NonNegativeAmount> for Option<NonNegativeAmount>`
  - `Sub<NonNegativeAmount> for NonNegativeAmount`
  - `Sub<NonNegativeAmount> for Option<NonNegativeAmount>`
  - `Mul<usize> for NonNegativeAmount`
- `zcash_primitives::block::BlockHash::try_from_slice`

### Changed
- Migrated to `incrementalmerkletree 0.5`, `orchard 0.6`.
- `zcash_primitives::transaction`:
  - `builder::Builder::{new, new_with_rng}` now take an optional `orchard_anchor`
    argument which must be provided in order to enable Orchard spends and recipients.
  - All `builder::Builder` methods now require the bound `R: CryptoRng` on
    `Builder<'a, P, R>`. A non-`CryptoRng` randomness source is still accepted
    by `builder::Builder::test_only_new_with_rng`, which **MUST NOT** be used in
    production.
  - `builder::Error` has several additional variants for Orchard-related errors.
  - `fees::FeeRule::fee_required` now takes an additional argument,
    `orchard_action_count`
  - `Unauthorized`'s associated type `OrchardAuth` is now
    `orchard::builder::InProgress<orchard::builder::Unproven, orchard::builder::Unauthorized>`
    instead of `zcash_primitives::transaction::components::orchard::Unauthorized`
- `zcash_primitives::consensus::NetworkUpgrade` now implements `PartialEq`, `Eq`
- `zcash_primitives::legacy::Script` now has a custom `Debug` implementation that
  renders script details in a much more legible fashion.
- `zcash_primitives::sapling::redjubjub::Signature` now has a custom `Debug`
  implementation that renders details in a much more legible fashion.
- `zcash_primitives::sapling::tree::Node` now has a custom `Debug`
  implementation that renders details in a much more legible fashion.

### Removed
- `impl {PartialEq, Eq} for transaction::builder::Error`
  (use `assert_matches!` where error comparisons are required)
- `zcash_primitives::transaction::components::orchard::Unauthorized`
- `zcash_primitives::transaction::components::amount::DEFAULT_FEE` was
  deprecated in 0.12.0 and has now been removed.

## [0.12.0] - 2023-06-06
### Added
- `zcash_primitives::transaction`:
  - `Transaction::temporary_zcashd_read_v5_sapling`
  - `Transaction::temporary_zcashd_write_v5_sapling`
- Implementations of `memuse::DynamicUsage` for the following types:
  - `zcash_primitives::transaction::components::sapling`:
    - `Bundle<Authorized>`
    - `SpendDescription<Authorized>`

### Changed
- MSRV is now 1.65.0.
- Bumped dependencies to `secp256k1 0.26`, `hdwallet 0.4`, `incrementalmerkletree 0.4`
  `zcash_note_encryption 0.4`, `orchard 0.5`

### Removed
- `merkle_tree::Hashable` has been removed and its uses have been replaced by
  `incrementalmerkletree::Hashable` and `merkle_tree::HashSer`.
- The `Hashable` bound on the `Node` parameter to the `IncrementalWitness`
  type has been removed.
- `sapling::SAPLING_COMMITMENT_TREE_DEPTH_U8` and `sapling::SAPLING_COMMITMENT_TREE_DEPTH`
  have been removed; use `sapling::NOTE_COMMITMENT_TREE_DEPTH` instead.
- `merkle_tree::{CommitmentTree, IncrementalWitness, MerklePath}` have been removed in
  favor of versions of these types that are now provided by the
  `incrementalmerkletree` crate. The replacement types now use const generic
  parameters for enforcing the note commitment tree depth. Serialization
  methods for these types that do not exist for the `incrementalmerkletree`
  replacement types have been replaced by new methods in the `merkle_tree` module.
- `merkle_tree::incremental::write_auth_fragment_v1` has been removed without replacement.
- The `merkle_tree::incremental` module has been removed; its former contents
  were either moved to the `merkle_tree` module or were `zcashd`-specific
  serialization methods which have been removed entirely and moved into the
  [zcashd](https://github.com/zcash/zcash) repository.
- The dependency on the `bridgetree` crate has been removed from
  `zcash_primitives` and the following zcashd-specific serialization methods
  have been moved to the [zcashd](https://github.com/zcash/zcash) repository:
  - `read_auth_fragment_v1`
  - `read_bridge_v1`
  - `read_bridge_v2`
  - `write_bridge_v2`
  - `write_bridge`
  - `read_checkpoint_v1`
  - `read_checkpoint_v2`
  - `write_checkpoint_v2`
  - `read_tree`
  - `write_tree`
- `merkle_tree::{SER_V1, SER_V2}` have been removed as they are now unused.

### Moved
- The following constants and methods have been moved from the
  `merkle_tree::incremental` module into the `merkle_tree` module to
  consolidate the serialization code for commitment tree frontiers:
  - `write_usize_leu64`
  - `read_leu64_usize`
  - `write_position`
  - `read_position`
  - `write_address`
  - `read_address`
  - `read_frontier_v0`
  - `write_nonempty_frontier`
  - `read_nonempty_frontier_v1`
  - `write_frontier_v1`
  - `read_frontier_v1`

### Added
- `merkle_tree::incremental::{read_address, write_address}`
- `merkle_tree::incremental::read_bridge_v2`
- `merkle_tree::write_commitment_tree` replaces `merkle_tree::CommitmentTree::write`
- `merkle_tree::read_commitment_tree` replaces `merkle_tree::CommitmentTree::read`
- `merkle_tree::write_incremental_witness` replaces `merkle_tree::IncrementalWitness::write`
- `merkle_tree::read_incremental_witness` replaces `merkle_tree::IncrementalWitness::read`
- `merkle_tree::merkle_path_from_slice` replaces `merkle_tree::MerklePath::from_slice`
- `sapling::{CommitmentTree, IncrementalWitness, MerklePath, NOTE_COMMITMENT_TREE_DEPTH}`
- `transaction::fees::zip317::MINIMUM_FEE`, reflecting the minimum possible
  [ZIP 317](https://zips.z.cash/zip-0317) conventional fee.
- `transaction::components::amount::Amount::const_from_i64`, intended for constructing
  a constant `Amount`.

### Changed
- The bounds on the `H` parameter to the following methods have changed:
  - `merkle_tree::incremental::read_frontier_v0`
  - `merkle_tree::incremental::read_auth_fragment_v1`
- The depth of the `merkle_tree::{CommitmentTree, IncrementalWitness, and MerklePath}`
  data types are now statically constrained using const generic type parameters.
- `transaction::fees::fixed::FeeRule::standard()` now uses the ZIP 317 minimum fee
  (10000 zatoshis rather than 1000 zatoshis) as the fixed fee. To be compliant with
  ZIP 317, use `transaction::fees::zip317::FeeRule::standard()` instead.

### Deprecated
- `transaction::components::amount::DEFAULT_FEE` has been deprecated. Depending on
  context, you may want to use `transaction::fees::zip317::MINIMUM_FEE`, or calculate
  the ZIP 317 conventional fee using `transaction::fees::zip317::FeeRule` instead.
- `transaction::fees::fixed::FeeRule::standard()` has been deprecated.
  Use either `transaction::fees::zip317::FeeRule::standard()` or
  `transaction::fees::fixed::FeeRule::non_standard`.

## [0.11.0] - 2023-04-15
### Added
- `zcash_primitives::zip32::fingerprint` module, containing types for deriving
  ZIP 32 Seed Fingerprints.

### Changed
- Bumped dependencies to `bls12_381 0.8`, `ff 0.13`, `group 0.13`,
  `jubjub 0.10`, `orchard 0.4`, `sha2 0.10`, `bip0039 0.10`,
  `zcash_note_encryption 0.3`.

## [0.10.2] - 2023-03-16
### Added
- `zcash_primitives::sapling::note`:
  - `NoteCommitment::temporary_zcashd_derive`
- A new feature flag, `multicore`, has been added and is enabled by default.
  This allows users to selectively disable multicore support for Orchard proof
  creation by setting `default_features = false` on their `zcash_primitives`
  dependency, such as is needed to enable `wasm32-wasi` compilation.

## [0.10.1] - 2023-03-08
### Added
- Sapling bundle component constructors, behind the `temporary-zcashd` feature
  flag. These temporarily re-expose the ability to construct invalid Sapling
  bundles (that was removed in 0.10.0), and will be removed in a future release:
  - `zcash_primitives::transaction::components::sapling`:
    - `Bundle::temporary_zcashd_from_parts`
    - `SpendDescription::temporary_zcashd_from_parts`
    - `OutputDescription::temporary_zcashd_from_parts`

## [0.10.0] - 2023-02-01
### Added
- `zcash_primitives::sapling`:
  - `keys::DiversifiedTransmissionKey`
  - `keys::{EphemeralSecretKey, EphemeralPublicKey, SharedSecret}`
  - `keys::{PreparedIncomingViewingKey, PreparedEphemeralPublicKey}`
    (re-exported from `note_encryption`).
  - `note`, a module containing types related to Sapling notes. The existing
    `Note` and `Rseed` types are re-exported here, and new types are added.
  - `Node::from_cmu`
  - `value`, containing types for handling Sapling note values and value
    commitments.
  - `Note::from_parts`
  - `Note::{recipient, value, rseed}` getter methods.
  - `impl Eq for Note`
  - `impl Copy for PaymentAddress`

### Changed
- MSRV is now 1.60.0.
- `zcash_primitives::transaction::components::sapling::builder`:
  - `SaplingBuilder::add_output` now takes a
    `zcash_primitives::sapling::value::NoteValue`.
- `zcash_primitives::sapling`:
  - `PaymentAddress::from_parts` now rejects invalid diversifiers.
  - `PaymentAddress::create_note` is now infallible.
  - `DiversifiedTransmissionKey` is now used instead of `jubjub::SubgroupPoint`
    in the following places:
    - `PaymentAddress::from_parts`
    - `PaymentAddress::pk_d`
    - `note_encryption::SaplingDomain::DiversifiedTransmissionKey`
  - `EphemeralSecretKey` is now used instead of `jubjub::Scalar` in the
    following places:
    - `Note::generate_or_derive_esk`
    - `note_encryption::SaplingDomain::EphemeralSecretKey`
  - `note_encryption::SaplingDomain::EphemeralPublicKey` is now
    `EphemeralPublicKey` instead of `jubjub::ExtendedPoint`.
  - `note_encryption::SaplingDomain::SharedSecret` is now `SharedSecret` instead
    of `jubjub::SubgroupPoint`.
- Note commitments now use
  `zcash_primitives::sapling::note::ExtractedNoteCommitment` instead of
  `bls12_381::Scalar` in the following places:
  - `zcash_primitives::sapling`:
    - `Note::cmu`
  - `zcash_primitives::sapling::note_encryption`:
    - `SaplingDomain::ExtractedCommitment`
  - `zcash_primitives::transaction::components::sapling`:
    - `OutputDescription::cmu`
    - The `cmu` field of `CompactOutputDescription`.
- Value commitments now use `zcash_primitives::sapling::value::ValueCommitment`
  instead of `jubjub::ExtendedPoint` in the following places:
  - `zcash_primitives::sapling::note_encryption`:
    - `prf_ock`
    - `SaplingDomain::ValueCommitment`
  - `zcash_primitives::sapling::prover`:
    - `TxProver::{spend_proof, output_proof}` return type.
  - `zcash_primitives::transaction::components`:
    - `SpendDescription::cv`
    - `OutputDescription::cv`
- `zcash_primitives::transaction::components`:
  - `sapling::{Bundle, SpendDescription, OutputDescription}` have had their
    fields replaced by getter methods.
  - The associated type `sapling::Authorization::Proof` has been replaced by
    `Authorization::{SpendProof, OutputProof}`.
  - `sapling::MapAuth::map_proof` has been replaced by
    `MapAuth::{map_spend_proof, map_output_proof}`.

### Removed
- `zcash_primitives::sapling`:
  - The fields of `Note` are now private (use the new getter methods instead).
  - `Note::uncommitted` (use `Node::empty_leaf` instead).
  - `Note::derive_esk` (use `SaplingDomain::derive_esk` instead).
  - `Note::commitment` (use `Node::from_cmu` instead).
  - `PaymentAddress::g_d`
  - `NoteValue` (use `zcash_primitives::sapling::value::NoteValue` instead).
  - `ValueCommitment` (use `zcash_primitives::sapling::value::ValueCommitment`
    or `zcash_proofs::circuit::sapling::ValueCommitmentPreimage` instead).
  - `note_encryption::sapling_ka_agree`
  - `testing::{arb_note_value, arb_positive_note_value}` (use the methods in
    `zcash_primitives::sapling::value::testing` instead).
- `zcash_primitives::transaction::components`:
  - The fields of `sapling::{SpendDescriptionV5, OutputDescriptionV5}` (they are
    now opaque types; use `sapling::{SpendDescription, OutputDescription}`
    instead).
  - `sapling::read_point`

## [0.9.1] - 2022-12-06
### Fixed
- `zcash_primitives::transaction::builder`:
  - `Builder::build` was calling `FeeRule::fee_required` with the number of
    Sapling outputs that have been added to the builder. It now instead provides
    the number of outputs that will be in the final Sapling bundle, including
    any padding.

## [0.9.0] - 2022-11-12
### Added
- Added to `zcash_primitives::transaction::builder`:
  - `Error::{InsufficientFunds, ChangeRequired, Balance, Fee}`
  - `Builder` state accessor methods:
    - `Builder::{params, target_height}`
    - `Builder::{transparent_inputs, transparent_outputs}`
    - `Builder::{sapling_inputs, sapling_outputs}`
- `zcash_primitives::transaction::fees`, a new module containing abstractions
  and types related to fee calculations.
  - `FeeRule`, a trait that describes how to compute the fee required for a
    transaction given inputs and outputs to the transaction.
  - `fixed`, a module containing an implementation of the old fixed fee rule.
  - `zip317`, a module containing an implementation of the ZIP 317 fee rules.
- Added to `zcash_primitives::transaction::components`:
  - `amount::NonNegativeAmount`
  - Added to the `orchard` module:
    - `impl MapAuth<orchard::bundle::Authorized, orchard::bundle::Authorized> for ()`
      (the identity map).
  - Added to the `sapling` module:
    - `impl MapAuth<Authorized, Authorized> for ()` (the identity map).
    - `builder::SaplingBuilder::{inputs, outputs}`: accessors for Sapling
      builder state.
    - `fees`, a module with Sapling-specific fee traits.
  - Added to the `transparent` module:
    - `impl {PartialOrd, Ord} for OutPoint`
    - `builder::TransparentBuilder::{inputs, outputs}`: accessors for
      transparent builder state.
    - `fees`, a module with transparent-specific fee traits.
- Added to `zcash_primitives::sapling`:
  - `Note::commitment`
  - `impl Eq for PaymentAddress`
- Added to `zcash_primitives::zip32`:
  - `impl TryFrom<DiversifierIndex> for u32`
  - `sapling::DiversifiableFullViewingKey::{diversified_address, diversified_change_address}`

### Changed
- `zcash_primitives::transaction::builder`:
  - `Builder::build` now takes a `FeeRule` argument which is used to compute the
    fee for the transaction as part of the build process.
  - `Builder::value_balance` now returns `Result<Amount, BalanceError>` instead
    of `Option<Amount>`.
  - `Builder::{new, new_with_rng}` no longer fixes the fee for transactions to
    0.00001 ZEC; the builder instead computes the fee using a `FeeRule`
    implementation at build time.
  - `Error` now is parameterized by the types that can now be produced by fee
    calculation.
- `zcash_primitives::transaction::components::tze::builder::Builder::value_balance` now
  returns `Result<Amount, BalanceError>` instead of `Option<Amount>`.

### Deprecated
- `zcash_primitives::zip32::sapling::to_extended_full_viewing_key` (use
  `to_diversifiable_full_viewing_key` instead).

### Removed
- Removed from `zcash_primitives::transaction::builder`:
  - `Builder::{new_with_fee, new_with_rng_and_fee`} (use `Builder::{new, new_with_rng}`
    instead along with a `FeeRule` implementation passed to `Builder::build`.)
  - `Builder::send_change_to` (change outputs must be added to the builder by
    the caller, just like any other output).
  - `Error::ChangeIsNegative`
  - `Error::NoChangeAddress`
  - `Error::InvalidAmount` (replaced by `Error::BalanceError`).
- Removed from `zcash_primitives::transaction::components::sapling::builder`:
  - `SaplingBuilder::get_candidate_change_address` (change outputs must now be
    added by the caller).
- Removed from `zcash_primitives::zip32::sapling`:
  - `impl From<&ExtendedSpendingKey> for ExtendedFullViewingKey` (use
    `ExtendedSpendingKey::to_diversifiable_full_viewing_key` instead).
- `zcash_primitives::sapling::Node::new` (use `Node::from_scalar` or preferably
  `Note::commitment` instead).

## [0.8.1] - 2022-10-19
### Added
- `zcash_primitives::legacy`:
  - `impl {Copy, Eq, Ord} for TransparentAddress`
  - `keys::AccountPrivKey::{to_bytes, from_bytes}`
- `zcash_primitives::sapling::NullifierDerivingKey`
- Added in `zcash_primitives::sapling::keys`
  - `DecodingError`
  - `Scope`
  - `ExpandedSpendingKey::from_bytes`
  - `ExtendedSpendingKey::{from_bytes, to_bytes}`
- `zcash_primitives::sapling::note_encryption`:
  - `PreparedIncomingViewingKey`
  - `PreparedEphemeralPublicKey`
- Added in `zcash_primitives::zip32`
  - `ChainCode::as_bytes`
  - `DiversifierIndex::{as_bytes}`
  - Implementations of `From<u32>` and `From<u64>` for `DiversifierIndex`
- `zcash_primitives::zip32::sapling` has been added and now contains
  all of the Sapling zip32 key types that were previously located in
  `zcash_primitives::zip32` directly. The base `zip32` module reexports
  the moved types for backwards compatibility.
  - `DiversifierKey::{from_bytes, as_bytes}`
  - `ExtendedSpendingKey::{from_bytes, to_bytes}`
- `zcash_primitives::transaction::Builder` constructors:
  - `Builder::new_with_fee`
  - `Builder::new_with_rng_and_fee`
- `zcash_primitives::transaction::TransactionData::fee_paid`
- `zcash_primitives::transaction::components::amount::BalanceError`
- Added in `zcash_primitives::transaction::components::sprout`
  - `Bundle::value_balance`
  - `JSDescription::net_value`
- Added in `zcash_primitives::transaction::components::transparent`
  - `Bundle::value_balance`
  - `TxOut::recipient_address`
- Implementations of `memuse::DynamicUsage` for the following types:
  - `zcash_primitives::block::BlockHash`
  - `zcash_primitives::consensus`:
    - `BlockHeight`
    - `MainNetwork`, `TestNetwork`, `Network`
    - `NetworkUpgrade`, `BranchId`
  - `zcash_primitives::sapling`:
    - `keys::Scope`
    - `note_encryption::SaplingDomain`
  - `zcash_primitives::transaction`:
    - `TxId`
    - `components::sapling::CompactOutputDescription`
    - `components::sapling::{OutputDescription, OutputDescriptionV5}`
  - `zcash_primitives::zip32::AccountId`

### Changed
- Migrated to `group 0.13`, `orchard 0.3`, `zcash_address 0.2`, `zcash_encoding 0.2`.
- `zcash_primitives::sapling::ViewingKey` now stores `nk` as a
  `NullifierDerivingKey` instead of as a bare `jubjub::SubgroupPoint`.
- The signature of `zcash_primitives::sapling::Note::nf` has changed to
  take just a `NullifierDerivingKey` (the only capability it actually required)
  rather than the full `ViewingKey` as its first argument.
- Made the internals of `zip32::DiversifierKey` private; use `from_bytes` and
  `as_bytes` on this type instead.
- `zcash_primitives::sapling::note_encryption` APIs now expose precomputations
  explicitly (where previously they were performed internally), to enable users
  to avoid recomputing incoming viewing key precomputations. Users now need to
  call `PreparedIncomingViewingKey::new` to convert their `SaplingIvk`s into
  their precomputed forms, and can do so wherever it makes sense in their stack.
  - `SaplingDomain::IncomingViewingKey` is now `PreparedIncomingViewingKey`
    instead of `SaplingIvk`.
  - `try_sapling_note_decryption` and `try_sapling_compact_note_decryption` now
    take `&PreparedIncomingViewingKey` instead of `&SaplingIvk`.

### Removed
- `zcash_primitives::legacy::Script::address` This method was not generally
  safe to use on arbitrary scripts, only on script_pubkey values. Its
  functionality is now available via
  `zcash_primitives::transaction::components::transparent::TxOut::recipient_address`

## [0.8.0] - 2022-10-19
This release was yanked because it depended on the wrong versions of `zcash_address`
and `zcash_encoding`.

## [0.7.0] - 2022-06-24
### Changed
- Bumped dependencies to `equihash 0.2`, `orchard 0.2`.
- `zcash_primitives::consensus`:
  - `MainNetwork::activation_height` now returns the activation height for
    `NetworkUpgrade::Nu5`.

## [0.6.0] - 2022-05-11
### Added
- `zcash_primitives::sapling::redjubjub::PublicKey::verify_with_zip216`, for
  controlling how RedJubjub signatures are validated. `PublicKey::verify` has
  been altered to always use post-ZIP 216 validation rules.
- `zcash_primitives::transaction::Builder::with_progress_notifier`, for setting
  a notification channel on which transaction build progress updates will be
  sent.
- `zcash_primitives::transaction::Txid::{read, write, from_bytes}`
- `zcash_primitives::sapling::NoteValue` a typesafe wrapper for Sapling note values.
- `zcash_primitives::consensus::BranchId::{height_range, height_bounds}` functions
  to provide range values for branch active heights.
- `zcash_primitives::consensus::NetworkUpgrade::Nu5` value representing the Nu5 upgrade.
- `zcash_primitives::consensus::BranchId::Nu5` value representing the Nu5 consensus branch.
- New modules under `zcash_primitives::transaction::components` for building parts of
  transactions:
  - `sapling::builder` for Sapling transaction components.
  - `transparent::builder` for transparent transaction components.
  - `tze::builder` for TZE transaction components.
  - `orchard` parsing and serialization for Orchard transaction components.
- `zcash_primitives::transaction::Authorization` a trait representing a type-level
  record of authorization types that correspond to signatures, witnesses, and
  proofs for each Zcash sub-protocol (transparent, Sprout, Sapling, TZE, and
  Orchard). This type makes it possible to encode a type-safe state machine
  for the application of authorizing data to a transaction; implementations of
  this trait represent different states of the authorization process.
- New bundle types under the `zcash_primitives::transaction` submodules, one for
  each Zcash sub-protocol. These are now used instead of bare fields
  within the `TransactionData` type.
  - `components::sapling::Bundle` bundle of
    Sapling transaction elements. This new struct is parameterized by a
    type bounded on a newly added `sapling::Authorization` trait which
    is used to enable static reasoning about the state of Sapling proofs and
    authorizing data, as described above.
  - `components::transparent::Bundle` bundle of
    transparent transaction elements. This new struct is parameterized by a
    type bounded on a newly added `transparent::Authorization` trait which
    is used to enable static reasoning about the state of transparent witness
    data, as described above.
  - `components::tze::Bundle` bundle of TZE
    transaction elements. This new struct is parameterized by a
    type bounded on a newly added `tze::Authorization` trait which
    is used to enable static reasoning about the state of TZE witness
    data, as described above.
- `zcash_primitives::serialize` has been factored out as a new `zcash_encoding`
  crate, which can be found in the `components` directory.
- `zcash_primitives::transaction::components::Amount` now implements
  `memuse::DynamicUsage`, to enable `orchard::Bundle<_, Amount>::dynamic_usage`.
- `zcash_primitives::zip32::diversifier` has been renamed to `find_sapling_diversifier`
  and `sapling_diversifier` has been added. `find_sapling_diversifier` searches the
  diversifier index space, whereas `sapling_diversifier` just attempts to use the
  provided diversifier index and returns `None` if it does not produce a valid
  diversifier.
- `zcash_primitives::zip32::DiversifierKey::diversifier` has been renamed to
  `find_diversifier` and the `diversifier` method has new semantics.
  `find_diversifier` searches the diversifier index space to find a diversifier
  index which produces a valid diversifier, whereas `diversifier` just attempts
  to use the provided diversifier index and returns `None` if it does not
  produce a valid diversifier.
- `zcash_primitives::zip32::ExtendedFullViewingKey::address` has been renamed
  to `find_address` and the `address` method has new semantics. `find_address`
  searches the diversifier index space until it obtains a valid diversifier,
  and returns the address corresponding to that diversifier, whereas `address`
  just attempts to create an address corresponding to the diversifier derived
  from the provided diversifier index and returns `None` if the provided index
  does not produce a valid diversifier.
- `zcash_primitives::zip32::ExtendedSpendingKey.derive_internal` has been
  added to facilitate the derivation of an internal (change) spending key.
  This spending key can be used to spend change sent to an internal address
  corresponding to the associated full viewing key as specified in
  [ZIP 316](https://zips.z.cash/zip-0316#encoding-of-unified-full-incoming-viewing-keys)..
- `zcash_primitives::zip32::ExtendedFullViewingKey.derive_internal` has been
  added to facilitate the derivation of an internal (change) spending key.
  This spending key can be used to spend change sent to an internal address
  corresponding to the associated full viewing key as specified in
  [ZIP 32](https://zips.z.cash/zip-0032#deriving-a-sapling-internal-spending-key).
- `zcash_primitives::zip32::sapling_derive_internal_fvk` provides the
  internal implementation of `ExtendedFullViewingKey.derive_internal` but does
  not require a complete extended full viewing key, just the full viewing key
  and the diversifier key. In the future, this function will likely be
  refactored to become a member function of a new `DiversifiableFullViewingKey`
  type, which represents the ability to derive IVKs, OVKs, and addresses, but
  not child viewing keys.
- `zcash_primitives::sapling::keys::DiversifiableFullViewingKey::change_address`
  has been added as a convenience method for obtaining the change address
  at the default diversifier. This address **MUST NOT** be encoded and exposed
  to users. User interfaces should instead mark these notes as "change notes" or
  "internal wallet operations".
- A new module `zcash_primitives::legacy::keys` has been added under the
  `transparent-inputs` feature flag to support types related to supporting
  transparent components of unified addresses and derivation of OVKs for
  shielding funds from the transparent pool.
- A `zcash_primitives::transaction::components::amount::Amount::sum`
  convenience method has been added to facilitate bounds-checked summation of
  account values.
- The `zcash_primitives::zip32::AccountId`, a type-safe wrapper for ZIP 32
  account indices.
- In `zcash_primitives::transaction::components::amount`:
  - `impl Sum<&Amount> for Option<Amount>`

### Changed
- MSRV is now 1.56.1.
- Bumped dependencies to `ff 0.12`, `group 0.12`, `bls12_381 0.7`, `jubjub 0.9`,
  `bitvec 1`.
- The following modules and helpers have been moved into
  `zcash_primitives::sapling`:
  - `zcash_primitives::group_hash`
  - `zcash_primitives::keys`
    - `zcash_primitives::sapling::keys::{prf_expand, prf_expand_vec, OutgoingViewingKey}`
      have all been moved into to the this module to reflect the fact that they
      are used outside of the Sapling protocol.
  - `zcash_primitives::pedersen_hash`
  - `zcash_primitives::primitives::*` (moved into `zcash_primitives::sapling`)
  - `zcash_primitives::prover`
  - `zcash_primitives::redjubjub`
  - `zcash_primitives::util::{hash_to_scalar, generate_random_rseed}`
- Renamed `zcash_primitives::transaction::components::JSDescription` to
  `JsDescription` (matching Rust naming conventions).
- `zcash_primitives::transaction::TxId` contents is now private.
- Renamed `zcash_primitives::transaction::components::tze::hash` to
  `zcash_primitives::transaction::components::tze::txid`
- `zcash_primitives::transaction::components::tze::TzeOutPoint` constructor
  now taxes a TxId rather than a raw byte array.
- `zcash_primitives::transaction::components::Amount` addition, subtraction,
  and summation now return `Option` rather than panicing on overflow.
- `zcash_primitives::transaction::builder`:
  - `Error` has been modified to wrap the error types produced by its child
    builders.
  - `Builder::build` no longer takes a consensus branch ID parameter. The
    builder now selects the correct consensus branch ID for the given target
    height.
- The `zcash_primitives::transaction::TransactionData` struct has been modified
  such that it now contains common header information, and then contains
  a separate `Bundle` value for each sub-protocol (transparent, Sprout, Sapling,
  and TZE) and an Orchard bundle value has been added. `TransactionData` is now
  parameterized by a type bounded on the newly added
  `zcash_primitives::transaction::Authorization` trait. This bound has been
  propagated to the individual transaction builders, such that the authorization
  state of a transaction is clearly represented in the type and the presence
  or absence of witness and/or proof data is statically known, instead of being only
  determined at runtime via the presence or absence of `Option`al values.
- `zcash_primitives::transaction::components::sapling` parsing and serialization
  have been adapted for use with the new `sapling::Bundle` type.
- `zcash_primitives::transaction::Transaction` parsing and serialization
  have been adapted for use with the new `TransactionData` organization.
- Generators for property testing have been moved out of the main transaction
  module such that they are now colocated in the modules with the types
  that they generate.
- The `ephemeral_key` field of `OutputDescription` has had its type changed from
  `jubjub::ExtendedPoint` to `zcash_note_encryption::EphemeralKeyBytes`.
- The `epk: jubjub::ExtendedPoint` field of `CompactOutputDescription ` has been
  replaced by `ephemeral_key: zcash_note_encryption::EphemeralKeyBytes`.
- The `zcash_primitives::transaction::Builder::add_sapling_output` method
  now takes its `MemoBytes` argument as a required field rather than an
  optional one. If the empty memo is desired, use
  `MemoBytes::from(Memo::Empty)` explicitly.
- `zcash_primitives::zip32`:
  - `ExtendedSpendingKey::default_address` no longer returns `Option<_>`.
  - `ExtendedFullViewingKey::default_address` no longer returns `Option<_>`.

## [0.5.0] - 2021-03-26
### Added
- Support for implementing candidate ZIPs before they have been selected for a
  network upgrade, behind the `zfuture` feature flag.
  - At runtime, these ZIPs are gated behind the new `NetworkUpgrade::ZFuture`
    enum case, which is inaccessible without the `zfuture` feature flag. This
    pseudo-NU can be enabled for private testing using a custom implementation
    of the `Parameters` trait.
- New structs and methods:
  - `zcash_primitives::consensus`:
    - `BlockHeight`
    - New methods on the `Parameters` trait:
      - `coin_type`
      - `hrp_sapling_extended_spending_key`
      - `hrp_sapling_extended_full_viewing_key`
      - `hrp_sapling_payment_address`
      - `b58_pubkey_address_prefix`
      - `b58_script_address_prefix`
    - The `Network` enum, which enables code to be generic over the network type
      at runtime.
  - `zcash_primitives::memo`:
    - `MemoBytes`, a minimal wrapper around the memo bytes, that only imposes
      the existence of null-padding for shorter memos. `MemoBytes` is guaranteed
      to be round-trip encodable (modulo null padding).
    - `Memo`, an enum that implements the memo field format defined in
      [ZIP 302](https://zips.z.cash/zip-0302). It can be converted to and from
      `MemoBytes`.
  - `zcash_primitives::primitives::Nullifier` struct.
  - `zcash_primitives::transaction`:
    - `TxVersion` enum, representing the set of valid transaction format
      versions.
    - `SignableInput` enum, encapsulating per-input data used when
      creating transaction signatures.
  - `zcash_primitives::primitives::SaplingIvk`, a newtype wrapper around `jubjub::Fr`
    values that are semantically Sapling incoming viewing keys.
- Test helpers, behind the `test-dependencies` feature flag:
  - `zcash_primitives::prover::mock::MockTxProver`, for building transactions in
    tests without creating proofs.
  - `zcash_primitives::transaction::Builder::test_only_new_with_rng` constructor
    which accepts a non-`CryptoRng` randomness source (for e.g. deterministic
    tests).
  - `proptest` APIs for generating arbitrary Zcash types.
- New constants:
  - `zcash_primitives::consensus`:
    - `H0`, the height of the genesis block.
    - `MAIN_NETWORK`
    - `TEST_NETWORK`
  - `zcash_primitives::constants::{mainnet, testnet, regtest}` modules,
    containing network-specific constants.
  - `zcash_primitives::note_encryption`:
    - `ENC_CIPHERTEXT_SIZE`
    - `OUT_CIPHERTEXT_SIZE`
  - `zcash_primitives::transaction::components::amount`:
    - `COIN`
    - `MAX_MONEY`
- More implementations of standard traits:
  - `zcash_primitives::consensus`:
    - `Parameters: Clone`
    - `MainNetwork: PartialEq`
    - `TestNetwork: PartialEq`
  - `zcash_primitives::legacy`:
    - `Script: PartialEq`
    - `TransparentAddress: Clone + PartialOrd + Hash`
  - `zcash_primitives::redjubjub::PublicKey: Clone`
  - `zcash_primitives::transaction`:
    - `Transaction: Clone`
    - `TransactionData: Clone + Default`
    - `components::Amount: Eq + PartialOrd + Ord`
    - `components::TxIn: Clone + PartialEq`
    - `components::TxOut: PartialEq`
    - `components::SpendDescription: Clone`
    - `components::OutputDescription: Clone`
    - `components::SproutProof: Clone`
    - `components::JSDescription: Clone`
  - `zcash_primitives::zip32::DiversifierIndex: Default`

### Changed
- MSRV is now 1.47.0.
- Trial decryption using the APIs in `zcash_primitives::note_encryption` is now
  over 60% faster at detecting which notes are relevant.
  - Part of this improvement was achieved by changing the APIs to take `epk` as
    a `&jubjub::ExtendedPoint` instead of a `&SubgroupPoint`.
- Various APIs now take the network parameters as an explicit variable instead
  of a type parameter:
  - `zcash_primitives::consensus::BranchId::for_height`
  - The `zcash_primitives::note_encryption` APIs.
  - `zcash_primitives::transaction::builder`:
    - `SaplingOutput::new`
    - `Builder::new`
    - `Builder::new_with_rng`
  - `Parameters::activation_height` and `Parameters::is_nu_active` now take
    `&self`.
- `zcash_primitives::merkle_tree::CommitmentTree::new` has been renamed to
  `CommitmentTree::empty`.
- `zcash_primitives::note_encryption`:
  - `SaplingNoteEncryption::new` now takes `MemoBytes`.
  - The following APIs now return `MemoBytes`:
    - `try_sapling_note_decryption`
    - `try_sapling_output_recovery`
    - `try_sapling_output_recovery_with_ock`
- `zcash_primitives::primitives::SaplingIvk` is now used where functions
  previously used undistinguished `jubjub::Fr` values; this affects Sapling
  note decryption and handling of IVKs by the wallet backend code.
- `zcash_primitives::primitives::ViewingKey::ivk` now returns `SaplingIvk`
- `zcash_primitives::primitives::Note::nf` now returns `Nullifier`.
- `zcash_primitives::transaction`:
  - The `overwintered`, `version`, and `version_group_id` properties of the
    `Transaction` and `TransactionData` structs have been replaced by
    `version: TxVersion`.
  - `components::amount::DEFAULT_FEE` is now 1000 zatoshis, following
    [ZIP 313](https://zips.z.cash/zip-0313).
  - The `nullifier` property of `components::SpendDescription` now has the type
    `Nullifier`.
  - `signature_hash` and `signature_hash_data` now take a `SignableInput`
    argument instead of a `transparent_input` argument.
  - `builder::SaplingOutput::new` and `builder::Builder::add_sapling_output` now
    take `Option<MemoBytes>`.

### Removed
- `zcash_primitives::note_encryption::Memo` (replaced by
  `zcash_primitives::memo::{Memo, MemoBytes}`).

## [0.4.0] - 2020-09-09
### Added
- `zcash_primitives::note_encryption::OutgoingCipherKey` - a symmetric key that
  can be used to recover a single Sapling output. This will eventually be used
  to implement Sapling payment disclosures.

### Changed
- MSRV is now 1.44.1.
- `zcash_primitives::note_encryption`:
  - `SaplingNoteEncryption::new` now takes `Option<OutgoingViewingKey>`. Setting
    this to `None` prevents the note from being recovered from the block chain
    by the sender.
    - The `rng: &mut R` parameter (where `R: RngCore + CryptoRng`) has been
      changed to `rng: R` to enable this use case.
  - `prf_ock` now returns `OutgoingCipherKey`.
  - `try_sapling_output_recovery_with_ock` now takes `&OutgoingCipherKey`.
- `zcash_primitives::transaction::builder`:
  - `SaplingOutput::new` and `Builder::add_sapling_output` now take
    `Option<OutgoingViewingKey>` (exposing the new unrecoverable note option).
- Bumped dependencies to `ff 0.8`, `group 0.8`, `bls12_381 0.3.1`,
  `jubjub 0.5.1`, `secp256k1 0.19`.

## [0.3.0] - 2020-08-24
TBD

## [0.2.0] - 2020-03-13
TBD

## [0.1.0] - 2019-10-08
Initial release.<|MERGE_RESOLUTION|>--- conflicted
+++ resolved
@@ -10,7 +10,6 @@
 
 ## [Unreleased]
 
-<<<<<<< HEAD
 ### Added
 - `zcash_primitives::transaction::builder`:
   - `impl<FE> From<coinbase::Error> for Error<FE>`
@@ -59,10 +58,7 @@
     - `SighashType` (use `zcash_transparent::sighash::SighashType` instead).
 - `zcash_primitives::zip32` module (use the `zip32` crate instead).
 
-## [0.26.2] - 2025-12-12
-=======
 ## [0.26.3] - 2025-12-15
->>>>>>> 2d3a6a55
 
 ### Added
 - `zcash_primitives::transaction::builder`:

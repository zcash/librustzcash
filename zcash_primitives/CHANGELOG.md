--- conflicted
+++ resolved
@@ -10,8 +10,6 @@
 
 ## [Unreleased]
 
-<<<<<<< HEAD
-=======
 ## [0.23.0] - 2025-05-30
 
 ### Changed
@@ -217,7 +215,6 @@
 - Fixed `sapling-crypto` dependency to not enable its `multicore` feature flag
   when the default features of `zcash_primitives` are disabled.
 
->>>>>>> a1c9aa12
 ## [0.15.0] - 2024-03-25
 
 ### Added

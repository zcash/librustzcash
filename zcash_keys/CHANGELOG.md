--- conflicted
+++ resolved
@@ -7,10 +7,7 @@
 ## [Unreleased]
 
 ### Added
-<<<<<<< HEAD
-- `zcash_keys::keys`
-  - `HdSeedFingerprint`
-=======
+- `zcash_keys::keys::HdSeedFingerprint`
 - `zcash_keys::address::Address::has_receiver`
 - `impl Display for zcash_keys::keys::AddressGenerationError`
 - `impl std::error::Error for zcash_keys::keys::AddressGenerationError`
@@ -26,7 +23,6 @@
 - `UnifiedFullViewingKey::find_address` can now find an address for a diversifier
   index outside the valid transparent range if you aren't requesting a
   transparent receiver.
->>>>>>> 81303590
 
 ## [0.1.1] - 2024-03-04
 
